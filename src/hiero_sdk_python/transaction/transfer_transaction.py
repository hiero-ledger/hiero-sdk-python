--- conflicted
+++ resolved
@@ -89,11 +89,7 @@
         if not isinstance(receiver_id, AccountId):
             raise TypeError("receiver_id must be an AccountId instance.")
 
-<<<<<<< HEAD
-        self.nft_transfers[nft_id.token_id].append(TokenNftTransfer(sender_id, receiver_id, nft_id.serial_number, is_approved))
-=======
-        self.nft_transfers[nft_id.tokenId].append(TokenNftTransfer(nft_id.tokenId, sender_id, receiver_id, nft_id.serialNumber, is_approved))
->>>>>>> 5ac763af
+        self.nft_transfers[nft_id.token_id].append(TokenNftTransfer(nft_id.token_id, sender_id, receiver_id, nft_id.serial_number, is_approved))
         return self
 
     def build_transaction_body(self):
