import hashlib
from typing import List, Optional

from typing import TYPE_CHECKING


from hiero_sdk_python.account.account_id import AccountId
from hiero_sdk_python.client.client import Client
from hiero_sdk_python.crypto.private_key import PrivateKey
from hiero_sdk_python.exceptions import PrecheckError
from hiero_sdk_python.executable import _Executable, _ExecutionState
from hiero_sdk_python.hapi.services import (basic_types_pb2, transaction_pb2, transaction_contents_pb2, transaction_pb2)
from hiero_sdk_python.hapi.services.schedulable_transaction_body_pb2 import SchedulableTransactionBody
from hiero_sdk_python.hapi.services.transaction_response_pb2 import (TransactionResponse as TransactionResponseProto)
from hiero_sdk_python.response_code import ResponseCode
from hiero_sdk_python.transaction.transaction_id import TransactionId
from hiero_sdk_python.transaction.transaction_response import TransactionResponse

if TYPE_CHECKING:
    from hiero_sdk_python.schedule.schedule_create_transaction import (
        ScheduleCreateTransaction,
    )
    from hiero_sdk_python.transaction.custom_fee_limit import CustomFeeLimit


class Transaction(_Executable):
    """
    Base class for all Hedera transactions.

    This class provides common functionality for building, signing, and executing transactions
    on the Hedera network. Subclasses should implement the abstract methods to define
    transaction-specific behavior.

    Required implementations for subclasses:
    1. build_transaction_body() - Build the transaction-specific protobuf body
    2. build_scheduled_body() - Build the schedulable transaction-specific protobuf body
    3. _get_method(channel) - Return the appropriate gRPC method to call
    """

    def __init__(self) -> None:
        """
        Initializes a new Transaction instance with default values.
        """

        super().__init__()

        self.transaction_id = None
        self.transaction_fee: int | None = None
        self.transaction_valid_duration = 120 
        self.generate_record = False
        self.memo = ""
        self.custom_fee_limits: list[CustomFeeLimit] = []
        # Maps each node's AccountId to its corresponding transaction body bytes
        # This allows us to maintain separate transaction bodies for each node
        # which is necessary in case node is unhealthy and we have to switch it with other node.
        # Each transaction body has the AccountId of the node it's being submitted to.
        # If these do not match `INVALID_NODE_ACCOUNT` error will occur.
        self._transaction_body_bytes: dict[AccountId, bytes] = {}
        
        # Maps transaction body bytes to their associated signatures
        # This allows us to maintain the signatures for each unique transaction
        # and ensures that the correct signatures are used when submitting transactions
        self._signature_map: dict[bytes, basic_types_pb2.SignatureMap] = {}
        self._default_transaction_fee = 2_000_000
        self.operator_account_id = None
<<<<<<< HEAD
=======
        self.batch_key: Optional[PrivateKey] = None
>>>>>>> ae4d3286

    def _make_request(self):
        """
        Implements the Executable._make_request method to build the transaction request.

        This method simply converts the transaction to its protobuf representation
        using the _to_proto method.

        Returns:
            Transaction: The protobuf transaction message ready to be sent
        """
        return self._to_proto()

    def _map_response(
            self, 
            response, 
            node_id, 
            proto_request):
        """
        Implements the Executable._map_response method to create a TransactionResponse.

        This method creates a TransactionResponse object with information about the
        executed transaction, including the transaction ID, node ID, and transaction hash.

        Args:
            response: The response from the network
            node_id: The ID of the node that processed the request
            proto_request: The protobuf request that was sent

        Returns:
            TransactionResponse: The transaction response object

        Raises:
            ValueError: If proto_request is not a Transaction
        """
        if not isinstance(proto_request, transaction_pb2.Transaction):
            return ValueError(f"Expected Transaction but got {type(proto_request)}")

        hash_obj = hashlib.sha384()
        hash_obj.update(proto_request.signedTransactionBytes)
        tx_hash = hash_obj.digest()
        transaction_response = TransactionResponse()
        transaction_response.transaction_id = self.transaction_id
        transaction_response.node_id = node_id
        transaction_response.hash = tx_hash

        return transaction_response

    def _should_retry(self, response):
        """
        Implements the Executable._should_retry method to determine if a transaction should be retried.

        This method examines the response status code to determine if the transaction
        should be retried, is finished, expired, or has an error.

        Args:
            response: The response from the network

        Returns:
            _ExecutionState: The execution state indicating what to do next
        """
        if not isinstance(response, TransactionResponseProto):
            raise ValueError(f"Expected TransactionResponseProto but got {type(response)}")

        status = response.nodeTransactionPrecheckCode

        # Define status codes that indicate the transaction should be retried
        retryable_statuses = {
            ResponseCode.PLATFORM_TRANSACTION_NOT_CREATED,
            ResponseCode.PLATFORM_NOT_ACTIVE,
            ResponseCode.BUSY,
        }

        if status in retryable_statuses:
            return _ExecutionState.RETRY

        if status == ResponseCode.TRANSACTION_EXPIRED:
            return _ExecutionState.EXPIRED

        if status == ResponseCode.OK:
            return _ExecutionState.FINISHED

        return _ExecutionState.ERROR

    def _map_status_error(self, response):
        """
        Maps a transaction response to a corresponding PrecheckError exception.

        Args:
            response (TransactionResponseProto): The transaction response from the network

        Returns:
            PrecheckError: An exception containing the error code and transaction ID
        """
        error_code = response.nodeTransactionPrecheckCode
        tx_id = self.transaction_id
        
        return PrecheckError(error_code, tx_id)

    def sign(self, private_key):
        """
        Signs the transaction using the provided private key.

        Args:
            private_key (PrivateKey): The private key to sign the transaction with.

        Returns:
            Transaction: The current transaction instance for method chaining.

        Raises:
            Exception: If the transaction body has not been built.
        """
        # We require the transaction to be frozen before signing
        self._require_frozen()
        
        # We sign the bodies for each node in case we need to switch nodes during execution.
        for body_bytes in self._transaction_body_bytes.values():
            signature = private_key.sign(body_bytes)

            public_key_bytes = private_key.public_key().to_bytes_raw()

            if private_key.is_ed25519():
                sig_pair = basic_types_pb2.SignaturePair(
                    pubKeyPrefix=public_key_bytes,
                    ed25519=signature
                )
            else:
                sig_pair = basic_types_pb2.SignaturePair(
                    pubKeyPrefix=public_key_bytes,
                    ECDSA_secp256k1=signature
                )

            # We initialize the signature map for this body_bytes if it doesn't exist yet
            self._signature_map.setdefault(body_bytes, basic_types_pb2.SignatureMap())

            # Append the signature pair to the signature map for this transaction body
            self._signature_map[body_bytes].sigPair.append(sig_pair)
        
        return self

    def _to_proto(self):
        """
        Converts the transaction to its protobuf representation.

        Returns:
            Transaction: The protobuf Transaction message.

        Raises:
            Exception: If the transaction body has not been built.
        """
        # We require the transaction to be frozen before converting to protobuf
        self._require_frozen()

        body_bytes = self._transaction_body_bytes.get(self.node_account_id)
        if body_bytes is None:
            raise ValueError(f"No transaction body found for node {self.node_account_id}")

        # Get signature map, or create empty one if transaction is not signed
        sig_map = self._signature_map.get(body_bytes)
        if sig_map is None:
            sig_map = basic_types_pb2.SignatureMap()

        signed_transaction = transaction_contents_pb2.SignedTransaction(
            bodyBytes=body_bytes,
            sigMap=sig_map
        )

        return transaction_pb2.Transaction(
            signedTransactionBytes=signed_transaction.SerializeToString()
        )

    def freeze(self):
        """
        Freezes the transaction by building the transaction body and setting necessary IDs.

        This method requires that transaction_id and node_account_id are already set manually.
        Use freeze_with(client) if you want to use the client to set these values automatically.

        IMPORTANT: This method only builds the transaction body for the single node specified
        in node_account_id. If you later execute this transaction and the network needs to retry
        with a different node, the transaction will fail. For production use with automatic node
        failover, use freeze_with(client) instead.

        Returns:
            Transaction: The current transaction instance for method chaining.

        Raises:
            ValueError: If transaction_id or node_account_id are not set.
        """
        if self._transaction_body_bytes:
            return self
        
        if self.transaction_id is None:
            raise ValueError("Transaction ID must be set before freezing. Use freeze_with(client) or set_transaction_id().")
        
        if self.node_account_id is None:
            raise ValueError("Node account ID must be set before freezing. Use freeze_with(client) or manually set node_account_id.")
        
        # Build the transaction body for the single node
        self._transaction_body_bytes[self.node_account_id] = self.build_transaction_body().SerializeToString()
        
        return self

    def freeze_with(self, client):
        """
        Freezes the transaction by building the transaction body and setting necessary IDs.

        Args:
            client (Client): The client instance to use for setting defaults.

        Returns:
            Transaction: The current transaction instance for method chaining.

        Raises:
            Exception: If required IDs are not set.
        """
        if self._transaction_body_bytes:
            return self
        
        if self.transaction_id is None:
            self.transaction_id = client.generate_transaction_id()
        
        # We iterate through every node in the client's network
        # For each node, set the node_account_id and build the transaction body
        # This allows the transaction to be submitted to any node in the network

        if self.batch_key is None:
            for node in client.network.nodes:
                self.node_account_id = node._account_id
                self._transaction_body_bytes[node._account_id] = self.build_transaction_body().SerializeToString()
        
            # Set the node account id to the current node in the network
            self.node_account_id = client.network.current_node._account_id
        else:
            # For Inner Transaction of batch transaction node_account_id=0.0.0
            self.node_account_id = AccountId(0,0,0)
            self._transaction_body_bytes[AccountId(0,0,0)] = self.build_transaction_body().SerializeToString()
        
        return self

    def execute(self, client):
        """
        Executes the transaction on the Hedera network using the provided client.

        This function delegates the core logic to `_execute()` and `get_receipt()`, and may propagate exceptions raised by it.

        Args:
            client (Client): The client instance to use for execution.

        Returns:
            TransactionReceipt: The receipt of the transaction.

        Raises:
            PrecheckError: If the transaction/query fails with a non-retryable error
            MaxAttemptsError: If the transaction/query fails after the maximum number of attempts
            ReceiptStatusError: If the query fails with a receipt status error
        """
        from hiero_sdk_python.transaction.batch_transaction import BatchTransaction
        if self.batch_key and not isinstance(self, (BatchTransaction)):
            raise ValueError("Cannot execute batchified transaction outside of BatchTransaction.")

        if not self._transaction_body_bytes:
            self.freeze_with(client)

        if self.operator_account_id is None:
            self.operator_account_id = client.operator_account_id

        if not self.is_signed_by(client.operator_private_key.public_key()):
            self.sign(client.operator_private_key)

        # Call the _execute function from executable.py to handle the actual execution
        response = self._execute(client)

        response.validate_status = True
        response.transaction = self
        response.transaction_id = self.transaction_id

        return response.get_receipt(client)

    def is_signed_by(self, public_key):
        """
        Checks if the transaction has been signed by the given public key.

        Args:
            public_key (PublicKey): The public key to check.

        Returns:
            bool: True if signed by the given public key, False otherwise.
        """
        public_key_bytes = public_key.to_bytes_raw()
        
        sig_map = self._signature_map.get(self._transaction_body_bytes.get(self.node_account_id))
        
        if sig_map is None:
            return False
        
        for sig_pair in sig_map.sigPair:
            if sig_pair.pubKeyPrefix == public_key_bytes:
                return True
        return False

    def build_transaction_body(self):
        """
        Abstract method to build the transaction body.

        Subclasses must implement this method to construct the transaction-specific
        body and include it in the overall TransactionBody.

        Returns:
            TransactionBody: The protobuf TransactionBody message.

        Raises:
            NotImplementedError: Always, since subclasses must implement this method.
        """
        raise NotImplementedError("Subclasses must implement build_transaction_body()")

    def build_scheduled_body(self) -> SchedulableTransactionBody:
        """
        Abstract method to build the schedulable transaction body.

        Subclasses must implement this method to construct the transaction-specific
        body and include it in the overall SchedulableTransactionBody.

        Returns:
            SchedulableTransactionBody: The protobuf SchedulableTransactionBody message.

        Raises:
            NotImplementedError: Always, since subclasses must implement this method.
        """
        raise NotImplementedError("Subclasses must implement build_scheduled_body()")

    def build_base_transaction_body(self) -> transaction_pb2.TransactionBody:
        """
        Builds the base transaction body including common fields.

        Returns:
            TransactionBody: The protobuf TransactionBody message with common fields set.

        Raises:
            ValueError: If required IDs are not set.
        """
        if self.transaction_id is None:
                if self.operator_account_id is None:
                    raise ValueError("Operator account ID is not set.")
                self.transaction_id = TransactionId.generate(self.operator_account_id)

        transaction_id_proto = self.transaction_id._to_proto()

        if self.node_account_id is None:
            raise ValueError("Node account ID is not set.")

        transaction_body = transaction_pb2.TransactionBody()
        transaction_body.transactionID.CopyFrom(transaction_id_proto)
        transaction_body.nodeAccountID.CopyFrom(self.node_account_id._to_proto())

        transaction_body.transactionFee = self.transaction_fee or self._default_transaction_fee

        transaction_body.transactionValidDuration.seconds = self.transaction_valid_duration
        transaction_body.generateRecord = self.generate_record
        transaction_body.memo = self.memo
        custom_fee_limits = [custom_fee._to_proto() for custom_fee in self.custom_fee_limits]
        transaction_body.max_custom_fees.extend(custom_fee_limits)

        if self.batch_key:
            transaction_body.batch_key.CopyFrom(self.batch_key.public_key()._to_proto())

        return transaction_body

    def build_base_scheduled_body(self) -> SchedulableTransactionBody:
        """
        Builds the base scheduled transaction body including common fields.

        Returns:
            SchedulableTransactionBody:
                The protobuf SchedulableTransactionBody message with common fields set.
        """
        schedulable_body = SchedulableTransactionBody()
        schedulable_body.transactionFee = (
            self.transaction_fee or self._default_transaction_fee
        )
        schedulable_body.memo = self.memo
        custom_fee_limits = [custom_fee._to_proto() for custom_fee in self.custom_fee_limits]
        schedulable_body.max_custom_fees.extend(custom_fee_limits)

        return schedulable_body

    def schedule(self) -> "ScheduleCreateTransaction":
        """
        Converts this transaction into a scheduled transaction.

        This method prepares the current transaction to be scheduled for future execution
        via the network's scheduling service. It returns a `ScheduleCreateTransaction`
        instance with the transaction's details embedded as a schedulable transaction body.

        Returns:
            ScheduleCreateTransaction: A new instance representing the scheduled version
                of this transaction, ready to be configured and submitted.

        Raises:
            Exception: If the transaction has already been frozen and cannot be scheduled.
        """
        self._require_not_frozen()

        # The import is here to avoid circular dependency
        # pylint: disable=import-outside-toplevel
        from hiero_sdk_python.schedule.schedule_create_transaction import (
            ScheduleCreateTransaction,
        )

        schedulable_body = self.build_scheduled_body()
        return ScheduleCreateTransaction()._set_schedulable_body(schedulable_body)

    def _require_not_frozen(self) -> None:
        """
        Ensures the transaction is not frozen before allowing modifications.

        Raises:
            Exception: If the transaction has already been frozen.
        """
        if self._transaction_body_bytes:
            raise Exception("Transaction is immutable; it has been frozen.")

    def _require_frozen(self) -> None:
        """
        Ensures the transaction is frozen before allowing operations that require a frozen transaction.

        This method checks if the transaction has been frozen by verifying that transaction_body_bytes
        has been set.

        Raises:
            Exception: If the transaction has not been frozen yet.
        """
        if not self._transaction_body_bytes:
            raise Exception("Transaction is not frozen")

    def set_transaction_memo(self, memo):
        """
        Sets the memo field for the transaction.

        Args:
            memo (str): The memo string to attach to the transaction.

        Returns:
            Transaction: The current transaction instance for method chaining.

        Raises:
            Exception: If the transaction has already been frozen.
        """
        self._require_not_frozen()
        self.memo = memo
        return self

    def set_transaction_id(self, transaction_id: TransactionId):
        """
        Sets the transaction ID for the transaction.

        Args:
            transaction_id (TransactionId): The transaction ID to set.

        Returns:
            Transaction: The current transaction instance for method chaining.

        Raises:
            Exception: If the transaction has already been frozen.
        """
        self._require_not_frozen()
        self.transaction_id = transaction_id
        return self

    def to_bytes(self):
        """
        Serializes the frozen transaction into its protobuf-encoded byte representation.

        This method is equivalent to the TypeScript SDK's transaction.toBytes() method.
        The transaction must be frozen before calling this method.

        The transaction can be serialized with or without signatures:
        - **Unsigned**: Can be sent to external signing services or HSMs
        - **Signed**: Ready for submission to the network

        **Examples:**

        Unsigned transaction bytes (for external signing):
        ```python
        tx = TransferTransaction().add_hbar_transfer(...)
        tx.transaction_id = TransactionId.generate(account_id)
        tx.node_account_id = AccountId.from_string("0.0.3")
        tx.freeze()
        unsigned_bytes = tx.to_bytes()  # Can be sent to HSM for signing
        ```

        Signed transaction bytes (ready for submission):
        ```python
        tx.freeze()
        tx.sign(private_key)
        signed_bytes = tx.to_bytes()  # Ready to submit to network
        ```

        Returns:
            bytes: The protobuf-encoded transaction bytes.

        Raises:
            Exception: If the transaction has not been frozen yet.
        """
        self._require_frozen()
        
        # Get the transaction protobuf
        transaction_proto = self._to_proto()
        
        # Serialize to bytes
        return transaction_proto.SerializeToString()

    @staticmethod
    def from_bytes(transaction_bytes: bytes):
        """
        Deserializes a transaction from its protobuf-encoded byte representation.

        This method reconstructs a Transaction object from bytes that were previously
        created using to_bytes(). It supports all transaction types in the SDK.

        **What is restored:**
        - Transaction type and all transaction-specific fields
        - Common fields (transaction ID, node ID, memo, fee, etc.)
        - All signatures (if the transaction was signed)
        - Transaction state (frozen)

        **Examples:**

        Basic round-trip:
        ```python
        # Create and freeze a transaction
        tx = TransferTransaction().add_hbar_transfer(...)
        tx.freeze_with(client)
        tx.sign(private_key)

        # Serialize to bytes
        tx_bytes = tx.to_bytes()

        # Deserialize back to transaction
        restored_tx = Transaction.from_bytes(tx_bytes)

        # The restored transaction can be executed
        receipt = restored_tx.execute(client)
        ```

        External signing workflow:
        ```python
        # System A: Create unsigned transaction
        tx = TransferTransaction().add_hbar_transfer(...)
        tx.freeze_with(client)
        unsigned_bytes = tx.to_bytes()

        # Send unsigned_bytes to System B (HSM, hardware wallet)...

        # System B: Restore, sign, and serialize
        tx = Transaction.from_bytes(unsigned_bytes)
        tx.sign(hsm_private_key)
        signed_bytes = tx.to_bytes()

        # System A: Restore signed transaction and execute
        final_tx = Transaction.from_bytes(signed_bytes)
        receipt = final_tx.execute(client)
        ```

        Args:
            transaction_bytes (bytes): The protobuf-encoded transaction bytes.

        Returns:
            Transaction: A reconstructed transaction instance of the appropriate subclass.

        Raises:
            ValueError: If the bytes cannot be parsed or transaction type is unknown.
        """
        if not isinstance(transaction_bytes, bytes):
            raise ValueError("transaction_bytes must be bytes")

        if len(transaction_bytes) == 0:
            raise ValueError("transaction_bytes cannot be empty")

        try:
            transaction_proto = transaction_pb2.Transaction()
            transaction_proto.ParseFromString(transaction_bytes)
        except Exception as e:
            raise ValueError(f"Failed to parse transaction bytes: {e}")

        try:
            signed_transaction = transaction_contents_pb2.SignedTransaction()
            signed_transaction.ParseFromString(transaction_proto.signedTransactionBytes)
        except Exception as e:
            raise ValueError(f"Failed to parse signed transaction: {e}")

        try:
            transaction_body = transaction_pb2.TransactionBody()
            transaction_body.ParseFromString(signed_transaction.bodyBytes)
        except Exception as e:
            raise ValueError(f"Failed to parse transaction body: {e}")

        transaction_type = transaction_body.WhichOneof("data")

        if transaction_type is None:
            raise ValueError("Transaction body does not contain any transaction data")

        transaction_class = Transaction._get_transaction_class(transaction_type)

        if transaction_class is None:
            raise ValueError(f"Unknown transaction type: {transaction_type}")

        transaction_instance = transaction_class._from_protobuf(
            transaction_body, signed_transaction.bodyBytes, signed_transaction.sigMap
        )

        return transaction_instance

    @staticmethod
    def _get_transaction_class(transaction_type: str):
        """
        Maps a protobuf transaction type field name to the corresponding Python class.

        Args:
            transaction_type (str): The protobuf field name (e.g., "cryptoTransfer")

        Returns:
            type: The corresponding transaction class, or None if unknown
        """
        transaction_type_map = {
            "cryptoTransfer": "hiero_sdk_python.transaction.transfer_transaction.TransferTransaction",
            "contractCall": "hiero_sdk_python.contract.contract_execute_transaction.ContractExecuteTransaction",
            "contractCreateInstance": "hiero_sdk_python.contract.contract_create_transaction.ContractCreateTransaction",
            "contractUpdateInstance": "hiero_sdk_python.contract.contract_update_transaction.ContractUpdateTransaction",
            "contractDeleteInstance": "hiero_sdk_python.contract.contract_delete_transaction.ContractDeleteTransaction",
            "ethereumTransaction": "hiero_sdk_python.contract.ethereum_transaction.EthereumTransaction",
            "cryptoAddLiveHash": None,  # Not implemented in SDK
            "cryptoApproveAllowance": "hiero_sdk_python.account.account_allowance_approve_transaction.AccountAllowanceApproveTransaction",
            "cryptoDeleteAllowance": "hiero_sdk_python.account.account_allowance_delete_transaction.AccountAllowanceDeleteTransaction",
            "cryptoCreateAccount": "hiero_sdk_python.account.account_create_transaction.AccountCreateTransaction",
            "cryptoDelete": "hiero_sdk_python.account.account_delete_transaction.AccountDeleteTransaction",
            "cryptoDeleteLiveHash": None,  # Not implemented in SDK
            "cryptoUpdateAccount": "hiero_sdk_python.account.account_update_transaction.AccountUpdateTransaction",
            "fileAppend": "hiero_sdk_python.file.file_append_transaction.FileAppendTransaction",
            "fileCreate": "hiero_sdk_python.file.file_create_transaction.FileCreateTransaction",
            "fileDelete": "hiero_sdk_python.file.file_delete_transaction.FileDeleteTransaction",
            "fileUpdate": "hiero_sdk_python.file.file_update_transaction.FileUpdateTransaction",
            "systemDelete": None,  # Admin transaction
            "systemUndelete": None,  # Admin transaction
            "freeze": None,  # Admin transaction
            "consensusCreateTopic": "hiero_sdk_python.consensus.topic_create_transaction.TopicCreateTransaction",
            "consensusUpdateTopic": "hiero_sdk_python.consensus.topic_update_transaction.TopicUpdateTransaction",
            "consensusDeleteTopic": "hiero_sdk_python.consensus.topic_delete_transaction.TopicDeleteTransaction",
            "consensusSubmitMessage": "hiero_sdk_python.consensus.topic_message_submit_transaction.TopicMessageSubmitTransaction",
            "tokenCreation": "hiero_sdk_python.tokens.token_create_transaction.TokenCreateTransaction",
            "tokenFreeze": "hiero_sdk_python.tokens.token_freeze_transaction.TokenFreezeTransaction",
            "tokenUnfreeze": "hiero_sdk_python.tokens.token_unfreeze_transaction.TokenUnfreezeTransaction",
            "tokenGrantKyc": "hiero_sdk_python.tokens.token_grant_kyc_transaction.TokenGrantKycTransaction",
            "tokenRevokeKyc": "hiero_sdk_python.tokens.token_revoke_kyc_transaction.TokenRevokeKycTransaction",
            "tokenDeletion": "hiero_sdk_python.tokens.token_delete_transaction.TokenDeleteTransaction",
            "tokenUpdate": "hiero_sdk_python.tokens.token_update_transaction.TokenUpdateTransaction",
            "tokenMint": "hiero_sdk_python.tokens.token_mint_transaction.TokenMintTransaction",
            "tokenBurn": "hiero_sdk_python.tokens.token_burn_transaction.TokenBurnTransaction",
            "tokenWipe": "hiero_sdk_python.tokens.token_wipe_transaction.TokenWipeTransaction",
            "tokenAssociate": "hiero_sdk_python.tokens.token_associate_transaction.TokenAssociateTransaction",
            "tokenDissociate": "hiero_sdk_python.tokens.token_dissociate_transaction.TokenDissociateTransaction",
            "tokenPause": "hiero_sdk_python.tokens.token_pause_transaction.TokenPauseTransaction",
            "tokenUnpause": "hiero_sdk_python.tokens.token_pause_transaction.TokenUnpauseTransaction",
            "scheduleCreate": "hiero_sdk_python.schedule.schedule_create_transaction.ScheduleCreateTransaction",
            "scheduleDelete": "hiero_sdk_python.schedule.schedule_delete_transaction.ScheduleDeleteTransaction",
            "scheduleSign": "hiero_sdk_python.schedule.schedule_sign_transaction.ScheduleSignTransaction",
            "tokenFeeScheduleUpdate": None,  # Not commonly used
            "tokenUpdateNfts": "hiero_sdk_python.tokens.token_update_nfts_transaction.TokenUpdateNftsTransaction",
            "nodeCreate": "hiero_sdk_python.nodes.node_create_transaction.NodeCreateTransaction",
            "nodeUpdate": "hiero_sdk_python.nodes.node_update_transaction.NodeUpdateTransaction",
            "nodeDelete": "hiero_sdk_python.nodes.node_delete_transaction.NodeDeleteTransaction",
            "utilPrng": "hiero_sdk_python.prng_transaction.PrngTransaction",
            "tokenReject": "hiero_sdk_python.tokens.token_reject_transaction.TokenRejectTransaction",
            "tokenAirdrop": "hiero_sdk_python.tokens.token_airdrop_transaction.TokenAirdropTransaction",
            "tokenCancelAirdrop": "hiero_sdk_python.tokens.token_cancel_airdrop_transaction.TokenCancelAirdropTransaction",
            "atomic_batch": "hiero_sdk_python.transaction.batch_transaction.BatchTransaction"
        }

        class_path = transaction_type_map.get(transaction_type)

        if class_path is None:
            return None

        try:
            module_path, class_name = class_path.rsplit(".", 1)
            module = __import__(module_path, fromlist=[class_name])
            return getattr(module, class_name)
        except (ImportError, AttributeError) as e:
            raise ValueError(f"Failed to import transaction class for type '{transaction_type}': {e}")

    @classmethod
    def _from_protobuf(cls, transaction_body, body_bytes: bytes, sig_map):
        """
        Creates a transaction instance from protobuf components.

        This is an internal method that should be overridden by subclasses to restore
        transaction-specific fields.

        Args:
            transaction_body: The parsed TransactionBody protobuf
            body_bytes (bytes): The raw bytes of the transaction body
            sig_map: The SignatureMap protobuf containing signatures

        Returns:
            Transaction: A new transaction instance with all fields restored
        """
        transaction = cls()

        if transaction_body.HasField("transactionID"):
            transaction.transaction_id = TransactionId._from_proto(transaction_body.transactionID)

        if transaction_body.HasField("nodeAccountID"):
            transaction.node_account_id = AccountId._from_proto(transaction_body.nodeAccountID)

        transaction.transaction_fee = transaction_body.transactionFee
        transaction.transaction_valid_duration = transaction_body.transactionValidDuration.seconds
        transaction.generate_record = transaction_body.generateRecord
        transaction.memo = transaction_body.memo

        if transaction_body.max_custom_fees:
            from hiero_sdk_python.transaction.custom_fee_limit import CustomFeeLimit
            transaction.custom_fee_limits = [
                CustomFeeLimit._from_proto(fee) for fee in transaction_body.max_custom_fees
            ]

        if transaction.node_account_id:
            transaction._transaction_body_bytes[transaction.node_account_id] = body_bytes

        if sig_map and sig_map.sigPair:
            transaction._signature_map[body_bytes] = sig_map

        return transaction
    
    def set_batch_key(self, key: PrivateKey):
        """
        Set the batch key required for batch transaction.

        Args:
            batch_key (PrivateKey): Private key to use as batch key.

        Returns:
            Transaction: A reconstructed transaction instance of the appropriate subclass. 
        """
        self._require_not_frozen()
        self.batch_key = key
        return self
    
    def batchify(self, client: Client, batch_key: PrivateKey):
        """
        Marks the current transaction as an inner (batched) transaction.

        Args:
            client (Client): The client instance to use for setting defaults.
            batch_key (PrivateKey): Private key to use as batch key.
        
        Returns:
            Transaction: A reconstructed transaction instance of the appropriate subclass.
        """
        self._require_not_frozen()
        self.set_batch_key(batch_key)
        self.freeze_with(client)
        self.sign(client.operator_private_key)
        return self<|MERGE_RESOLUTION|>--- conflicted
+++ resolved
@@ -63,10 +63,7 @@
         self._signature_map: dict[bytes, basic_types_pb2.SignatureMap] = {}
         self._default_transaction_fee = 2_000_000
         self.operator_account_id = None
-<<<<<<< HEAD
-=======
         self.batch_key: Optional[PrivateKey] = None
->>>>>>> ae4d3286
 
     def _make_request(self):
         """
