--- conflicted
+++ resolved
@@ -14,11 +14,7 @@
         self.num: int = num
 
     @classmethod
-<<<<<<< HEAD
-    def from_proto(cls, topic_id_proto: basic_types_pb2.TopicID) -> "TopicId":
-=======
-    def _from_proto(cls, topic_id_proto: basic_types_pb2.TopicID):
->>>>>>> c09a3a65
+    def _from_proto(cls, topic_id_proto: basic_types_pb2.TopicID) -> "TopicId":
         """
         Creates a TopicId instance from a protobuf TopicID object.
         """
@@ -28,11 +24,7 @@
             num=topic_id_proto.topicNum
         )
 
-<<<<<<< HEAD
-    def to_proto(self) -> basic_types_pb2.TopicID:
-=======
-    def _to_proto(self):
->>>>>>> c09a3a65
+    def _to_proto(self) -> basic_types_pb2.TopicID:
         """
         Converts the TopicId instance to a protobuf TopicID object.
         """
