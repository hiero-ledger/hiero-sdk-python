--- conflicted
+++ resolved
@@ -24,11 +24,8 @@
 from .tokens.token_update_nfts_transaction import TokenUpdateNftsTransaction
 from .tokens.token_burn_transaction import TokenBurnTransaction
 from .tokens.token_grant_kyc_transaction import TokenGrantKycTransaction
-<<<<<<< HEAD
 from .tokens.token_revoke_kyc_transaction import TokenRevokeKycTransaction
-=======
 from .tokens.token_update_transaction import TokenUpdateTransaction
->>>>>>> a2facb87
 from .tokens.token_id import TokenId
 from .tokens.nft_id import NftId
 from .tokens.token_nft_transfer import TokenNftTransfer
@@ -107,11 +104,8 @@
     "TokenUpdateNftsTransaction",
     "TokenBurnTransaction",
     "TokenGrantKycTransaction",
-<<<<<<< HEAD
     "TokenRevokeKycTransaction",
-=======
     "TokenUpdateTransaction",
->>>>>>> a2facb87
 
     # Transaction
     "TransferTransaction",
