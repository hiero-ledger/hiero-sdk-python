--- conflicted
+++ resolved
@@ -236,11 +236,8 @@
 
     # Nodes
     "NodeCreateTransaction",
-<<<<<<< HEAD
     "NodeDeleteTransaction",
-=======
 
     # PRNG
     "PrngTransaction",
->>>>>>> 5834c6ac
 ]