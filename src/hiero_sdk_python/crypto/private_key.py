--- conflicted
+++ resolved
@@ -275,17 +275,13 @@
         if isinstance(self._private_key, ed25519.Ed25519PrivateKey):
             # Ed25519 automatically handles the hashing internally
             return self._private_key.sign(data)
-<<<<<<< HEAD
-        else:
-            data_hash = keccak256(data)
-            signature_der = self._private_key.sign(data_hash, ec.ECDSA(asym_utils.Prehashed(hashes.SHA256())))
-            r, s = asym_utils.decode_dss_signature(signature_der)
-            signature = r.to_bytes(32, "big") + s.to_bytes(32, "big")
-            return signature
-=======
-        # ECDSA requires specifying a hash algorithm
-        return self._private_key.sign(data, ec.ECDSA(hashes.SHA256()))
->>>>>>> 256661ca
+
+        data_hash = keccak256(data)
+        signature_der = self._private_key.sign(data_hash, ec.ECDSA(asym_utils.Prehashed(hashes.SHA256())))
+        r, s = asym_utils.decode_dss_signature(signature_der)
+        signature = r.to_bytes(32, "big") + s.to_bytes(32, "big")
+        return signature
+
 
     def public_key(self) -> PublicKey:
         """
