from typing import List
from hiero_sdk_python.hapi.services import basic_types_pb2

class AccountId:
    def __init__(
        self,
        shard: int = 0, 
        realm: int = 0, 
        num: int = 0
    ) -> None:
        """
        Initialize a new AccountId instance.
        Args:
            shard (int): The shard number of the account.
            realm (int): The realm number of the account.
            num (int): The account number.
        """
        self.shard = shard
        self.realm = realm
        self.num = num

    @classmethod
    def from_string(cls, account_id_str: str) -> "AccountId":
        """
        Creates an AccountId instance from a string in the format 'shard.realm.num'.
        """
        parts: List[str] = account_id_str.strip().split('.')
        if len(parts) != 3:
            raise ValueError("Invalid account ID string format. Expected 'shard.realm.num'")
        shard, realm, num = map(int, parts)
        return cls(shard, realm, num)

    @classmethod
<<<<<<< HEAD
    def from_proto(cls, account_id_proto: basic_types_pb2.AccountID) -> "AccountId":
=======
    def _from_proto(cls, account_id_proto):
>>>>>>> c09a3a65
        """
        Creates an AccountId instance from a protobuf AccountID object.

        Args:
            account_id_proto (AccountID): The protobuf AccountID object.

        Returns:
            AccountId: An instance of AccountId.
        """
        return cls(
            shard=account_id_proto.shardNum,
            realm=account_id_proto.realmNum,
            num=account_id_proto.accountNum
        )

<<<<<<< HEAD
    def to_proto(self) -> basic_types_pb2.AccountID:
=======
    def _to_proto(self):
>>>>>>> c09a3a65
        """
        Converts the AccountId instance to a protobuf AccountID object.

        Returns:
            AccountID: The protobuf AccountID object.
        """
        return basic_types_pb2.AccountID(
            shardNum=self.shard,
            realmNum=self.realm,
            accountNum=self.num
        )

    def __str__(self) -> str:
        """
        Returns the string representation of the AccountId in 'shard.realm.num' format.
        """
        return f"{self.shard}.{self.realm}.{self.num}"

    def __eq__(self, other: object) -> bool:
        """
        Checks equality between two AccountId instances.
        Args:
            other (object): The object to compare with.
        Returns:
            bool: True if both instances are equal, False otherwise.
        """
        if not isinstance(other, AccountId):
            return False
        return (self.shard, self.realm, self.num) == (other.shard, other.realm, other.num)

    def __hash__(self) -> int:
        """Returns a hash value for the AccountId instance."""
        return hash((self.shard, self.realm, self.num))<|MERGE_RESOLUTION|>--- conflicted
+++ resolved
@@ -31,11 +31,7 @@
         return cls(shard, realm, num)
 
     @classmethod
-<<<<<<< HEAD
-    def from_proto(cls, account_id_proto: basic_types_pb2.AccountID) -> "AccountId":
-=======
-    def _from_proto(cls, account_id_proto):
->>>>>>> c09a3a65
+    def _from_proto(cls, account_id_proto: basic_types_pb2.AccountID) -> "AccountId":
         """
         Creates an AccountId instance from a protobuf AccountID object.
 
@@ -51,11 +47,7 @@
             num=account_id_proto.accountNum
         )
 
-<<<<<<< HEAD
-    def to_proto(self) -> basic_types_pb2.AccountID:
-=======
-    def _to_proto(self):
->>>>>>> c09a3a65
+    def _to_proto(self) -> basic_types_pb2.AccountID:
         """
         Converts the AccountId instance to a protobuf AccountID object.
 
