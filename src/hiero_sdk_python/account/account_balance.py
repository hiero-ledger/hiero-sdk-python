--- conflicted
+++ resolved
@@ -25,11 +25,8 @@
         self.token_balances = token_balances or {}
 
     @classmethod
-<<<<<<< HEAD
-    def from_proto(cls, proto: CryptoGetAccountBalanceResponse) -> "AccountBalance":
-=======
-    def _from_proto(cls, proto):
->>>>>>> c09a3a65
+
+    def _from_proto(cls, proto: CryptoGetAccountBalanceResponse) -> "AccountBalance":
         """
         Creates an AccountBalance instance from a protobuf response.
 
@@ -44,13 +41,8 @@
         token_balances: Dict[TokenId,int] = {}
         if proto.tokenBalances:
             for token_balance in proto.tokenBalances:
-<<<<<<< HEAD
                 token_id: TokenId = TokenId.from_proto(token_balance.tokenId)
                 balance: Union[Hbar,int] = token_balance.balance
-=======
-                token_id = TokenId._from_proto(token_balance.tokenId)
-                balance = token_balance.balance
->>>>>>> c09a3a65
                 token_balances[token_id] = balance
 
         return cls(hbars=hbars, token_balances=token_balances)