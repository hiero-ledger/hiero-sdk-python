--- conflicted
+++ resolved
@@ -9,18 +9,15 @@
     This class encapsulates the details of an NFT transfer, including the sender,
     receiver, serial number of the NFT, and whether the transfer is approved.
     """
-    
-<<<<<<< HEAD
-    def __init__(self, token_id, sender_id, receiver_id, serial_number, is_approved=False):
-=======
+
     def __init__(
         self,
+        token_id: TokenId
         sender_id: AccountId,
         receiver_id: AccountId,
         serial_number: int,
         is_approved: bool = False
     ) -> None:
->>>>>>> c36db587
         """
         Initializes a new TokenNftTransfer instance.
         
@@ -31,18 +28,11 @@
             serial_number (int): The serial number of the NFT being transferred.
             is_approved (bool, optional): Whether the transfer is approved. Defaults to False.
         """
-<<<<<<< HEAD
         self.token_id: TokenId = token_id
         self.sender_id : AccountId = sender_id
         self.receiver_id : AccountId = receiver_id
         self.serial_number : int = serial_number
         self.is_approved : bool = is_approved
-=======
-        self.sender_id: AccountId = sender_id
-        self.receiver_id: AccountId = receiver_id
-        self.serial_number: int = serial_number
-        self.is_approved: bool = is_approved
->>>>>>> c36db587
         
     def _to_proto(self) -> basic_types_pb2.NftTransfer:
         """
