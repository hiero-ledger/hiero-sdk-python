"""
hiero_sdk_python.tokens.token_nft_transfer
~~~~~~~~~~~~~~~~~~~~~~~~~~~~~~~~~~~~~~~~~~

Defines TokenNftTransfer for representing and converting NFT transfer details
(sender, receiver, serial number, approval) to and from protobuf messages.
"""
from hiero_sdk_python.account.account_id import AccountId
from hiero_sdk_python.hapi.services import basic_types_pb2
from hiero_sdk_python.tokens.token_id import TokenId

class TokenNftTransfer:
    """
    Represents a transfer of a non-fungible token (NFT) from one account to another.
    
    This class encapsulates the details of an NFT transfer, including the sender,
    receiver, serial number of the NFT, and whether the transfer is approved.
    """

    def __init__(
        self,
        token_id: TokenId,
        sender_id: AccountId,
        receiver_id: AccountId,
        serial_number: int,
        is_approved: bool = False
    ) -> None:
        """
        Initializes a new TokenNftTransfer instance.
        
        Args:
            token_id (TokenId): The ID of the token being transferred.
            sender_id (AccountId): The account ID of the sender.
            receiver_id (AccountId): The account ID of the receiver.
            serial_number (int): The serial number of the NFT being transferred.
            is_approved (bool, optional): Whether the transfer is approved. Defaults to False.
        """
<<<<<<< HEAD
        self.sender_id: AccountId = sender_id
        self.receiver_id: AccountId = receiver_id
        self.serial_number: int = serial_number
        self.is_approved: bool = is_approved

=======
        self.token_id: TokenId = token_id
        self.sender_id : AccountId = sender_id
        self.receiver_id : AccountId = receiver_id
        self.serial_number : int = serial_number
        self.is_approved : bool = is_approved
        
>>>>>>> 5ac763af
    def _to_proto(self) -> basic_types_pb2.NftTransfer:
        """
        Converts this TokenNftTransfer instance to its protobuf representation.
        
        Returns:
            basic_type_pb2.NftTransfer: The protobuf representation of this NFT transfer.
        """
        return basic_types_pb2.NftTransfer(
            senderAccountID=self.sender_id._to_proto(),
            receiverAccountID=self.receiver_id._to_proto(),
            serialNumber=self.serial_number,
            is_approval=self.is_approved
        )

    @classmethod
    def _from_proto(cls, proto: basic_types_pb2.TokenTransferList):
        """
        Creates a TokenNftTransfer from a protobuf representation.
        """
        nftTransfers: list[TokenNftTransfer] = []

        token_id = TokenId._from_proto(proto.token)
        for nftTransfer in proto.nftTransfers:
            nftTransfers.append(
                cls(
                    token_id = token_id,
                    sender_id=AccountId._from_proto(nftTransfer.senderAccountID),
                    receiver_id=AccountId._from_proto(nftTransfer.receiverAccountID),
                    serial_number=nftTransfer.serialNumber,
                    is_approved=nftTransfer.is_approval
                )
            )
            
        return nftTransfers

    def __str__(self):
        """
        Returns a string representation of this TokenNftTransfer instance.
        
        Returns:
            str: A string representation of this NFT transfer.
        """
<<<<<<< HEAD
        return (
            "TokenNftTransfer("
            f"sender_id={self.sender_id}, "
            f"receiver_id={self.receiver_id}, "
            f"serial_number={self.serial_number}, "
            f"is_approved={self.is_approved}"
            ")"
        )
=======
        return f"TokenNftTransfer(token={self.token_id}, sender_id={self.sender_id}, receiver_id={self.receiver_id}, serial_number={self.serial_number}, is_approved={self.is_approved})"
>>>>>>> 5ac763af
<|MERGE_RESOLUTION|>--- conflicted
+++ resolved
@@ -17,6 +17,7 @@
     receiver, serial number of the NFT, and whether the transfer is approved.
     """
 
+
     def __init__(
         self,
         token_id: TokenId,
@@ -35,20 +36,12 @@
             serial_number (int): The serial number of the NFT being transferred.
             is_approved (bool, optional): Whether the transfer is approved. Defaults to False.
         """
-<<<<<<< HEAD
-        self.sender_id: AccountId = sender_id
-        self.receiver_id: AccountId = receiver_id
-        self.serial_number: int = serial_number
-        self.is_approved: bool = is_approved
-
-=======
         self.token_id: TokenId = token_id
         self.sender_id : AccountId = sender_id
         self.receiver_id : AccountId = receiver_id
         self.serial_number : int = serial_number
         self.is_approved : bool = is_approved
         
->>>>>>> 5ac763af
     def _to_proto(self) -> basic_types_pb2.NftTransfer:
         """
         Converts this TokenNftTransfer instance to its protobuf representation.
@@ -91,15 +84,12 @@
         Returns:
             str: A string representation of this NFT transfer.
         """
-<<<<<<< HEAD
         return (
             "TokenNftTransfer("
+            f"token={self.token_id}, "
             f"sender_id={self.sender_id}, "
             f"receiver_id={self.receiver_id}, "
             f"serial_number={self.serial_number}, "
             f"is_approved={self.is_approved}"
             ")"
-        )
-=======
-        return f"TokenNftTransfer(token={self.token_id}, sender_id={self.sender_id}, receiver_id={self.receiver_id}, serial_number={self.serial_number}, is_approved={self.is_approved})"
->>>>>>> 5ac763af
+        )