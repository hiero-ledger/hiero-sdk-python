import re
from dataclasses import dataclass
from hiero_sdk_python.hapi.services import basic_types_pb2
from hiero_sdk_python.tokens.token_id import TokenId

@dataclass(frozen=True, init=True, repr=True, eq=True)
class NftId:
    """
    A unique identifiers for Non-Fungible Tokens (NFTs).
    The NftId has a TokenId, and a serial number.
    """

    tokenId: TokenId
    serialNumber: int

    def __post_init__(self):
        if self.tokenId is None:
            raise TypeError("token_id is required")
        if not isinstance(self.tokenId, TokenId):
            raise TypeError(f"token_id must be of type TokenId, got {type(self.tokenId)}")
        if not isinstance(self.serialNumber, int):
            raise TypeError(f"Expected an integer for serial_number, got {type(self.serialNumber)}")
        if self.serialNumber < 0:
            raise ValueError("serial_number must be positive")
        return True

    @classmethod
<<<<<<< HEAD
    def from_proto(cls, nft_id_proto: basic_types_pb2.NftID = None):
=======
    def _from_proto(cls, nft_id_proto:basic_types_pb2.NftID = None):
>>>>>>> c09a3a65
        """
        :param nft_id_proto: the proto NftID object
        :return: a NftId object
        """
        return cls(
            tokenId=TokenId._from_proto(nft_id_proto.token_ID),
            serialNumber=nft_id_proto.serial_number
        )

    def _to_proto(self):
        """
        :return: a protobuf NftID object representation of this NftId object
        """
        nft_id_proto = basic_types_pb2.NftID(token_ID=self.tokenId._to_proto(), serial_number=self.serialNumber)

        return nft_id_proto

    @classmethod
    def from_string(cls, nft_id_str: str = ""):
        """
        :param nft_id_str: a string NftId representation
        :return: returns the NftId parsed from the string input
        """

        parts = re.split(r"/", nft_id_str)
        if len(parts) != 2:
            raise ValueError("nft_id_str must formatted as: shard.realm.number/serial_number")

        return cls(
            tokenId=TokenId.from_string(parts[0]),
            serialNumber=int(parts[1])
        )

    def __str__(self):
        """
        :return: a human-readable representation of the NftId
        """
        return f"{str(self.tokenId)}/{str(self.serialNumber)}"<|MERGE_RESOLUTION|>--- conflicted
+++ resolved
@@ -25,11 +25,7 @@
         return True
 
     @classmethod
-<<<<<<< HEAD
-    def from_proto(cls, nft_id_proto: basic_types_pb2.NftID = None):
-=======
-    def _from_proto(cls, nft_id_proto:basic_types_pb2.NftID = None):
->>>>>>> c09a3a65
+    def _from_proto(cls, nft_id_proto: basic_types_pb2.NftID = None):
         """
         :param nft_id_proto: the proto NftID object
         :return: a NftId object
