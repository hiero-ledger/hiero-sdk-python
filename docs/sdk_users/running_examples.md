--- conflicted
+++ resolved
@@ -71,11 +71,8 @@
   - [Deleting a Schedule](#deleting-a-schedule)
 - [Node Transactions](#node-transactions)
   - [Creating a Node](#creating-a-node)
-<<<<<<< HEAD
   - [Updating a Node](#updating-a-node)
-=======
   - [Deleting a Node](#deleting-a-node)
->>>>>>> 3d50dc7a
 - [Miscellaneous Queries](#miscellaneous-queries)
   - [Querying Transaction Record](#querying-transaction-record)
 - [Miscellaneous Transactions](#miscellaneous-transactions)
@@ -1726,7 +1723,6 @@
 receipt = transaction.execute(client)
 ```
 
-<<<<<<< HEAD
 ### Updating a Node
 
 > **IMPORTANT**: Node update is a privileged transaction only available on local development networks like "solo". Regular developers do not have permission to update nodes on testnet or mainnet as this operation requires special authorization.
@@ -1754,7 +1750,7 @@
 ).freeze_with(client)
 
 transaction.sign(admin_key)  # Sign with admin key
-=======
+
 ### Deleting a Node
 
 > **IMPORTANT**: Node deletion is a privileged transaction only available on local development networks like "solo". Regular developers do not have permission to delete nodes on testnet or mainnet as this operation requires special authorization.
@@ -1765,14 +1761,12 @@
     node_id=node_id
 )
 
->>>>>>> 3d50dc7a
 receipt = transaction.execute(client)
 ```
 
 #### Method Chaining:
 ```python
 transaction = (
-<<<<<<< HEAD
     NodeUpdateTransaction()
     .set_node_id(node_id)
     .set_account_id(account_id)
@@ -1793,12 +1787,10 @@
 )
 
 transaction.sign(admin_key)  # Sign with the admin key
-=======
     NodeDeleteTransaction()
     .set_node_id(node_id)
 )
 
->>>>>>> 3d50dc7a
 receipt = transaction.execute(client)
 ```
 
