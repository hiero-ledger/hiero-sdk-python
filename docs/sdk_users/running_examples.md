# Hiero Python SDK – Syntax Flexibility

The Hedera SDK in Python supports two distinct syntax styles for creating and executing transactions:

- Pythonic Syntax: Ideal for developers who prefer explicit constructor-style initialization.
- Method Chaining: Provides a fluent API style for chaining methods, commonly used in many SDKs.

You can choose either syntax or even mix both styles in your projects.


## Table of Contents

- [Account Transactions](#account-transactions)
  - [Creating an Account](#creating-an-account)
  - [Updating an Account](#updating-an-account)
  - [Querying Account Balance](#querying-account-balance)
  - [Querying Account Info](#querying-account-info)
  - [Deleting an Account](#deleting-an-account)
  - [Creating a Token](#creating-a-token)
- [Token Transactions](#token-transactions)
  - [Minting a Fungible Token](#minting-a-fungible-token)
  - [Minting a Non-Fungible Token](#minting-a-non-fungible-token)
  - [Associating a Token](#associating-a-token)
  - [Dissociating a Token](#dissociating-a-token)
  - [Transferring Tokens](#transferring-tokens)
  - [Transferring NFTs](#transferring-nfts)
  - [Wiping Tokens](#wiping-tokens)
  - [Deleting a Token](#deleting-a-token)
  - [Freezing a Token](#freezing-a-token)
  - [Unfreezing a Token](#unfreezing-a-token)
  - [Rejecting a Token](#rejecting-a-token)
  - [Rejecting a Non-Fungible Token](#rejecting-a-non-fungible-token)
  - [Burning a Token](#burning-a-token)
  - [Burning a Non-Fungible Token](#burning-a-non-fungible-token)
  - [Token Update NFTs](#token-update-nfts)
  - [Pausing a Token](#pausing-a-token)
  - [Token Grant KYC](#token-grant-kyc)
  - [Token Revoke KYC](#token-revoke-kyc)
  - [Updating a Token](#updating-a-token)
  - [Create Token Airdrop](#token-airdrop)
  - [Cancel Token Airdop](#cancel-token-airdrop)
  - [Querying NFT Info](#querying-nft-info)
  - [Querying Fungible Token Info](#querying-fungible-token-info)
- [HBAR Transactions](#hbar-transactions)
  - [Transferring HBAR](#transferring-hbar)
- [Topic Transactions](#topic-transactions)
  - [Creating a Topic](#creating-a-topic)
  - [Submitting a Topic Message](#submitting-a-topic-message)
  - [Updating a Topic](#updating-a-topic)
  - [Deleting a Topic](#deleting-a-topic)
  - [Querying Topic](#querying-topic)
  - [Querying Topic Message](#querying-topic-message)
- [File Transactions](#file-transactions)
  - [Creating a File](#creating-a-file)
  - [Querying File Info](#querying-file-info)
  - [Querying File Contents](#querying-file-contents)
  - [Updating a File](#updating-a-file)
  - [Deleting a File](#deleting-a-file)
- [Contract Transactions](#contract-transactions)
  - [Creating a Contract](#creating-a-contract)
  - [Querying a Contract Call](#querying-a-contract-call)
  - [Querying Contract Info](#querying-contract-info)
  - [Querying Contract Bytecode](#querying-contract-bytecode)
  - [Updating a Contract](#updating-a-contract)
  - [Executing a Contract](#executing-a-contract)
  - [Deleting a Contract](#deleting-a-contract)
  - [Executing Ethereum Transactions](#executing-ethereum-transactions)
- [Schedule Transactions](#schedule-transactions)
  - [Creating a Schedule](#creating-a-schedule)
  - [Querying Schedule Info](#querying-schedule-info)
<<<<<<< HEAD
  - [Signing a Schedule](#signing-a-schedule)
=======
  - [Deleting a Schedule](#deleting-a-schedule)
>>>>>>> e04e28ce
- [Node Transactions](#node-transactions)
  - [Creating a Node](#creating-a-node)
  - [Updating a Node](#updating-a-node)
  - [Deleting a Node](#deleting-a-node)
- [Miscellaneous Queries](#miscellaneous-queries)
  - [Querying Transaction Record](#querying-transaction-record)
- [Miscellaneous Transactions](#miscellaneous-transactions)
  - [PRNG Transaction](#prng-transaction)


## Account Transactions

### Creating an Account

#### Pythonic Syntax:
```
transaction = AccountCreateTransaction(
    key=new_account_public_key,
    initial_balance=initial_balance,
    memo="Test Account"
).freeze_with(client)

transaction.sign(operator_key)
transaction.execute(client)

```
#### Method Chaining:
```
transaction = (
        AccountCreateTransaction()
        .set_key(new_account_public_key)
        .set_initial_balance(initial_balance)
        .set_account_memo("Test")
        .freeze_with(client)
    )
    transaction.sign(client.operator_private_key)
    transaction.execute(client)
```

### Updating an Account

#### Pythonic Syntax:
```python
transaction = AccountUpdateTransaction(
    account_params=AccountUpdateParams(
        account_id=account_id,
        key=new_public_key,
        account_memo=memo,
        receiver_signature_required=receiver_sig_required,
        auto_renew_period=Duration(seconds),
        expiration_time=future_expiration
    )
).freeze_with(client)

transaction.sign(old_private_key)  # Sign with old key
transaction.sign(new_private_key)  # Sign with new key
transaction.execute(client)
```

#### Method Chaining:
```python
transaction = (
    AccountUpdateTransaction()
    .set_account_id(account_id)
    .set_key(new_public_key)
    .set_account_memo(memo)
    .set_receiver_signature_required(receiver_sig_required)
    .set_auto_renew_period(Duration(seconds))
    .set_expiration_time(future_expiration)
    .freeze_with(client)
)
transaction.sign(old_private_key)   # Sign with old key
transaction.sign(new_private_key)   # Sign with new key
transaction.execute(client)
```

### Querying Account Balance

#### Pythonic Syntax:
```
balance = CryptoGetAccountBalanceQuery(account_id=some_account_id).execute(client) print(f"Account balance: {balance.hbars} hbars")
```

#### Method Chaining:
```
balance = ( CryptoGetAccountBalanceQuery() .set_account_id(some_account_id) .execute(client) ) print(f"Account balance: {balance.hbars} hbars")
```

### Querying Account Info

#### Pythonic Syntax:
```
info = AccountInfoQuery(account_id=account_id).execute(client)
print(f"Account ID: {info.account_id}")
print(f"Account Public Key: {info.key.to_string()}")
print(f"Account Balance: {info.balance}")
print(f"Account Memo: '{info.account_memo}'")
print(f"Owned NFTs: {info.owned_nfts}")
print(f"Token Relationships: {info.token_relationships}")
```

#### Method Chaining:
```
info = (
    AccountInfoQuery()
    .set_account_id(account_id)
    .execute(client)
)
print(f"Account ID: {info.account_id}")
print(f"Account Public Key: {info.key.to_string()}")
print(f"Account Balance: {info.balance}")
print(f"Account Memo: '{info.account_memo}'")
print(f"Owned NFTs: {info.owned_nfts}")
print(f"Token Relationships: {info.token_relationships}")
```

### Deleting an Account

#### Pythonic Syntax:
```
transaction = AccountDeleteTransaction(
    account_id=account_id,
    transfer_account_id=transfer_account_id  # Account to receive remaining balance
).freeze_with(client)

transaction.sign(account_private_key)  # Account being deleted must sign
transaction.execute(client)
```

#### Method Chaining:
```
transaction = (
    AccountDeleteTransaction()
    .set_account_id(account_id)
    .set_transfer_account_id(transfer_account_id)  # Account to receive remaining balance
    .freeze_with(client)
)

transaction.sign(account_private_key)  # Account being deleted must sign
transaction.execute(client)
```

## Token Transactions

### Creating a Token

#### Pythonic Syntax:
```
transaction = TokenCreateTransaction(
    token_params=TokenParams(
        token_name="ExampleToken",
        token_symbol="EXT",
        decimals=2,                            # 0 for NON_FUNGIBLE_UNIQUE
        initial_supply=1000,                   # 0 for NON_FUNGIBLE_UNIQUE
        token_type=TokenType.FUNGIBLE_COMMON,  # or TokenType.NON_FUNGIBLE_UNIQUE
        max_supply=1000                        # Must be 0 for INFINITE
        supply_type=SupplyType.FINITE,         # or SupplyType.INFINITE
        freeze_default=False,
        treasury_account_id=operator_id
    ),
    keys=TokenKeys(
        admin_key=admin_key,       # added but optional. Necessary for Token Delete or Update.
        supply_key=supply_key,     # added but optional. Necessary for Token Mint or Burn.
        freeze_key=freeze_key      # added but optional. Necessary to freeze and unfreeze a token.
    )
).freeze_with(client)
transaction.sign(operator_key) # Required signing by the treasury account
transaction.sign(admin_key) # Required since admin key exists
transaction.execute(client)
```

#### Method Chaining:
```
transaction = (
    TokenCreateTransaction()  # no params => uses default placeholders which are next overwritten.
    .set_token_name("ExampleToken")
    .set_token_symbol("EXT")
    .set_decimals(2)                            # 0 for NON_FUNGIBLE_UNIQUE
    .set_initial_supply(1000)                   # 0 for NON_FUNGIBLE_UNIQUE
    .set_token_type(TokenType.FUNGIBLE_COMMON)  # or TokenType.NON_FUNGIBLE_UNIQUE
    .set_max_supply(1000)                       # Must be 0 for INFINITE
    .set_supply_type(SupplyType.FINITE)         # or SupplyType.INFINITE
    .set_freeze_default(False)
    .set_treasury_account_id(operator_id)
    .set_admin_key(admin_key)       # added but optional. Necessary for Token Delete or Update.
    .set_supply_key(supply_key)     # added but optional. Necessary for Token Mint or Burn.
    .set_freeze_key(freeze_key)     # added but optional. Necessary to freeze and unfreeze a token.
    .freeze_with(client)
)

transaction.sign(operator_key) # Required signing by the treasury account
transaction.sign(admin_key)    # Required since admin key exists
transaction.execute(client)
```

### Minting a Fungible Token

#### Pythonic Syntax:
```
transaction = TokenMintTransaction(
    token_id=token_id,
    amount=amount,  # lowest denomination, must be positive and not zero
).freeze_with(client)

transaction.sign(operator_key)
transaction.sign(supply_key)
transaction.execute(client)
```
#### Method Chaining:
```
transaction = (
    TokenMintTransaction()
    .set_token_id(token_id)
    .set_amount(amount) # lowest denomination, must be positive and not zero
    .freeze_with(client)
)
transaction.sign(operator_key)
transaction.sign(admin_key)
transaction.execute(client)
```

### Minting a Non-Fungible Token

#### Pythonic Syntax:
```
transaction = TokenMintTransaction(
    token_id=token_id,
    metadata=metadata  # Bytes for non-fungible tokens (NFTs)
).freeze_with(client)

transaction.sign(operator_key)
transaction.sign(supply_key)
transaction.execute(client)
```
#### Method Chaining:
```
transaction = (
    TokenMintTransaction()
    .set_token_id(token_id)
    .set_metadata(metadata)  # Bytes for non-fungible tokens (NFTs)
    .freeze_with(client)
)
transaction.sign(operator_key)
transaction.sign(admin_key)
transaction.execute(client)
```

### Associating a Token

#### Pythonic Syntax:
```
transaction = TokenAssociateTransaction(
    account_id=recipient_id,
    token_ids=[token_id]
).freeze_with(client)

transaction.sign(recipient_key)
transaction.execute(client)
```
#### Method Chaining:
```
transaction = (
        TokenAssociateTransaction()
        .set_account_id(recipient_id)
        .add_token_id(token_id)
        .freeze_with(client)
        .sign(recipient_key)
    )

    transaction.execute(client)
```

### Dissociating a Token

#### Pythonic Syntax:
```
transaction = TokenDissociateTransaction(
    account_id=recipient_id,
    token_ids=[token_id]
).freeze_with(client)

transaction.sign(recipient_key)
transaction.execute(client)
```
#### Method Chaining:
```
transaction = (
        TokenDissociateTransaction()
        .set_account_id(recipient_id)
        .add_token_id(token_id)
        .freeze_with(client)
        .sign(recipient_key)
    )

    transaction.execute(client)
```

### Transferring Tokens

#### Pythonic Syntax:
```
transaction = TransferTransaction(
    token_transfers={
        token_id: {
            operator_id: -amount,
            recipient_id: amount
        }
    }
).freeze_with(client)

transaction.sign(operator_key)
transaction.execute(client)

```
#### Method Chaining:
```
    transaction = (
        TransferTransaction()
        .add_token_transfer(token_id, operator_id, -amount)
        .add_token_transfer(token_id, recipient_id, amount)
        .freeze_with(client)
        .sign(operator_key)
    )

    transaction.execute(client)
```

### Transferring NFTs

#### Pythonic Syntax:
```
transaction = TransferTransaction(
    nft_transfers={
        token_id: [
            (
                operator_id,
                recipient_id,
                serial_number
            )
        ]
    }
).freeze_with(client)

transaction.sign(operator_key)
transaction.execute(client)

```
#### Method Chaining:
```
    transaction = (
        TransferTransaction()
        .add_nft_transfer(nft_id, operator_id, recipient_id)
        .freeze_with(client)
        .sign(operator_key)
    )

    transaction.execute(client)
```

### Wiping tokens

#### Pythonic Syntax:
```
transaction = TokenWipeTransaction(
    token_id=token_id,
    account_id=account_id,
    amount=amount
).freeze_with(client)

transaction.execute(client)

```
#### Method Chaining:
```
    transaction = (
        TokenWipeTransaction()
        .set_token_id(token_id)
        .set_account_id(account_id)
        .set_amount(amount)
        .freeze_with(client)
    )

    transaction.execute(client)
```

### Deleting a Token

#### Pythonic Syntax:
```
transaction = TokenDeleteTransaction(
    token_id=token_id
).freeze_with(client)

transaction.sign(admin_key)  # Admin key must have been set during token creation.
transaction.sign(operator_key)
transaction.execute(client)
```
#### Method Chaining:
```
    transaction = (
        TokenDeleteTransaction()
        .set_token_id(token_id)
        .freeze_with(client)
    )

    transaction.sign(admin_key) # Admin key must also have been set in Token Create
    transaction.sign(operator_key)
    transaction.execute(client)
```

### Freezing a Token

#### Pythonic Syntax:
```
transaction = TokenFreezeTransaction(
    token_id=token_id
    account_id=account_id
).freeze_with(client)

transaction.sign(freeze_key)  # Freeze key must have been set during token creation.
transaction.execute(client)
```
#### Method Chaining:
```
    transaction = (
        TokenFreezeTransaction()
        .set_token_id(token_id)
        .set_account_id(account_id)
        .freeze_with(client)
    )

    transaction.sign(freeze_key) # Freeze key must also have been set in Token Create
    transaction.execute(client)
```
### Unfreezing a Token

#### Pythonic Syntax:
```
transaction = TokenUnfreezeTransaction(
    token_id=token_id
    account_id=account_id
).freeze_with(client)
transaction.sign(freeze_key)
transaction.execute(client)
```
#### Method Chaining:
```
transaction = (
        TokenUnfreezeTransaction()
        .set_token_id(token_id)
        .set_account_id(account_id)
        .freeze_with(client)
    )
    transaction.sign(freeze_key)
    transaction.execute(client)
```

### Rejecting a Token

#### Pythonic Syntax:
```
transaction = TokenRejectTransaction(
    owner_id=owner_id,
    token_ids=[token_id]
).freeze_with(client)

transaction.sign(owner_key)
transaction.execute(client)

```
#### Method Chaining:
```
    transaction = (
        TokenRejectTransaction()
        .set_owner_id(owner_id)
        .set_token_ids([token_id])
        .freeze_with(client)
        .sign(owner_key)
    )

    transaction.execute(client)
```

### Rejecting a Non-Fungible Token

#### Pythonic Syntax:
```
transaction = TokenRejectTransaction(
    owner_id=owner_id,
    nft_ids=[nft_id1]
).freeze_with(client)

transaction.sign(owner_key)
transaction.execute(client)

```
#### Method Chaining:
```
    transaction = (
        TokenRejectTransaction()
        .set_owner_id(owner_id)
        .set_nft_ids([nft_id1])
        .freeze_with(client)
        .sign(owner_key)
    )

    transaction.execute(client)
```

### Burning a Token

#### Pythonic Syntax:
```
transaction = TokenBurnTransaction(
    token_id=token_id,
    amount=amount
).freeze_with(client)

transaction.sign(operator_key)
transaction.execute(client)

```
#### Method Chaining:
```
    transaction = (
        TokenBurnTransaction()
        .set_amount(amount)
        .freeze_with(client)
        .sign(operator_key)
    )

    transaction.execute(client)
```

### Burning a Non-Fungible Token

#### Pythonic Syntax:
```
transaction = TokenBurnTransaction(
    token_id=token_id,
    serials=serials
).freeze_with(client)

transaction.sign(operator_key)
transaction.execute(client)

```
#### Method Chaining:
```
    transaction = (
        TokenBurnTransaction()
        .set_serials(serials)
        .freeze_with(client)
        .sign(operator_key)
    )

    transaction.execute(client)
```

### Token Update NFTs

#### Pythonic Syntax:
```
transaction = TokenUpdateNftsTransaction(
    token_id=nft_token_id,
    serial_numbers=serial_numbers,
    metadata=new_metadata
).freeze_with(client)

transaction.sign(metadata_key)
transaction.execute(client)

```
#### Method Chaining:
```
    transaction = (
        TokenUpdateNftsTransaction()
        .set_token_id(nft_token_id)
        .set_serial_numbers(serial_numbers)
        .set_metadata(new_metadata)
        .freeze_with(client)
        .sign(metadata_key)
    )

    transaction.execute(client)

```

### Pausing a Token

#### Pythonic Syntax:
```
transaction = TokenPauseTransaction(
    token_id=token_id
).freeze_with(client)

transaction.sign(pause_key)
transaction.execute(client)

```
#### Method Chaining:
```
    transaction = (
        TokenPauseTransaction()
        .set_token_id(token_id)
        .freeze_with(client)
        .sign(pause_key)
    )
    transaction.execute(client)

```

### Token Grant KYC

#### Pythonic Syntax:
```
transaction = TokenGrantKycTransaction(
    token_id=token_id,
    account_id=account_id
).freeze_with(client)

transaction.sign(kyc_key)   # KYC key is required for granting KYC approval
transaction.execute(client)

```
#### Method Chaining:
```
    transaction = (
        TokenGrantKycTransaction()
        .set_token_id(token_id)
        .set_account_id(account_id)
        .freeze_with(client)
        .sign(kyc_key)   # KYC key is required for granting KYC approval
    )
    transaction.execute(client)

```

### Updating a Token

#### Pythonic Syntax:
```
transaction = TokenUpdateTransaction(
    token_id=token_id,
    token_params=TokenUpdateParams(
        token_name="UpdateToken",
        token_symbol="UPD",
        token_memo="Updated memo",
        metadata="Updated metadata",
        treasury_account_id=new_account_id
    ),
    token_keys=TokenUpdateKeys(
        admin_key=new_admin_key,
        freeze_key=new_freeze_key, # freeze_key can sign a transaction that changes only the Freeze Key
        metadata_key=new_metadata_key, # metadata_key can sign a transaction that changes only the metadata
        supply_key=new_supply_key   # supply_key can sign a transaction that changes only the Supply Key
    ),
    token_key_verification_mode=TokenKeyValidation.FULL_VALIDATION  # Default value. Also, it can be NO_VALIDATION
).freeze_with(client)
transaction.sign(new_account_id_private_key) # If a new treasury account is set, the new treasury key is required to sign.
transaction.sign(new_admin_key) # Updating the admin key requires the new admin key to sign.
transaction.execute(client)
```

#### Method Chaining:
```
transaction = (
    TokenCreateTransaction()  # no params => uses default placeholders which are next overwritten.
    .set_token_name("UpdateToken")
    .set_token_symbol("UPD")
    .set_token_memo("Updated memo")
    .set_metadata("Updated metadata)
    .set_treasury_account_id(new_account_id)
    .set_admin_key(new_admin_key)
    .set_supply_key(new_supply_key)
    .set_freeze_key(new_freeze_key)
    .set_metadata_key(new_metadata_key)
    .freeze_with(client)
)

transaction.sign(new_account_id_private_key) # If a new treasury account is set, the new treasury key is required to sign.
transaction.sign(new_admin_key) # Updating the admin key requires the new admin key to sign.
transaction.execute(client)
```

### Token Airdrop

#### Pythonic Syntax:
```
transaction = TokenAirdropTransaction(
    token_transfers=token_transfers, 
    nft_transfers=nft_transfers
).freeze_with(client)

transaction.sign(operator_key)
transaction.execute(client)
```

#### Method Chaining:
```
transaction = (
    TokenAirdropTransaction()
    .add_token_transfer(token_id=token_id, account_id=operator_id, amount=-1)
    .add_token_transfer(token_id=token_id, account_id=recipient_id, amount=1)
    .add_nft_transfer(nft_id=nft_id, serial_number=serial_number, sender=operator_id, receiver=recipient_id)
    .freeze_with(client)
    .sign(operator_key)
)

transaction.execute(client)
```

### Cancel Token Airdrop

#### Pythonic Syntax:
```
transaction = TokenCancelAirdropTransaction(
    pending_airdrops=pending_airdops  # List of PendingAirdropId
).freeze_with(client)

transaction.sign(operator_key)
transaction.execute(client)
```

#### Method Chaining:
```
transaction = (
    TokenCancelAirdropTransaction()
    .add_pending_airdrop(pending_airdrop) # PendingAirdropId
    .freeze_with(client)
    .sign(operator_key)
)

transaction.execute(client)
```

### Token Revoke KYC

#### Pythonic Syntax:
```
transaction = TokenRevokeKycTransaction(
    token_id=token_id,
    account_id=account_id
).freeze_with(client)

transaction.sign(kyc_key)   # KYC key is required for revoking KYC approval
transaction.execute(client)
```
#### Method Chaining:
```
    transaction = (
        TokenRevokeKycTransaction()
        .set_token_id(token_id)
        .set_account_id(account_id)
        .freeze_with(client)
        .sign(kyc_key)   # KYC key is required for revoking KYC approval
    )

    transaction.execute(client)
```

### Querying NFT Info

#### Pythonic Syntax:
```
nft_info_query = TokenNftInfoQuery(nft_id=nft_id)
nft_info = nft_info_query.execute(client)
print(nft_info)
```
#### Method Chaining:
```
nft_info_query = (
        TokenNftInfoQuery()
        .set_nft_id(nft_id)
    )

nft_info = nft_info_query.execute(client)
print(nft_info)
```

### Querying Fungible Token Info

#### Pythonic Syntax:
```
info_query = TokenInfoQuery(token_id=token_id)
info = info_query.execute(client)
print(info)
```
#### Method Chaining:
```
info_query = (
        TokenInfoQuery()
        .set_token_id(token_id)
    )

info = info_query.execute(client)
print(info)
```

## HBAR Transactions

### Transferring HBAR

#### Pythonic Syntax:
```
transaction = TransferTransaction(
    hbar_transfers={
        operator_id: -100000000,  # send 1 HBAR (in tinybars)
        recipient_id: 100000000
    }
).freeze_with(client)

transaction.sign(operator_key)
transaction.execute(client)
```
#### Method Chaining:
```
    transaction = (
        TransferTransaction()
        .add_hbar_transfer(operator_id, -100000000)  # send 1 HBAR (in tinybars)
        .add_hbar_transfer(recipient_id, 100000000)
        .freeze_with(client)
    )

    transaction.sign(operator_key)
    transaction.execute(client)
```

## Topic Transactions

### Creating a Topic

#### Pythonic Syntax:
```
    transaction = (
        TopicCreateTransaction(
            memo="My Super Topic Memo",
            admin_key=topic_admin_key)
        .freeze_with(client)
        .sign(operator_key)
    )

    transaction.execute(client)
```
#### Method Chaining:
```
transaction = (
    TopicCreateTransaction()
    .set_memo("My Super Topic Memo")
    .set_admin_key(topic_admin_key)
    .freeze_with(client)
)

transaction.sign(operator_key)
transaction.execute(client)
```

### Submitting a Topic Message

#### Pythonic Syntax:
```
transaction = (
    TopicMessageSubmitTransaction(topic_id=topic_id, message="Hello, from Python SDK!")
    .freeze_with(client)
    .sign(operator_key)
)

transaction.execute(client)

```
#### Method Chaining:
```
transaction = (
    TopicMessageSubmitTransaction()
    .set_topic_id(topic_id)
    .set_message("Hello, from Python SDK!")
    .freeze_with(client)
)

transaction.sign(operator_key)
transaction.execute(client)

```

### Updating a Topic

#### Pythonic Syntax:
```
transaction = (
    TopicUpdateTransaction(topic_id=topic_id, memo="Python SDK updated topic")
    .freeze_with(client)
    .sign(operator_key)
)

transaction.execute(client)
```
#### Method Chaining:
```
transaction = (
    TopicUpdateTransaction()
    .set_topic_id(topic_id)
    .set_memo("Python SDK updated topic")
    .freeze_with(client)
)

transaction.sign(operator_key)
transaction.execute(client)

```

### Deleting a Topic

#### Pythonic Syntax:
```
transaction = (
    TopicDeleteTransaction(topic_id=topic_id)
    .freeze_with(client)
    .sign(operator_key)
)
transaction.execute(client)
```
#### Method Chaining:
```
transaction = (
    TopicDeleteTransaction()
    .set_topic_id(topic_id)
    .freeze_with(client)
)

transaction.sign(operator_key)
transaction.execute(client)

```

### Querying Topic Info

#### Pythonic Syntax:
```
topic_info_query = TopicInfoQuery(topic_id=topic_id)
topic_info = topic_info_query.execute(client)
print(topic_info)

```
#### Method Chaining:
```
topic_info_query = (
    TopicInfoQuery()
    .set_topic_id(topic_id)
)

topic_info = topic_info_query.execute(client)
print(topic_info)

```

### Querying Topic Message

#### Pythonic Syntax:
```
query = TopicMessageQuery(
    topic_id=topic_id,
    start_time=datetime.now(timezone.utc),
    chunking_enabled=True,
    limit=0
)

query.subscribe(client)

```
#### Method Chaining:
```
query = (
    TopicMessageQuery()
    .set_topic_id(topic_id)
    .set_start_time(datetime.now(timezone.utc))
    .set_chunking_enabled(True)
    .set_limit(0)
    )

query.subscribe(client)
```

## File Transactions

### Creating a File

#### Pythonic Syntax:
```
transaction = FileCreateTransaction(
    keys=[account_public_key],
    contents=file_contents,
    file_memo="My first file on Hedera"
).freeze_with(client)

transaction.sign(account_private_key)
transaction.execute(client)
```

#### Method Chaining:
```
    transaction = (
        FileCreateTransaction()
        .set_keys(account_public_key)
        .set_contents(file_contents)
        .set_file_memo("My first file on Hedera")
        .freeze_with(client)
        .sign(account_private_key)
    )

    transaction.execute(client)

```

### Querying File Info

#### Pythonic Syntax:
```
file_info_query = FileInfoQuery(file_id=file_id)
file_info = file_info_query.execute(client)
print(file_info)
```

#### Method Chaining:
```
file_info = (
    FileInfoQuery()
    .set_file_id(file_id)
    .execute(client)
)
print(file_info)

```

### Querying File Contents

#### Pythonic Syntax:
```
file_contents_query = FileContentsQuery(file_id=file_id)
file_contents = file_contents_query.execute(client)
print(str(file_contents)) # decode bytes to string
```

#### Method Chaining:
```
file_contents = (
    FileContentsQuery()
    .set_file_id(file_id)
    .execute(client)
)
print(str(file_contents)) # decode bytes to string

```

### Updating a File

#### Pythonic Syntax:
```
transaction = FileUpdateTransaction(
    file_id=file_id,
    keys=[new_file_public_key],
    contents=b"New File Contents",
    file_memo="Updated file memo"
).freeze_with(client)

transaction.sign(current_file_private_key)
transaction.sign(new_file_private_key)
transaction.execute(client)
```

#### Method Chaining:
```
    transaction = (
        FileUpdateTransaction()
        .set_file_id(file_id)
        .set_keys([new_file_public_key])
        .set_contents(b"New File Contents")
        .set_file_memo("Updated file memo")
        .freeze_with(client)
        .sign(current_file_private_key)
        .sign(new_file_private_key)
    )

    transaction.execute(client)

```

### Deleting a File

#### Pythonic Syntax:
```
transaction = FileDeleteTransaction(
    file_id=file_id
).freeze_with(client)

transaction.sign(operator_key)
transaction.execute(client)
```

#### Method Chaining:
```
    transaction = (
        FileDeleteTransaction()
        .set_file_id(file_id)
        .freeze_with(client)
    )

    transaction.sign(operator_key)
    transaction.execute(client)

```


## Contract Transactions

### Creating a Contract

#### Pythonic Syntax:
```
# First, create a file with the contract bytecode
transaction = FileCreateTransaction(
    keys=[operator_key.public_key()],
    contents=contract_bytecode,
    file_memo="Contract bytecode file"
).freeze_with(client)

transaction.sign(operator_key)
file_receipt = transaction.execute(client)

file_id = file_receipt.file_id

# Create constructor parameters if needed
constructor_params = ContractFunctionParameters().add_string("Hello, World!")

# Create the contract using bytecode from file
transaction = ContractCreateTransaction(
    contract_params=ContractCreateParams(
        bytecode_file_id=file_id,
        gas=200000,
        admin_key=admin_key,
        initial_balance=100000000,  # 1 HBAR in tinybars
        parameters=constructor_params.to_bytes(),
        contract_memo="My first smart contract"
    )
).freeze_with(client)

transaction.sign(operator_key)
transaction.sign(admin_key)
transaction.execute(client)
```

#### Method Chaining:
```
# First, create a file with the contract bytecode
file_receipt = (
    FileCreateTransaction()
    .set_keys(operator_key.public_key())
    .set_contents(contract_bytecode)
    .set_file_memo("Contract bytecode file")
    .freeze_with(client)
    .sign(operator_key)
    .execute(client)
)

file_id = file_receipt.file_id

# Create constructor parameters if needed
constructor_params = ContractFunctionParameters().add_string("Hello, World!")

# Create the contract using bytecode from file
transaction = (
    ContractCreateTransaction()
    .set_bytecode_file_id(file_id)
    .set_gas(200000)
    .set_admin_key(admin_key)
    .set_initial_balance(100000000)  # 1 HBAR in tinybars
    .set_constructor_parameters(constructor_params)
    .set_contract_memo("My first smart contract")
    .freeze_with(client)
)

transaction.sign(operator_key)
transaction.sign(admin_key)
transaction.execute(client)
```

#### Creating a Contract with Direct Bytecode:
```
##### Convert hex bytecode to bytes
bytecode = bytes.fromhex(contract_bytecode_hex)

# Create constructor parameters if needed
constructor_params = ContractFunctionParameters().add_string("Hello, World!")

# Create the contract using bytecode directly
transaction = (
    ContractCreateTransaction()
    .set_bytecode(bytecode)
    .set_gas(200000)
    .set_admin_key(admin_key)
    .set_initial_balance(100000000)  # 1 HBAR in tinybars
    .set_constructor_parameters(constructor_params)
    .set_contract_memo("My first smart contract")
    .freeze_with(client)
)

transaction.sign(operator_key)
transaction.sign(admin_key)
transaction.execute(client)
```

### Querying a Contract Call

#### Pythonic Syntax:
```
# Query a contract function that returns value(s)
# Example: calling getMessageAndOwner() (StatefulContract.sol) which returns (bytes32 message, address owner)
result = ContractCallQuery(
    contract_id=contract_id,
    gas=2000000,
    function_parameters=ContractFunctionParameters("getMessageAndOwner").to_bytes()  # Function name to call
).execute(client)

# Extract return values by their position in the Solidity return statement
# getMessageAndOwner() returns (bytes32, address), so:
# - index 0: bytes32 message
# - index 1: address owner
message = result.get_bytes32(0)
owner_address = result.get_address(1)

print(f"Message: {message}")
print(f"Owner: {owner_address}")

# Alternative way using get_result with type specifications
result_values = result.get_result(["bytes32", "address"])
print(f"Message: {result_values[0]}")
print(f"Owner: {result_values[1]}")
```

#### Method Chaining:
```
# Query a contract function using method chaining
# Example: calling getMessageAndOwner() (StatefulContract.sol) which returns (bytes32 message, address owner)
result = (
    ContractCallQuery()
    .set_contract_id(contract_id)
    .set_gas(2000000)
    .set_function("getMessageAndOwner")  # Function name to call
    .execute(client)
)

# Alternatively, you can use set_function_parameters() with ContractFunctionParameters:
result = (
    ContractCallQuery()
    .set_contract_id(contract_id)
    .set_gas(2000000)
    .set_function_parameters(ContractFunctionParameters("getMessageAndOwner"))
    .execute(client)
)


# Extract return values by their position in the Solidity return statement
# getMessageAndOwner() returns (bytes32, address), so:
# - index 0: bytes32 message
# - index 1: address owner
message = result.get_bytes32(0)
owner_address = result.get_address(1)

print(f"Message: {message}")
print(f"Owner: {owner_address}")

# Alternative way using get_result with type specifications
result_values = result.get_result(["bytes32", "address"])
print(f"Message: {result_values[0]}")
print(f"Owner: {result_values[1]}")

# For different Solidity return types, use these methods:
#
# String values:     result.get_string(0)
# Address values:    result.get_address(1)
# Number values:     result.get_uint256(2)
# Boolean values:    result.get_bool(3)
# Bytes32 values:    result.get_bytes32(4)
# Bytes values:      result.get_bytes(5)
#
# Note: The index number matches the position in your Solidity return statement
# Example: function getData() returns (string, address, uint256, bool)
# - result.get_string(0)    // first return value
# - result.get_address(1)   // second return value
# - result.get_uint256(2)   // third return value
# - result.get_bool(3)      // fourth return value
```

### Querying Contract Info

#### Pythonic Syntax:
```
contract_info_query = ContractInfoQuery(contract_id=contract_id)
contract_info = contract_info_query.execute(client)
print(contract_info)
```

#### Method Chaining:
```
contract_info = (
    ContractInfoQuery()
    .set_contract_id(contract_id)
    .execute(client)
)
print(contract_info)
```

### Querying Contract Bytecode

#### Pythonic Syntax:
```
contract_bytecode_query = ContractBytecodeQuery(contract_id=contract_id)
contract_bytecode = contract_bytecode_query.execute(client)
print(contract_bytecode.hex()) # display bytecode as hex string
```

#### Method Chaining:
```
contract_bytecode = (
    ContractBytecodeQuery()
    .set_contract_id(contract_id)
    .execute(client)
)
print(contract_bytecode.hex()) # display bytecode as hex string
```

### Updating a Contract

#### Pythonic Syntax:
```python
transaction = ContractUpdateTransaction(
    contract_params=ContractUpdateParams(
        contract_id=contract_id,
        admin_key=new_admin_key,
        contract_memo="Updated contract memo",
        expiration_time=new_expiration_time,
        auto_renew_period=Duration(seconds),
        auto_renew_account_id=new_auto_renew_account,
        max_automatic_token_associations=100,
    )
).freeze_with(client)

transaction.sign(current_admin_key)  # Sign with current admin key
transaction.sign(new_admin_key)      # Sign with new admin key
transaction.execute(client)
```

#### Method Chaining:
```python
transaction = (
    ContractUpdateTransaction()
    .set_contract_id(contract_id)
    .set_admin_key(new_admin_key)
    .set_contract_memo("Updated contract memo")
    .set_expiration_time(new_expiration_time)
    .set_auto_renew_period(Duration(seconds))
    .set_auto_renew_account_id(new_auto_renew_account)
    .set_max_automatic_token_associations(100)
    .freeze_with(client)
)

transaction.sign(current_admin_key)  # Sign with current admin key
transaction.sign(new_admin_key)      # Sign with new admin key
transaction.execute(client)
```

### Executing a Contract

#### Pythonic Syntax:
```python
# Example: calling setMessage(bytes32) (StatefulContract.sol)
# Prepare function parameters for setMessage(bytes32)
func_params = ContractFunctionParameters("setMessage").add_bytes32(b"New message")

transaction = ContractExecuteTransaction(
    contract_id=contract_id,
    gas=1000000,
    function_parameters=func_params.to_bytes() # function to execute
).freeze_with(client)

transaction.sign(operator_key)
transaction.execute(client)
```

#### Method Chaining:
```python
# Execute a contract function using method chaining
# Example: calling setMessage(bytes32) (StatefulContract.sol)
transaction = (
    ContractExecuteTransaction()
    .set_contract_id(contract_id)
    .set_gas(1000000)
    .set_function("setMessage",ContractFunctionParameters().add_bytes32(b"New message"))
    .freeze_with(client)
)

# Alternatively, you can use set_function_parameters() with ContractFunctionParameters:
transaction = (
    ContractExecuteTransaction()
    .set_contract_id(contract_id)
    .set_gas(1000000)
    .set_function(ContractFunctionParameters("setMessage").add_bytes32(b"New message"))
    .freeze_with(client)
)

transaction.sign(operator_key)
transaction.execute(client)
```

### Deleting a Contract

#### Pythonic Syntax:
```python
# Option 1: Transfer contract balance to an account
transaction = ContractDeleteTransaction(
    contract_id=contract_id,
    transfer_account_id=recipient_account_id
).freeze_with(client)

transaction.sign(admin_key)  # Admin key must have been set during contract creation
transaction.execute(client)

# Option 2: Transfer contract balance to another contract
transaction = ContractDeleteTransaction(
    contract_id=contract_id,
    transfer_contract_id=transfer_contract_id
).freeze_with(client)

transaction.sign(admin_key)  # Admin key must have been set during contract creation
transaction.execute(client)
```

#### Method Chaining:
```python
# Option 1: Transfer contract balance to an account
transaction = (
    ContractDeleteTransaction()
    .set_contract_id(contract_id)
    .set_transfer_account_id(recipient_account_id)
    .freeze_with(client)
)

transaction.sign(admin_key)  # Admin key must have been set during contract creation
transaction.execute(client)

# Option 2: Transfer contract balance to another contract
transaction = (
    ContractDeleteTransaction()
    .set_contract_id(contract_id)
    .set_transfer_contract_id(recipient_contract_id)
    .freeze_with(client)
)

transaction.sign(admin_key)  # Admin key must have been set during contract creation
transaction.execute(client)
```

### Executing Ethereum Transactions

#### Pythonic Syntax:
```python
# You must provide signed Ethereum transaction data (see how to generate this in examples/ethereum_transaction_execute.py)
transaction = EthereumTransaction(
    ethereum_data=ethereum_transaction_data
).freeze_with(client)

transaction.execute(client)
```

#### Method Chaining:
```python
# You must provide signed Ethereum transaction data (see how to generate this in examples/ethereum_transaction_execute.py)
transaction = (
    EthereumTransaction()
    .set_ethereum_data(ethereum_transaction_data)
    .freeze_with(client)
)

transaction.execute(client)
```

## Schedule Transactions

### Creating a Schedule

#### Pythonic Syntax:
```python
# First, create a transaction to be scheduled (e.g., a transfer transaction)
transfer_tx = TransferTransaction(
    hbar_transfers={
        sender_id: -amount,  # Negative amount = debit
        recipient_id: amount  # Positive amount = credit
    }
)

# There are two equivalent approaches to creating scheduled transactions:

# Approach 1: Use transaction.schedule() to generate a pre-configured ScheduleCreateTransaction
# This internally creates a ScheduleCreateTransaction and sets the scheduled transaction
schedule_tx1 = transfer_tx.schedule()
# Then you can use the setter methods to configure additional parameters
# schedule_tx1.set_payer_account_id(...).set_admin_key(...).etc

# Approach 2: Create a ScheduleCreateTransaction with params directly
schedule_tx = ScheduleCreateTransaction(
    schedule_params=ScheduleCreateParams(
        payer_account_id=client.operator_account_id,
        admin_key=admin_key.public_key(),
        expiration_time=expiration_time,  # Timestamp when the schedule expires
        wait_for_expiry=True  # If true, executes only when expired even if all signatures present
    )
)
# Set the transaction to be scheduled
schedule_tx.set_scheduled_transaction(transfer_tx)
schedule_tx.freeze_with(client)

# Sign with required keys (any account being debited must sign)
schedule_tx.sign(sender_private_key)
schedule_tx.sign(admin_key)
schedule_tx.sign(payer_account_private_key) # Sign with the payer key
```

#### Method Chaining:
```python
# First, create a transaction to be scheduled (e.g., a transfer transaction)
transfer_tx = (
    TransferTransaction()
    .add_hbar_transfer(sender_id, -amount)  # Negative amount = debit
    .add_hbar_transfer(recipient_id, amount)  # Positive amount = credit
)

# Convert it to a scheduled transaction
# Using schedule() is equivalent to:
# schedule_tx = ScheduleCreateTransaction()
# schedule_tx.set_scheduled_transaction(transfer_tx)
schedule_tx = transfer_tx.schedule()

# Configure the scheduled transaction
receipt = (
    schedule_tx
    .set_payer_account_id(payer_account_id)
    .set_admin_key(admin_key.public_key())
    .set_expiration_time(expiration_time)  # Timestamp when the schedule expires
    .set_wait_for_expiry(True)  # If true, executes only when expired even if all signatures present
    .freeze_with(client)
    .sign(sender_private_key)  # Sign with the account being debited
    .sign(admin_key)  # Sign with the admin key
    .sign(payer_account_private_key) # Sign with the payer key
    .execute(client)
)
```

### Querying Schedule Info

#### Pythonic Syntax:
```python
schedule_info_query = ScheduleInfoQuery(schedule_id=schedule_id)
schedule_info = schedule_info_query.execute(client)
print(schedule_info)
```

#### Method Chaining:
```python
schedule_info = (
    ScheduleInfoQuery()
    .set_schedule_id(schedule_id)
    .execute(client)
)
print(schedule_info)
```

<<<<<<< HEAD
### Signing a Schedule

#### Pythonic Syntax:
```python
# Sign a scheduled transaction to execute it
schedule_sign_tx = ScheduleSignTransaction(schedule_id=schedule_id)
schedule_sign_tx.freeze_with(client)
schedule_sign_tx.sign(required_private_key)
receipt = schedule_sign_tx.execute(client)
=======
### Deleting a Schedule

#### Pythonic Syntax:
```python
transaction = ScheduleDeleteTransaction(
    schedule_id=schedule_id
).freeze_with(client)

transaction.sign(admin_key)  # Admin key must have been set during schedule creation
receipt = transaction.execute(client)
>>>>>>> e04e28ce
```

#### Method Chaining:
```python
<<<<<<< HEAD
# Sign a scheduled transaction to execute it
receipt = (
    ScheduleSignTransaction()
    .set_schedule_id(schedule_id)
    .freeze_with(client)
    .sign(required_private_key)
=======
receipt = (
    ScheduleDeleteTransaction()
    .set_schedule_id(schedule_id)
    .freeze_with(client)
    .sign(admin_key)  # Admin key must have been set during schedule creation
>>>>>>> e04e28ce
    .execute(client)
)
```

## Node Transactions

### Creating a Node

> **IMPORTANT**: Node creation is a privileged transaction only available on local development networks like "solo". Regular developers do not have permission to create nodes on testnet or mainnet as this operation requires special authorization.

#### Pythonic Syntax:
```python
transaction = NodeCreateTransaction(
    node_create_params=NodeCreateParams(
        account_id=account_id,
        description="Example node",
        gossip_endpoints=[
            Endpoint(domain_name="gossip1.example.com", port=50211),
            Endpoint(domain_name="gossip2.example.com", port=50212)
        ],
        service_endpoints=[
            Endpoint(domain_name="service1.example.com", port=50211),
            Endpoint(domain_name="service2.example.com", port=50212)
        ],
        gossip_ca_certificate=gossip_ca_cert,
        admin_key=admin_key.public_key(),
        decline_reward=True,
        grpc_web_proxy_endpoint=Endpoint(domain_name="grpc.example.com", port=50213)
    )
).freeze_with(client)

transaction.sign(admin_key)  # Sign with admin key
receipt = transaction.execute(client)
```

#### Method Chaining:
```python
transaction = (
    NodeCreateTransaction()
    .set_account_id(account_id)
    .set_description("Example node")
    .set_gossip_endpoints([
        Endpoint(domain_name="gossip1.example.com", port=50211),
        Endpoint(domain_name="gossip2.example.com", port=50212)
    ])
    .set_service_endpoints([
        Endpoint(domain_name="service1.example.com", port=50211),
        Endpoint(domain_name="service2.example.com", port=50212)
    ])
    .set_gossip_ca_certificate(gossip_ca_cert)
    .set_admin_key(admin_key.public_key())
    .set_grpc_web_proxy_endpoint(Endpoint(domain_name="grpc.example.com", port=50213))
    .set_decline_reward(True)
    .freeze_with(client)
)

transaction.sign(admin_key)  # Sign with the admin key
receipt = transaction.execute(client)
```

### Updating a Node

> **IMPORTANT**: Node update is a privileged transaction only available on local development networks like "solo". Regular developers do not have permission to update nodes on testnet or mainnet as this operation requires special authorization.

#### Pythonic Syntax:
```python
transaction = NodeUpdateTransaction(
    node_update_params=NodeUpdateParams(
        node_id=node_id,
        account_id=account_id,
        description="Updated node description",
        gossip_endpoints=[
            Endpoint(domain_name="updated-gossip1.example.com", port=50311),
            Endpoint(domain_name="updated-gossip2.example.com", port=50312)
        ],
        service_endpoints=[
            Endpoint(domain_name="updated-service1.example.com", port=50311),
            Endpoint(domain_name="updated-service2.example.com", port=50312)
        ],
        gossip_ca_certificate=updated_gossip_ca_cert,
        admin_key=admin_key.public_key(),
        decline_reward=False,
        grpc_web_proxy_endpoint=Endpoint(domain_name="updated-grpc.example.com", port=50313)
    )
).freeze_with(client)

transaction.sign(admin_key)  # Sign with admin key

### Deleting a Node

> **IMPORTANT**: Node deletion is a privileged transaction only available on local development networks like "solo". Regular developers do not have permission to delete nodes on testnet or mainnet as this operation requires special authorization.

#### Pythonic Syntax:
```python
transaction = NodeDeleteTransaction(
    node_id=node_id
)

receipt = transaction.execute(client)
```

#### Method Chaining:
```python
transaction = (
    NodeUpdateTransaction()
    .set_node_id(node_id)
    .set_account_id(account_id)
    .set_description("Updated node description")
    .set_gossip_endpoints([
        Endpoint(domain_name="updated-gossip1.example.com", port=50311),
        Endpoint(domain_name="updated-gossip2.example.com", port=50312)
    ])
    .set_service_endpoints([
        Endpoint(domain_name="updated-service1.example.com", port=50311),
        Endpoint(domain_name="updated-service2.example.com", port=50312)
    ])
    .set_gossip_ca_certificate(updated_gossip_ca_cert)
    .set_admin_key(admin_key.public_key())
    .set_grpc_web_proxy_endpoint(Endpoint(domain_name="updated-grpc.example.com", port=50313))
    .set_decline_reward(False)
    .freeze_with(client)
)

transaction.sign(admin_key)  # Sign with the admin key
    NodeDeleteTransaction()
    .set_node_id(node_id)
)

receipt = transaction.execute(client)
```

## Miscellaneous Queries

### Querying Transaction Record

#### Pythonic Syntax:
```
query = TransactionRecordQuery(
    transaction_id=transaction_id
)

record = query.execute(client)

print(f"Transaction ID: {record.transaction_id}")
print(f"Transaction Fee: {record.transaction_fee}")
print(f"Transaction Hash: {record.transaction_hash}")
print(f"Transaction Memo: {record.transaction_memo}")
print(f"Transaction Account ID: {record.receipt.account_id}")
```
#### Method Chaining:
```
record = (
    TransactionRecordQuery()
    .set_transaction_id(transaction_id)
    .execute(client)
)

print(f"Transaction ID: {record.transaction_id}")
print(f"Transaction Fee: {record.transaction_fee}")
print(f"Transaction Hash: {record.transaction_hash}")
print(f"Transaction Memo: {record.transaction_memo}")
print(f"Transaction Account ID: {record.receipt.account_id}")
```

## Miscellaneous Transactions

### PRNG Transaction

#### Pythonic Syntax:
```python
# Generate a random number within a range
transaction = PrngTransaction(range=1000).execute(client)

# Get the transaction record to see the generated number
record = TransactionRecordQuery(transaction_id=transaction.transaction_id).execute(client)
print(f"Generated PRNG number: {record.prng_number}")

# Generate random bytes without a range
transaction = PrngTransaction().execute(client)

# Get the transaction record to see the generated bytes
record = TransactionRecordQuery(transaction_id=transaction.transaction_id).execute(client)
print(f"Generated PRNG bytes length: {len(record.prng_bytes)} bytes")
print(f"PRNG bytes in hex: {record.prng_bytes.hex()}")
```

#### Method Chaining:
```python
# Generate a random number within a range
transaction = PrngTransaction().set_range(1000).execute(client)

# Get the transaction record to see the generated number
record = (
    TransactionRecordQuery()
    .set_transaction_id(transaction.transaction_id)
    .execute(client)
)
print(f"Generated PRNG number: {record.prng_number}")

# Generate random bytes without a range
transaction = PrngTransaction().execute(client)

# Get the transaction record to see the generated bytes
record = (
    TransactionRecordQuery()
    .set_transaction_id(transaction.transaction_id)
    .execute(client)
)
print(f"Generated PRNG bytes length: {len(record.prng_bytes)} bytes")
print(f"PRNG bytes in hex: {record.prng_bytes.hex()}")
```<|MERGE_RESOLUTION|>--- conflicted
+++ resolved
@@ -68,11 +68,8 @@
 - [Schedule Transactions](#schedule-transactions)
   - [Creating a Schedule](#creating-a-schedule)
   - [Querying Schedule Info](#querying-schedule-info)
-<<<<<<< HEAD
   - [Signing a Schedule](#signing-a-schedule)
-=======
   - [Deleting a Schedule](#deleting-a-schedule)
->>>>>>> e04e28ce
 - [Node Transactions](#node-transactions)
   - [Creating a Node](#creating-a-node)
   - [Updating a Node](#updating-a-node)
@@ -1648,7 +1645,6 @@
 print(schedule_info)
 ```
 
-<<<<<<< HEAD
 ### Signing a Schedule
 
 #### Pythonic Syntax:
@@ -1658,7 +1654,8 @@
 schedule_sign_tx.freeze_with(client)
 schedule_sign_tx.sign(required_private_key)
 receipt = schedule_sign_tx.execute(client)
-=======
+```
+
 ### Deleting a Schedule
 
 #### Pythonic Syntax:
@@ -1669,25 +1666,21 @@
 
 transaction.sign(admin_key)  # Admin key must have been set during schedule creation
 receipt = transaction.execute(client)
->>>>>>> e04e28ce
-```
-
-#### Method Chaining:
-```python
-<<<<<<< HEAD
+```
+
+#### Method Chaining:
+```python
 # Sign a scheduled transaction to execute it
 receipt = (
     ScheduleSignTransaction()
     .set_schedule_id(schedule_id)
     .freeze_with(client)
     .sign(required_private_key)
-=======
 receipt = (
     ScheduleDeleteTransaction()
     .set_schedule_id(schedule_id)
     .freeze_with(client)
     .sign(admin_key)  # Admin key must have been set during schedule creation
->>>>>>> e04e28ce
     .execute(client)
 )
 ```
