--- conflicted
+++ resolved
@@ -29,11 +29,7 @@
 
       - name: Prepare Hiero Solo
         id: solo
-<<<<<<< HEAD
-        uses: AlexanderShenshin/hiero-solo-action@v0.0.5-dev # Tagged version from fork, reflects upstream PR: https://github.com/hiero-ledger/hiero-solo-action/pull/37
-=======
         uses: hiero-ledger/hiero-solo-action@8c976203a7b809c121f9844581f65ef9782c254f #v0.8
->>>>>>> e54cb5c5
         with:
           installMirrorNode: true
 
