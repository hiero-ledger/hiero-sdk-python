--- conflicted
+++ resolved
@@ -19,11 +19,8 @@
     "cryptography==44.0.0",
     "python-dotenv==1.0.1",
     "requests==2.32.3",
-<<<<<<< HEAD
     "pycryptodome==3.23.0",
-=======
     "eth-abi==5.2.0",
->>>>>>> 8da0e6c0
 ]
 classifiers = [
     "Development Status :: 2 - Pre-Alpha",
