"""
test.py

This script tests various functionalities of the Hiero SDK for the Hedera network, including:

- Loading operator credentials from environment variables
- Creating new accounts
- Querying account balances
- Creating fungible and non-fungible tokens
- Associating and dissociating tokens with accounts
- Transferring tokens between accounts
- Freezing and deleting tokens
- Minting additional supply for tokens
- Creating, updating, querying, and deleting topics

Each is designed to validate expected behavior of each transaction type using the Hiero SDK.

Usage:
    Run the script to execute all test cases sequentially.
"""
import os
import sys
from dotenv import load_dotenv
import traceback

# Client and network-related imports
from hiero_sdk_python.client.network import Network
from hiero_sdk_python.client.client import Client

# Account-related imports
from hiero_sdk_python.account.account_id import AccountId
from hiero_sdk_python.account.account_create_transaction import AccountCreateTransaction

# Cryptographic imports
from hiero_sdk_python.crypto.private_key import PrivateKey

# Token-related imports
from hiero_sdk_python.tokens.token_type import TokenType
from hiero_sdk_python.tokens.token_create_transaction import (
    TokenCreateTransaction,
    TokenParams,
    TokenKeys
)
from hiero_sdk_python.tokens.token_associate_transaction import TokenAssociateTransaction
from hiero_sdk_python.tokens.token_dissociate_transaction import TokenDissociateTransaction
from hiero_sdk_python.tokens.token_mint_transaction import TokenMintTransaction
from hiero_sdk_python.tokens.token_delete_transaction import TokenDeleteTransaction
from hiero_sdk_python.tokens.token_freeze_transaction import TokenFreezeTransaction
<<<<<<< HEAD
from hiero_sdk_python.tokens.token_unfreeze_transaction import TokenUnfreezeTransaction
from hiero_sdk_python.response_code import ResponseCode
=======

# Transaction-related imports
from hiero_sdk_python.transaction.transfer_transaction import TransferTransaction

# Topic related imports
>>>>>>> 70de9a54
from hiero_sdk_python.consensus.topic_create_transaction import TopicCreateTransaction
from hiero_sdk_python.consensus.topic_message_submit_transaction import (
    TopicMessageSubmitTransaction
)
from hiero_sdk_python.consensus.topic_update_transaction import TopicUpdateTransaction
from hiero_sdk_python.consensus.topic_delete_transaction import TopicDeleteTransaction

# Query-related imports
from hiero_sdk_python.query.topic_info_query import TopicInfoQuery
from hiero_sdk_python.query.account_balance_query import CryptoGetAccountBalanceQuery

# Response handling
from hiero_sdk_python.response_code import ResponseCode

load_dotenv()

def load_operator_credentials():
    """Load operator credentials from environment variables."""
    try:
        operator_id = AccountId.from_string(os.getenv('OPERATOR_ID'))
        operator_key = PrivateKey.from_string(os.getenv('OPERATOR_KEY'))
    except Exception as e:
        print(f"Error parsing operator credentials: {e}")
        print(traceback.format_exc())
        sys.exit(1)
    return operator_id, operator_key

def create_new_account(client, initial_balance=100000000):
    """Tests account creation"""
    new_account_private_key = PrivateKey.generate()
    new_account_public_key = new_account_private_key.public_key()

    transaction = AccountCreateTransaction(
        key=new_account_public_key,
        initial_balance=initial_balance,
        memo="Recipient Account"
    )
    transaction.freeze_with(client)
    transaction.sign(client.operator_private_key)

    try:
        receipt = transaction.execute(client)
        new_account_id = receipt.accountId
        if new_account_id is not None:
            print(f"Account creation successful. New Account ID: {new_account_id}")
            print(f"New Account Private Key: {new_account_private_key.to_string()}")
            print(f"New Account Public Key: {new_account_public_key.to_string()}")
        else:
            raise Exception("AccountID not found in receipt. Account may not have been created.")
    except Exception as e:
        print(f"Account creation failed: {str(e)}")
        print(traceback.format_exc())
        sys.exit(1)

    return new_account_id, new_account_private_key


def query_balance(client, account_id):
    """Tests account balance query"""
    balance = CryptoGetAccountBalanceQuery(account_id=account_id).execute(client)
    print(f"Account {account_id} balance: {balance.hbars}")
    return balance

def create_fungible_token(client, operator_id, admin_key, supply_key, freeze_key):
    """Tests creation of a fungible token"""

    # Creating TokenParams
    token_params = TokenParams(
        token_name="ExampleToken",
        token_symbol="EXT",
        decimals=2,
        initial_supply=1000,
        treasury_account_id=operator_id,
        token_type=TokenType.FUNGIBLE_COMMON,
    )

    # Creating TokenKeys
    token_keys = TokenKeys(
        admin_key=admin_key,
        supply_key=supply_key,
        freeze_key=freeze_key
    )

    # Creating the transaction using TokenParams and TokenKeys
    transaction = TokenCreateTransaction(token_params, token_keys)

    # Freeze the transaction
    transaction.freeze_with(client)

    # Sign the transaction
    transaction.sign(client.operator_private_key) # Required to sign with operator (treasury)
    transaction.sign(admin_key) # Required to sign with admin key since it exists

    try:
        receipt = transaction.execute(client)
    except Exception as e:
        print(f"Fungible Token creation failed: {str(e)}")
        print(traceback.format_exc())
        sys.exit(1)

    if not receipt.tokenId:
        print("Fungible Token creation failed: Token ID not returned in receipt.")
        sys.exit(1)

    token_id = receipt.tokenId
    print(f"Fungible Token creation successful. Token ID: {token_id}")
    return token_id

def create_nft_token(client, operator_id, admin_key, supply_key, freeze_key):
    """Tests creation of a non-fungible unique token"""

    # Creating TokenParams
    token_params = TokenParams(
        token_name="ExampleNFTToken",
        token_symbol="EXTNFT",
        decimals=0,
        initial_supply=0,
        treasury_account_id=operator_id,
        token_type=TokenType.NON_FUNGIBLE_UNIQUE,
    )

    # Creating TokenKeys
    token_keys = TokenKeys(
        admin_key=admin_key,
        supply_key=supply_key,
        freeze_key=freeze_key
    )

    # Creating the transaction using TokenParams and TokenKeys
    transaction = TokenCreateTransaction(token_params, token_keys)

    # Freeze the transaction
    transaction.freeze_with(client)

    # Sign the transaction
    transaction.sign(client.operator_private_key) # Required to sign with operator (treasury)
    transaction.sign(admin_key) # Required to sign with admin key since it exists

        
    try:
        receipt = transaction.execute(client)
    except Exception as e:
        print(f"Non-Fungible Token creation failed: {str(e)}")
        print(traceback.format_exc())
        sys.exit(1)

    if not receipt.tokenId:
        print("Non-Fungible Token creation failed: Token ID not returned in receipt.")
        sys.exit(1)

    token_id = receipt.tokenId
    print(f"Non-Fungible Token creation successful. Token ID: {token_id}")
    return token_id

def associate_token(client, recipient_id, recipient_private_key, token_ids):
    """Tests token association"""
    transaction = TokenAssociateTransaction(
        account_id=recipient_id,
        token_ids=token_ids
    )
    transaction.freeze_with(client)
    transaction.sign(client.operator_private_key)
    transaction.sign(recipient_private_key)

    try:
        receipt = transaction.execute(client)
        if receipt.status != ResponseCode.SUCCESS:
            status_message = ResponseCode.get_name(receipt.status)
            raise Exception(f"Token association failed with status: {status_message}")
        print("Token association successful.")
    except Exception as e:
        print(f"Token association failed: {str(e)}")
        print(traceback.format_exc())
        sys.exit(1)

def dissociate_token(client, recipient_id, recipient_private_key, token_id):
    """Dissociate the specified token with the recipient account."""
    transaction =  TokenDissociateTransaction(
        account_id = recipient_id,
        token_ids = token_id)
    transaction.freeze_with(client)
    transaction.sign(client.operator_private_key)
    transaction.sign(recipient_private_key)

    try:
        receipt = transaction.execute(client)
        if receipt.status != ResponseCode.SUCCESS:
            status_message = ResponseCode.get_name(receipt.status)
            raise Exception(f"Token dissociation failed with status: {status_message}")
        print("Token dissociation successful.")
    except Exception as e:
        print(f"Token dissociation failed: {str(e)}")
        print(traceback.format_exc())
        sys.exit(1)

def transfer_token(client, source_id, source_private_key, recipient_id, token_id):
    """Transfer the specified token to the recipient account."""
    transaction = (
        TransferTransaction()
        .add_token_transfer(token_id, source_id, -1)
        .add_token_transfer(token_id, recipient_id, 1)
        .freeze_with(client)
    )
    transaction.sign(source_private_key)

    try:
        receipt = transaction.execute(client)
        if receipt.status != ResponseCode.SUCCESS:
            status_message = ResponseCode.get_name(receipt.status)
            raise Exception(f"Token transfer failed with status: {status_message}")
        print("Token transfer successful.")
    except Exception as e:
        print(f"Token transfer failed: {str(e)}")
        print(traceback.format_exc())
        sys.exit(1)


def delete_token(client, token_id, admin_key):
    """Tests token deletion"""
    transaction = TokenDeleteTransaction(token_id=token_id)
    transaction.freeze_with(client)
    transaction.sign(client.operator_private_key)
    transaction.sign(admin_key)

    try:
        receipt = transaction.execute(client)
        if receipt.status != ResponseCode.SUCCESS:
            status_message = ResponseCode.get_name(receipt.status)
            raise Exception(f"Token deletion failed with status: {status_message}")
        print("Token deletion successful.")
    except Exception as e:
        print(f"Token deletion failed: {str(e)}")
        print(traceback.format_exc())
        sys.exit(1)

def freeze_token(client, token_id, account_id, freeze_key):
    """Tests token freezing from account"""
    transaction = TokenFreezeTransaction(token_id=token_id, account_id=account_id)
    transaction.freeze_with(client)
    transaction.sign(client.operator_private_key)
    transaction.sign(freeze_key)

    try:
        receipt = transaction.execute(client)
        if receipt.status != ResponseCode.SUCCESS:
            status_message = ResponseCode.get_name(receipt.status)
            raise Exception(f"Token freeze failed with status: {status_message}")
        print("Token freeze successful.")
    except Exception as e:
        print(f"Token freeze failed: {str(e)}")
        print(traceback.format_exc())
        sys.exit(1)

def unfreeze_token(client, token_id_1, recipient_id, freeze_key):
    """Unfreeze the specified token with the given account."""
    transaction =  TokenUnfreezeTransaction(account_id=recipient_id, token_id=token_id_1)

    transaction.freeze_with(client)
    transaction.sign(client.operator_private_key)
    transaction.sign(freeze_key)

    try:
        receipt = transaction.execute(client)
        if receipt.status != ResponseCode.SUCCESS:
            status_message = ResponseCode.get_name(receipt.status)
            raise Exception(f"Token unfreeze failed with status: {status_message}")
        print("Token unfreeze successful.")
    except Exception as e:
        print(f"Token unfreeze failed: {str(e)}")
        sys.exit(1)

def mint_fungible_token(client, token_id, supply_key, amount=2000):
    """Tests fungible token minting"""
    transaction = TokenMintTransaction(token_id=token_id, amount=amount)
    transaction.freeze_with(client)
    transaction.sign(client.operator_private_key)
    transaction.sign(supply_key)

    try:
        receipt = transaction.execute(client)
        if receipt.status != ResponseCode.SUCCESS:
            status_message = ResponseCode.get_name(receipt.status)
            raise Exception(f"Token minting failed with status: {status_message}")
        print("Token minting successful.")
    except Exception as e:
        print(f"Token minting failed: {str(e)}")
        print(traceback.format_exc())
        sys.exit(1)

def mint_nft_token(client, token_id, supply_key, metadata=[b"Token A"]):
    """Tests non-fungible token minting"""
    transaction = TokenMintTransaction(token_id=token_id, metadata=metadata  )
    transaction.freeze_with(client)
    transaction.sign(client.operator_private_key)
    transaction.sign(supply_key)

    try:
        receipt = transaction.execute(client)
        if receipt.status != ResponseCode.SUCCESS:
            status_message = ResponseCode.get_name(receipt.status)
            raise Exception(f"Token minting failed with status: {status_message}")
        print("Token minting successful.")
    except Exception as e:
        print(f"Token minting failed: {str(e)}")
        print(traceback.format_exc())
        sys.exit(1)

def create_topic(client):
    """Tests creating a topic"""
    key = client.operator_private_key
    transaction = TopicCreateTransaction(
        memo="Python SDK created topic",
        admin_key=key.public_key()
    )
    transaction.freeze_with(client)
    transaction.sign(key)

    try:
        receipt = transaction.execute(client)
    except Exception as e:
        print(f"Topic creation failed: {str(e)}")
        print(traceback.format_exc())
        sys.exit(1)

    if not receipt.topicId:
        print("Topic creation failed: Topic ID not returned in receipt.")
        sys.exit(1)

    topic_id = receipt.topicId
    print(f"Topic creation successful. Topic ID: {topic_id}")

    return topic_id


def submit_message(client, topic_id):
    """Tests submitting a message"""
    transaction = TopicMessageSubmitTransaction(
        topic_id=topic_id,
        message="Hello, Python SDK!"
    )
    transaction.freeze_with(client)
    transaction.sign(client.operator_private_key)

    try:
        receipt = transaction.execute(client)
    except Exception as e:
        print(f"Message submission failed: {str(e)}")
        print(traceback.format_exc())
        sys.exit(1)

    if receipt.status != ResponseCode.SUCCESS:
        status_message = ResponseCode.get_name(receipt.status)
        raise Exception(f"Message submission failed with status: {status_message}")

    print("Message submitted successfully.")


def update_topic(client, topic_id):
    """Tests updating a topic"""
    key = client.operator_private_key
    transaction = TopicUpdateTransaction(
        topic_id=topic_id,
        memo="Python SDK updated topic"
    )
    transaction.freeze_with(client)
    transaction.sign(key)

    try:
        receipt = transaction.execute(client)
    except Exception as e:
        print(f"Topic update failed: {str(e)}")
        print(traceback.format_exc())
        sys.exit(1)

    if receipt.status != ResponseCode.SUCCESS:
        status_message = ResponseCode.get_name(receipt.status)
        raise Exception(f"Topic update failed with status: {status_message}")

    print("Topic updated successfully.")


def delete_topic(client, topic_id):
    """Tests deleting a topic"""
    transaction = TopicDeleteTransaction(topic_id=topic_id)
    transaction.freeze_with(client)
    transaction.sign(client.operator_private_key)

    try:
        receipt = transaction.execute(client)
    except Exception as e:
        print(f"Topic deletion failed: {str(e)}")
        print(traceback.format_exc())
        sys.exit(1)

    if receipt.status != ResponseCode.SUCCESS:
        status_message = ResponseCode.get_name(receipt.status)
        raise Exception(f"Topic deletion failed with status: {status_message}")

    print("Topic deleted successfully.")


def query_topic_info(client, topic_id):
    """Optional method to show how to query topic info."""
    try:
        topic_info = TopicInfoQuery(topic_id=topic_id).execute(client)
        print(f"Topic Info: {topic_info}")
    except Exception as e:
        print(f"Failed to retrieve topic info: {str(e)}")
        print(traceback.format_exc())


def main():
    """Runs the various tests in required sequence for valid testing"""

    # Load operator credentials
    operator_id, operator_key = load_operator_credentials()

    # Generate new keys for the admin, supply, and freeze to use as needed
    admin_key = PrivateKey.generate()
    supply_key = PrivateKey.generate()
    freeze_key = PrivateKey.generate()

    # Set up the client for the given network
    network_type = os.getenv('NETWORK')
    network = Network(network=network_type)
    client = Client(network)
    client.set_operator(operator_id, operator_key)

    # Test creating a new account
    recipient_id, recipient_private_key = create_new_account(client)

    # Test balance of the recipient
    query_balance(client, recipient_id)

    # Test creating a fungible token. Two are created in this case to enable subsequent operations.
    token_id_1 = create_fungible_token(client, operator_id, admin_key, supply_key, freeze_key)
    token_id_2 = create_fungible_token(client, operator_id, admin_key, supply_key, freeze_key)

    # Test creating an NFT token. Two are created in this case to enable subsequent operations.
    token_id_nft_1 = create_nft_token(client, operator_id, admin_key, supply_key, freeze_key)
    token_id_nft_2 = create_nft_token(client, operator_id, admin_key, supply_key, freeze_key)

    # Test the minting of both a fungible and nft token. One of each is sufficient.
    mint_fungible_token(client, token_id_1, supply_key)
    mint_nft_token(client, token_id_nft_1, supply_key)

    # Testing the association of fungible and nft tokens. In this case, a list of token strings to test multiple of each in one go.
    # Multiple associated tokens of each type are needed to test dissociate and delete.
    associate_token(client, recipient_id, recipient_private_key, [token_id_1, token_id_2])
    associate_token(client, recipient_id, recipient_private_key, [token_id_nft_1, token_id_nft_2])

    # Test transfering fungible by moving one token from the operator to the recipient.
    transfer_token(client, operator_id, operator_key, recipient_id, token_id_1)

    # Test freezing fungible and nft tokens. In this case from the recipient that just received token 1.
    freeze_token(client, token_id_1, recipient_id, freeze_key)
<<<<<<< HEAD
    unfreeze_token(client, token_id_1, recipient_id, freeze_key) 
=======
    freeze_token(client, token_id_nft_1, recipient_id, freeze_key)

    # Test dissociating a fungible and nft token. In this case the tokens that were not transferred or frozen.
>>>>>>> 70de9a54
    dissociate_token(client, recipient_id, recipient_private_key, [token_id_2])
    dissociate_token(client, recipient_id, recipient_private_key, [token_id_nft_2])

    # Test deleting a fungible and nft token. In this case, the token 1 that was transferred and frozen.
    delete_token(client, token_id_1, admin_key)
    delete_token(client, token_id_nft_1, admin_key)

    # Create a topic and perform various test actions
    topic_id = create_topic(client)
    submit_message(client, topic_id)
    update_topic(client, topic_id)
    query_topic_info(client, topic_id)
    delete_topic(client, topic_id)

if __name__ == "__main__":
    main()<|MERGE_RESOLUTION|>--- conflicted
+++ resolved
@@ -46,16 +46,13 @@
 from hiero_sdk_python.tokens.token_mint_transaction import TokenMintTransaction
 from hiero_sdk_python.tokens.token_delete_transaction import TokenDeleteTransaction
 from hiero_sdk_python.tokens.token_freeze_transaction import TokenFreezeTransaction
-<<<<<<< HEAD
+
+# Transaction-related imports
+from hiero_sdk_python.transaction.transfer_transaction import TransferTransaction
+
+# Topic related imports
 from hiero_sdk_python.tokens.token_unfreeze_transaction import TokenUnfreezeTransaction
 from hiero_sdk_python.response_code import ResponseCode
-=======
-
-# Transaction-related imports
-from hiero_sdk_python.transaction.transfer_transaction import TransferTransaction
-
-# Topic related imports
->>>>>>> 70de9a54
 from hiero_sdk_python.consensus.topic_create_transaction import TopicCreateTransaction
 from hiero_sdk_python.consensus.topic_message_submit_transaction import (
     TopicMessageSubmitTransaction
@@ -306,7 +303,6 @@
         print("Token freeze successful.")
     except Exception as e:
         print(f"Token freeze failed: {str(e)}")
-        print(traceback.format_exc())
         sys.exit(1)
 
 def unfreeze_token(client, token_id_1, recipient_id, freeze_key):
@@ -512,13 +508,9 @@
 
     # Test freezing fungible and nft tokens. In this case from the recipient that just received token 1.
     freeze_token(client, token_id_1, recipient_id, freeze_key)
-<<<<<<< HEAD
-    unfreeze_token(client, token_id_1, recipient_id, freeze_key) 
-=======
     freeze_token(client, token_id_nft_1, recipient_id, freeze_key)
 
     # Test dissociating a fungible and nft token. In this case the tokens that were not transferred or frozen.
->>>>>>> 70de9a54
     dissociate_token(client, recipient_id, recipient_private_key, [token_id_2])
     dissociate_token(client, recipient_id, recipient_private_key, [token_id_nft_2])
 
