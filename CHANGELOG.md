--- conflicted
+++ resolved
@@ -25,13 +25,10 @@
 - docs: Add Google-style docstrings to `TokenRelationship` class and its methods in `token_relationship.py`.
 - feat: add initial testing guide structure
 - Added `checksum` filed for TopicId, FileId, ContractId, ScheduleId class
-<<<<<<< HEAD
 - docs: Add Google-style docstrings to `AccountInfo` class and its methods in `account_info.py`.
-=======
 - Added workflow for running example scripts.
 - docs: workflow.md documenting key steps to creating a pull request (#605)
 
->>>>>>> ffef4331
 ### Changed
 
 - Added direct links to Python SDK channel in Linux Foundation Decentralized Trust Discord back in
