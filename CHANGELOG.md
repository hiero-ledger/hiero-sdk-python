--- conflicted
+++ resolved
@@ -19,11 +19,8 @@
 - Refactored `examples/transfer_hbar.py` to improve modularity by separating transfer and balance query operations into dedicated functions
 - Enhanced contributing section in README.md with resource links
 - Refactored examples/topic_message_submit.py to be more modular
-<<<<<<< HEAD
 - Added "One Issue Per Pull Request" section to `examples/sdk_developers/common_issues.md`.
-=======
 - docs: Improved the contributing section in the README.md file
->>>>>>> 534088eb
 
 ### Fixed
 - Add type hints to `setup_client()` and `create_new_account()` functions in `examples/account_create.py` (#418)
