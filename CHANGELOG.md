--- conflicted
+++ resolved
@@ -9,26 +9,12 @@
 ### Added
 - Refactor `query_balance.py` into modular, reusable functions with `setup_client()`, `create_account()`, `get_balance()`, `transfer_hbars()`, and `main()` for improved readability, maintainability, and error handling.
 - Unified balance and transfer logging format — both now consistently display values in hbars for clarity.
-<<<<<<< HEAD
-- Google-style docstrings added to `CustomFractionalFee` class and its methods in `custom_fractional_fee.py`.
+- Add `examples/account_id.py` demonstrating AccountId class usage including creating standard AccountIds, parsing from strings, comparing instances, and creating AccountIds with public key aliases.
+- Google-style docstrings added to `CustomFractionalFee`, `CustomFixedFee`, `CustomRoyaltyFee`, and `AbstractTokenTransferTransaction` classes and their methods.
 - Added `dependabot.yaml` for automated dependency management.
 - Common issues guide for SDK developers at `examples/sdk_developers/common_issues.md`.
 - Documentation for resolving changelog conflicts in `docs/common_issues.md`.
 - Comprehensive changelog entry guide at `docs/sdk_developers/changelog.md` (#532).
-=======
-
-### Added
-- Add `examples/account_id.py` demonstrating AccountId class usage including creating standard AccountIds, parsing from strings, comparing instances, and creating AccountIds with public key aliases
-
-- Added Google-style docstrings to `CustomFractionalFee` class and its methods in `custom_fractional_fee.py`.
-- Added `dependabot.yaml` file to enable automated dependency management.
-- Common issues guide for SDK developers at `examples/sdk_developers/common_issues.md`
-- Added documentation for resolving changelog conflicts in `docs/common_issues.md`
-- - Added comprehensive changelog entry guide at `docs/sdk_developers/changelog.md` to help contributors create proper changelog entries (#532).
-- docs: Added Google-style docstrings to `CustomFixedFee` class and its methods in `custom_fixed_fee.py`.
-- docs: Add Google-style docstrings to `CustomRoyaltyFee` class and its methods in `custom_royalty_fee.py`.
-- docs: Add Google-style docstrings to `AbstractTokenTransferTransaction` class and its methods in `abstract_token_transfer_transaction.py`.
->>>>>>> 7a642819
 
 ### Changed
 - Refactored examples for modularity and consistency:
@@ -38,12 +24,9 @@
   - `examples/transfer_nft.py` → isolated transfer logic.
 - Enhanced contributing section in README.md with resource links.
 - Added "One Issue Per Pull Request" section to `examples/sdk_developers/common_issues.md`.
-<<<<<<< HEAD
-=======
-- docs: Improved the contributing section in the README.md file
 - Refactored `examples/transfer_nft.py` to be more modular by isolating transfer logic.
-- Renamed `examples/hbar_allowance.py` to `examples/account_allowance_hbar.py` for naming consistency
->>>>>>> 7a642819
+- Renamed `examples/hbar_allowance.py` to `examples/account_allowance_hbar.py` for naming consistency.
+- Improved contributing section in README.md.
 
 ### Fixed
 - Added type hints to `setup_client()` and `create_new_account()` functions in `examples/account_create.py` (#418).
