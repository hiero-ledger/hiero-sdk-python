--- conflicted
+++ resolved
@@ -7,7 +7,6 @@
 This changelog is based on [Keep a Changelog](https://keepachangelog.com/en/1.1.0/).
 
 ## [Unreleased]
-<<<<<<< HEAD
 
 ### Breaking API changes  
 **We have several camelCase uses that will be deprecated → snake_case** Original aliases will continue to function, with a warning, until the following release.
@@ -38,11 +37,10 @@
 - tokenId → token_id
 - topicId → topic_id  
 - accountId → account_id 
-=======
-### Deprecated
+
+### Deprecated Additions
 - logger.warn is deprecated and will be removed in a future release. Please use logger.warning instead.
 - get_logger method passing (name, level) will be removed in preference of (level, name) in a future release.
->>>>>>> 47b94b9b
 
 ## [0.1.3] - 2025-07-03
 ### Added
