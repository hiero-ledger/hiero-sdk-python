# Changelog

All notable changes to this project will be documented in this file.
This project adheres to [Semantic Versioning](https://semver.org).
This changelog is based on [Keep a Changelog](https://keepachangelog.com/en/1.1.0/).

## [Unreleased]

- Refactor `query_balance.py` into modular, reusable functions with `setup_client()`, `create_account()`, `get_balance()`, `transfer_hbars()`, and `main()` for improved readability, maintainability, and error handling.
- Unified balance and transfer logging format — both now consistently display values in hbars for clarity.

### Added

- Added Google-style docstrings to `CustomFractionalFee` class and its methods in `custom_fractional_fee.py`.
- Added `dependabot.yaml` file to enable automated dependency management.
- Common issues guide for SDK developers at `examples/sdk_developers/common_issues.md`
- Added documentation for resolving changelog conflicts in `docs/common_issues.md`

### Changed

- Refactored `examples/topic_create.py` to be more modular by splitting functions and renaming `create_topic()` to `main()`.
- Refactored `examples/transfer_hbar.py` to improve modularity by separating transfer and balance query operations into dedicated functions
- Enhanced contributing section in README.md with resource links
- Refactored examples/topic_message_submit.py to be more modular
- docs: Improved the contributing section in the README.md file
- Refactored `examples/transfer_nft.py` to be more modular by isolating transfer logic.

### Fixed
<<<<<<< HEAD

=======
- Add type hints to `setup_client()` and `create_new_account()` functions in `examples/account_create.py` (#418)
>>>>>>> 534088eb
- Added explicit read and write permissions to test.yml

## [0.1.6] - 2025-10-21

### Added

- Add comprehensive Google-style docstrings to examples/account_create.py
- add revenue generating topic tests/example
- add fee_schedule_key, fee_exempt_keys, custom_fees fields in TopicCreateTransaction, TopicUpdateTransaction, TopicInfo classes
- add CustomFeeLimit class
- TokenNftAllowance class
- TokenAllowance class
- HbarAllowance class
- HbarTransfer class
- AccountAllowanceApproveTransaction class
- AccountAllowanceDeleteTransaction class
- FileAppendTransaction class
- Documentation examples for Allowance Approve Transaction, Allowance Delete Transaction, and File Append Transaction
- Approved transfer support to TransferTransaction
- set_transaction_id() API to Transaction class
- Allowance examples (hbar_allowance.py, token_allowance.py, nft_allowance.py)

### Changed

- TransferTransaction refactored to use TokenTransfer and HbarTransfer classes instead of dictionaries
- Added checksum validation for TokenId
- Refactor examples/token_cancel_airdrop
- Refactor token creation examples for modularity and consistency
- Rearranged running_examples.md to be alphabetical
- Refactor token_associate.py for better structure, add association verification query (#367)
- Refactored `examples/account_create.py` to improve modularity and readability (#363)
- Replace Hendrik Ebbers with Sophie Bulloch in the MAINTAINERS.md file
- Improved `CONTRIBUTING.md` by explaining the /docs folder structure and fixing broken hyperlinks.(#431)
- Converted class in `token_nft_info.py` to dataclass for simplicity.

### Fixed

- Incompatible Types assignment in token_transfer_list.py
- Corrected references to \_require_not_frozen() and removed the surplus \_is_frozen
- Removed duplicate static methods in `TokenInfo` class:
    - `_copy_msg_to_proto`
    - `_copy_key_if_present`
    - `_parse_custom_fees`
    Kept robust versions with proper docstrings and error handling.
- Add strict type hints to `TransactionGetReceiptQuery` (#420)
- Fixed broken documentation links in CONTRIBUTING.md by converting absolute GitHub URLs to relative paths
- Updated all documentation references to use local paths instead of pointing to hiero-sdk project hub

## [0.1.5] - 2025-09-25

### Added

- ScheduleSignTransaction class
- NodeUpdateTransaction class
- NodeDeleteTransaction class
- ScheduleDeleteTransaction class
- prng_number and prng_bytes properties in TransactionRecord
- PrngTransaction class
- ScheduleInfoQuery class
- ScheduleInfo class
- Exposed node_id property in `TransactionReceipt`
- NodeCreateTransaction class
- ScheduleId() class
- ScheduleCreateTransaction() class
- build_scheduled_body() in every transaction
- ContractDeleteTransaction class
- ContractExecuteTransaction class
- setMessageAndPay() function in StatefulContract
- AccountDeleteTransaction Class
- generate_proto.py
- Bumped Hedera proto version from v0.57.3 to v0.64.3
- Added `dev` and `lint` dependency groups as default in `pyproject.toml`
- EthereumTransaction class
- AccountId support for ECDSA alias accounts
- ContractId.to_evm_address() method for EVM compatibility
- consumeLargeData() function in StatefulContract
- example script for Token Airdrop
- added variables directly in the example script to reduce the need for users to supply extra environment variables.
- Added new `merge_conflicts.md` with detailed guidance on handling conflicts during rebase.
- Type hinting to /tokens, /transaction, /query, /consensus
- Linting to /tokens, /transaction, /query, /consensus
- Module docstrings in /tokens, /transaction, /query, /consensus
- Function docstrings in /tokens, /transaction, /query, /consensus

### Changed

- bump solo version to `v0.14`
- bump protobufs version to `v0.66.0`
- bump solo version to `v0.13`
- Extract \_build_proto_body() from build_transaction_body() in every transaction
- StatefulContract's setMessage() function designed with no access restrictions, allowing calls from any address
- bump solo version to `v0.12`
- Extract Ed25519 byte loading logic into private helper method `_from_bytes_ed25519()`
- Documentation structure updated: contents moved from `/documentation` to `/docs`.
- Switched Mirror Node endpoints used by SDK to secure ones instead of deprecated insecure endpoints (shut down on Aug 20th, see [Hedera blogpost](https://hedera.com/blog/updated-deprecation-of-the-insecure-hedera-consensus-service-hcs-mirror-node-endpoints))
- Update protobuf dependency from 5.28.1 to 5.29.1
- Update grpcio dependency from 1.68.1 to 1.71.2
- Updated `rebasing.md` with clarification on using `git reset --soft HEAD~<n>` where `<n>` specifies the number of commits to rewind.
- Calls in examples for PrivateKey.from_string_ed25519(os.getenv('OPERATOR_KEY')) to PrivateKey.from_string(os.getenv('OPERATOR_KEY')) to enable general key types
- Add CI tests across Python 3.10–3.12.
- kyc_status: Optional[TokenFreezeStatusProto] = None → kyc_status: Optional[TokenKycStatus] = None
- assert relationship.freeze_status == TokenFreezeStatus.FROZEN, f"Expected freeze status to be FROZEN, but got {relationship.freeze_status}" → assert relationship.freeze_status == TokenFreezeStatus.UNFROZEN, f"Expected freeze status to be UNFROZEN, but got {relationship.freeze_status}"

### Fixed

- Format account_create_transaction.py and add type hints
- Format account_balance.py and fix pylint issues
- Format account_delete_transaction.py and fix pylint issues
- Format account_id.py and fix pylint issues
- Format account_info.py and fix pylint issues
- Format account_update_transaction.py and fix pylint issues
- Unit test compatibility issues when running with UV package manager
- Type annotations in TokenRelationship class (kyc_status and freeze_status)
- Test assertions in test_executable.py using pytest match parameter
- Moved and renamed README_upstream.md to docs/sdk_developers/rebasing.md
- Invalid DRE Hex representation in examples/keys_private_ecdsa.py
- Windows malformed path using uv run generate_proto.py using as_posix()
- Changed README MIT license to Apache
- deprecated CamelCase instances in /examples such as TokenId and totalSupply to snake_case
- Invalid HEX representation and signature validation in keys_public_ecdsa.py
- Invalid signature verification for examples/keys_public_der.py
- Duplicate validation function in TokenCreate

### Removed

- Removed the old `/documentation` folder.
- Rebase command in README_upstream changed to just -S
- generate_proto.sh
- pkg_resources dependency in generate_proto.py

### Breaking API changes

- We have some changed imports and returns to maintain compatability in the proto bump

transaction_body_pb2.TransactionBody -> transaction_pb2.TransactionBody
contract_call_local_pb2.ContractFunctionResult -> contract_types_pb2.ContractFunctionResult
contract_call_local_pb2.ContractLoginfo -> contract_types_pb2.ContractLoginfo

- Removed init.py content in /tokens

**Changed imports**

- src/hiero_sdk_python/consensus/topic_message.py: from hiero_sdk_python import Timestamp → from hiero_sdk_python.timestamp import Timestamp
- src/hiero_sdk_python/query/topic_message_query.py: from hiero_sdk_python import Client → from hiero_sdk_python.client.client import Client
- src/hiero_sdk_python/tokens/**init**.py: content removed.
- src/hiero_sdk_python/tokens/token_info.py: from hiero_sdk_python.hapi.services.token_get_info_pb2 import TokenInfo as proto_TokenInfo → from hiero_sdk_python.hapi.services import token_get_info_pb2
- src/hiero_sdk_python/tokens/token_key_validation.py: from hiero_sdk_python.hapi.services → import basic_types_pb2
- src/hiero_sdk_python/tokens/token_kyc_status.py: from hiero_sdk_python.hapi.services.basic_types_pb2 import TokenKycStatus as proto_TokenKycStatus → from hiero_sdk_python.hapi.services import basic_types_pb2
- src/hiero_sdk_python/tokens/token_pause_status.py: from hiero_sdk_python.hapi.services.basic_types_pb2 import (TokenPauseStatus as proto_TokenPauseStatus,) → from hiero_sdk_python.hapi.services import basic_types_pb2
- src/hiero_sdk_python/tokens/token_pause_transaction.py: from hiero_sdk_python.hapi.services.token_pause_pb2 import TokenPauseTransactionBody → from hiero_sdk_python.hapi.services import token_pause_pb2, transaction_pb2
- from hiero_sdk_python.hapi.services.token_revoke_kyc_pb2 import TokenRevokeKycTransactionBody → from hiero_sdk_python.hapi.services import token_revoke_kyc_pb2, transaction_pb2
- src/hiero_sdk_python/tokens/token_update_nfts_transaction.py: from hiero_sdk_python.hapi.services.token_update_nfts_pb2 import TokenUpdateNftsTransactionBody → from hiero_sdk_python.hapi.services import token_update_nfts_pb2,transaction_pb2
- src/hiero_sdk_python/tokens/token_wipe_transaction.py: from hiero_sdk_python.hapi.services.token_wipe_account_pb2 import TokenWipeAccountTransactionBody → from hiero_sdk_python.hapi.services import token_wipe_account_pb2, transaction_pb2

## [0.1.4] - 2025-08-19

### Added

- CONTRIBUTING.md: expanded documentation detailing various contribution processes in a step-by-step way. Includes new sections: blog posts and support.
- README_upstream.md: documentation explaining how to rebase to main.

### Added

- Legacy ECDSA DER parse support
- documented private key from_string method behavior
- ContractInfo class
- ContractInfoQuery class
- ContractID check in PublicKey.\_from_proto() method
- PendingAirdropId Class
- PendingAirdropRecord Class
- TokenCancelAirdropTransaction Class
- AccountUpdateTransaction class
- ContractBytecodeQuery class
- SimpleStorage.bin-runtime
- Support for both .bin and .bin-runtime contract bytecode extensions in contract_utils.py
- ContractUpdateTransaction class

### Fixed

- missing ECDSA support in query.py and contract_create_transaction.py (was only creating ED25519 keys)
- Applied linting and code formatting across the consensus module
- fixed pip install hiero_sdk_python -> pip install hiero-sdk-python in README.md

### Breaking API changes

**We have several camelCase uses that will be deprecated → snake_case** Original aliases will continue to function, with a warning, until the following release.

#### In `token_info.py`

- tokenId → token_id
- totalSupply → total_supply
- isDeleted → is_deleted
- tokenType → token_type
- maxSupply → max_supply
- adminKey → admin_key
- kycKey → kyc_key
- freezeKey → freeze_key
- wipeKey → wipe_key
- supplyKey → supply_key
- defaultFreezeStatus → default_freeze_status
- defaultKycStatus → default_kyc_status
- autoRenewAccount → auto_renew_account
- autoRenewPeriod → auto_renew_period
- pauseStatus → pause_status
- supplyType → supply_type

#### In `nft_id.py`

- tokenId → token_id
- serialNumber → serial_number

#### In `transaction_receipt.py`

- tokenId → token_id
- topicId → topic_id
- accountId → account_id
- fileId → file_id

### Deprecated Additions

- logger.warn will be deprecated in v0.1.4. Please use logger.warning instead.
- get_logger method passing (name, level) will be deprecated in v0.1.4 for (level, name).

## [0.1.3] - 2025-07-03

### Added

- TokenType Class
- MAINTAINERS.md file
- Duration Class
- NFTTokenCreateTransaction Class
- TokenUnfreezeTransaction
- Executable Abstraction
- Logger
- Node Implementation
- Integration Tests across the board
- TokenWipeTransaction Class
- TokenNFTInfoQuery Class
- TokenInfo Class
- TokenRejectTransaction Class
- TokenUpdateNftsTransaction Class
- TokenInfoQuery Class
- TokenPauseTransaction Class
- TokenBurnTransaction Class
- TokenGrantKycTransaction Class
- TokenUpdateTransaction Class
- added Type hinting and initial methods to several modules
- TokenRevoceKycTransaction Class
- [Types Guide](hiero/hedera_sdk_python/documentation/sdk_developers/types.md)

- TransactionRecordQuery Class
- AccountInfoQuery Class

### Changed

- replace datetime.utcnow() with datetime.now(timezone.utc) for Python 3.10
- updated pr-checks.yml
- added add_require_frozen() to Transaction Base Class
- added NFT Transfer in TransferTransaction
- bumped solo-actions to latest release
- updated to/from_proto method to be protected
- Example scripts updated to be easily run form root
- README updated
- added PublicKey.from_proto to PublicKey class
- changed Query Class to have method get_cost
- SimpleContract and StatefulContract constructors to be payable
- added new_pending_airdrops to TransactionRecord Class
- Reorganized SDK developer documentation:
    - Renamed and moved `README_linting.md` to `linting.md`
    - Renamed and moved `README_types.md` to `types.md`
    - Renamed and moved `Commit_Signing.md` to `signing.md`
- Created `sdk_users` docs folder and renamed `examples/README.md` to `running_examples.md`
- Updated references and links accordingly

### Fixed

- fixed INVALID_NODE_ACCOUNT during node switching
- fixed ed25519 key ambiguity (PrivateKey.from_string -> PrivateKey.from_string_ed25519 in examples)

### Removed

- Redundant test.py file

## [0.1.2] - 2025-03-12

### Added

- NFTId Class

### Changed

- use SEC1 ECPrivateKey instead of PKCS#8

### Fixed

- PR checks
- misnamed parameter (ECDSASecp256k1=pub_bytes -> ECDSA_secp256k1=pub_bytes)

### Removed

- .DS_store file

## [0.1.1] – 2025-02-25

### Added

- RELEASE.md
- CONTRIBUTING.md

### Changed

- README now split into root README for project overview and /examples README for transaction types and syntax.
- Python version incremented from 3.9 to 3.10

### Removed

- pdm.lock & uv.lock file

## [0.1.0] - 2025-02-19

### Added

- Initial release of the Python SDK core functionality.
- Basic documentation on how to install and use the SDK.
- Example scripts illustrating setup and usage.

### Changed

- N/A

### Fixed

- N/A

### Removed

- N/A<|MERGE_RESOLUTION|>--- conflicted
+++ resolved
@@ -26,11 +26,8 @@
 - Refactored `examples/transfer_nft.py` to be more modular by isolating transfer logic.
 
 ### Fixed
-<<<<<<< HEAD
-
-=======
+
 - Add type hints to `setup_client()` and `create_new_account()` functions in `examples/account_create.py` (#418)
->>>>>>> 534088eb
 - Added explicit read and write permissions to test.yml
 
 ## [0.1.6] - 2025-10-21
