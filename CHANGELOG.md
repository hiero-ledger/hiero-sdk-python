--- conflicted
+++ resolved
@@ -7,16 +7,18 @@
 This changelog is based on [Keep a Changelog](https://keepachangelog.com/en/1.1.0/).
 
 ## [Unreleased]
-### Added
-
-### Changed
-
-### Fixed
-
-## [0.1.6] - 2025-10-21
-
 - Refactor `query_balance.py` into modular, reusable functions with `setup_client()`, `create_account()`, `get_balance()`, `transfer_hbars()`, and `main()` for improved readability, maintainability, and error handling.
 - Unified balance and transfer logging format — both now consistently display values in hbars for clarity.
+
+### Added
+
+### Changed
+
+### Fixed
+
+## [0.1.6] - 2025-10-21
+
+
 
 ### Added
 
@@ -53,9 +55,6 @@
 ### Fixed
 
 - Incompatible Types assignment in token_transfer_list.py
-<<<<<<< HEAD
-- Corrected references to \_\_require_not_frozen() to \_require_not_frozen() and removed the surplus \_is_frozen
-=======
 - Corrected references to _require_not_frozen() and removed the surplus _is_frozen
 - Removed duplicate static methods in `TokenInfo` class:
   - `_copy_msg_to_proto`
@@ -65,7 +64,6 @@
 - Add strict type hints to `TransactionGetReceiptQuery` (#420)
 - Fixed broken documentation links in CONTRIBUTING.md by converting absolute GitHub URLs to relative paths
 - Updated all documentation references to use local paths instead of pointing to hiero-sdk project hub
->>>>>>> b4e8017b
 
 ## [0.1.5] - 2025-09-25
 
