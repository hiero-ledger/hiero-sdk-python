# Changelog

All notable changes to this project will be documented in this file.
This project adheres to [Semantic Versioning](https://semver.org).
This changelog is based on [Keep a Changelog](https://keepachangelog.com/en/1.1.0/).

## [Unreleased]

### Added

-Removed `actions/checkout@v4` from `bot-verified-commits.yml`

- Add comprehensive documentation for `ReceiptStatusError` in `docs/sdk_developers/training/receipt_status_error.md`
- Add practical example `examples/errors/receipt_status_error.py` demonstrating transaction error handling
- Document error handling patterns and best practices for transaction receipts

- fix `pull_request` to `pull_request_target` in `bot-verified-commits.yml`
- Add more robust receipt checks and removed fallback to `examples/tokens/token_delete_transaction.py`
- Add detail to `token_airdrop.py` and `token_airdrop_cancel.py`
- Add workflow: github bot to respond to unverified PR commits (#750)
- Add workflow: bot workflow which notifies developers of workflow failures in their pull requests.
- Add `examples/token_create_transaction_max_automatic_token_associations_0.py` to demonstrate how `max_automatic_token_associations=0` behaves.
- Add `examples/topic_id.py` to demonstrate `TopicId` opeartions
- Add `examples/topic_message.py` to demonstrate `TopicMessage` and `TopicMessageChunk` with local mock data.
- Added missing validation logic `fee_schedule_key` in integration `token_create_transaction_e2e_test.py` and ``token_update_transaction_e2e_test.py`.
- Add `account_balance_query.py` example to demonstrate how to use the CryptoGetAccountBalanceQuery class.
- Add `examples/token_create_transaction_admin_key.py` demonstrating admin key privileges for token management including token updates, key changes, and deletion (#798)
- Add `examples/token_create_transaction_freeze_key.py` showcasing freeze key behavior, expected failures without the key, and the effect of freezing/unfreezing on transfers.
- Add `examples/account_info.py` to demonstrate `AccountInfo` opeartions
- Added `HbarUnit` class and Extend `Hbar` class to handle floating-point numbers
- Add `examples/topic_info.py` to demonstrate `TopicInfo` operations.
- feat: Allow `PrivateKey` to be used for keys in `TopicCreateTransaction` for consistency.
- EvmAddress class
- `alias`, `staked_account_id`, `staked_node_id` and `decline_staking_reward` fields to AccountCreateTransaction
- `staked_account_id`, `staked_node_id` and `decline_staking_reward` fields to AccountInfo
- Added `examples/token_create_transaction_supply_key.py` to demonstrate token creation with and without a supply key.
- Added `examples/token_create_transaction_kyc_key.py` to demonstrate KYC key functionality, including creating tokens with/without KYC keys, granting/revoking KYC status, and understanding KYC requirements for token transfers.
- Added BatchTransaction class
- Add support for token metadata (bytes, max 100 bytes) in `TokenCreateTransaction`, including a new `set_metadata` setter, example, and tests. [#799]
- Added `examples/token_create_transaction_token_fee_schedule.py` to demonstrate creating tokens with custom fee schedules and the consequences of not having it.
- Added `examples/token_create_transaction_wipe_key.py` to demonstrate token wiping and the role of the wipe key.
- Added `examples/account_allowance_approve_transaction_hbar.py` and `examples/account_allowance_delete_transaction_hbar.py`, deleted `examples/account_allowance_hbar.py`. [#775]
- Added `docs\sdk_developers\training\receipts.md` as a training guide for users to understand hedera receipts.
- docs: added `network_and_client.md` with a table of contents, and added external example scripts (`client.py`).

### Changed

<<<<<<< HEAD
=======
- Upgraded actions set up python to 6.1.0
>>>>>>> 965e66da
- Upgraded step-security/harden-runner v2.13.2
- bumped actions/checkout from 5.0.0 to 6.0.0
- Limit workflow bot to one message per PR
- Refactored token-related example scripts (`token_delete.py`, `token_dissociate.py`, etc.) for improved readability and modularity. [#370]
- upgrade: step security action upgraded from harden-runner-2.13.1 to harden-runner-2.13.1
- chore: Split `examples/account_allowance_nft.py` into separate `account_allowance_approve_transaction_nft.py` and `account_allowance_delete_transaction_nft.py` examples.
- chore: bump protobuf from 6.33.0 to 6.33.1 (#796)
- fix: Allow `max_automatic_token_associations` to be set to -1 (unlimited) in `AccountCreateTransaction` and add field to `AccountInfo`.
- Allow `PrivateKey` to be used for keys in `TopicCreateTransaction` for consistency.
- Update github actions checkout from 5.0.0 to 5.0.1 (#814)
- changed to add concurrency to workflow bot
- feat: Refactor `TokenDissociateTransaction` to use set_token_ids method and update transaction fee to Hbar, also update `transaction.py` and expand `examples/token_dissociate.py`, `tests/unit/token_dissociate.py`.

### Fixed

- chore: updated solo action to avoid v5
- chore: fix test.yml workflow to log import errors (#740)
- chore: fixed integration test names without a test prefix or postfix
- Staked node ID id issue in the account_create_transationt_e2e_test
- workflow: verified commits syntax for verfication bot

## [0.1.8] - 2025-11-07

### Added

- `is_unknown` property added to `src/hiero_sdk_python/response_code.py`
- Example `response_code.py`
- Add `TokenFeeScheduleUpdateTransaction` class to support updating custom fee schedules on tokens (#471).
- Add `examples/token_update_fee_schedule_fungible.py` and `examples/token_update_fee_schedule_nft.py` demonstrating the use of `TokenFeeScheduleUpdateTransaction`.
- Update `docs/sdk_users/running_examples.md` to include `TokenFeeScheduleUpdateTransaction`.
- added FreezeTransaction class
- added FreezeType class
- Added `docs/sdk_developers/pylance.md`, a new guide explaining how to set up and use **Pylance** in VS Code for validating imports, file references, and methods before review. (#713)
- feat: TokenAirdropClaim Transaction, examples (with signing required and not), unit and integration tests (#201)
- docs: Add Google-style docstrings to `TokenId` class and its methods in `token_id.py`.
- added Google-style docstrings to the `TransactionRecord` class including all dataclass fields, `__repr__`, `_from_proto()` & `_to_proto()` methods.
- Standardized docstrings, improved error handling, and updated type hinting (`str | None` to `Optional[str]`) for the `FileId` class (#652).
- Add Google-style docstrings to `AccountInfo` class and its methods in `account_info.py`.
- Added comprehensive Google-style docstrings to the `Logger` class and all utility functions in `src/hiero_sdk_python/logger/logger.py` (#639).
- add AccountRecordsQuery class
- chore: added python 3.13 to test.yml workflow (#510, #449)
- Transaction bytes serialization support: `Transaction.freeze()`, `Transaction.to_bytes()`, and `Transaction.from_bytes()` methods for offline signing and transaction storage
- docs: Add Google-style docstrings to `ContractId` class and methods in `contract_id.py`.
- Added TokenUnpauseTransaction class
- Added expiration_time, auto_renew_period, auto_renew_account, fee_schedule_key, kyc_key in `TokenCreateTransaction`, `TokenUpdateTransaction` classes
- Added comprehensive Google-style docstrings to the `CustomFee` class and its methods in `custom_fee.py`.
- docs: Add `docs/sdk_developers/project_structure.md` to explain repository layout and import paths.

### Changed

- chore: renamed examples to match src where possible
- Moved examples/ to be inside subfiles to match src structure
- changed example script workflow to run on new subdirectory structure
- chore: bumped solo action from 14.0 to 15.0 (#764)
- chore: replaced hardcoded 'testnet' messages with environment network name
- chore: validate that token airdrop transactions require an available token service on the channel (#632)
- chore: update local environment configuration in env.example (#649)
- chore: Update env.example NETWORK to encourage testnet or local usage (#659)
- chore: updated pyproject.toml with python 3.10 to 3.13 (#510, #449)
- chore: fix type hint for TokenCancelAirdropTransaction pending_airdrops parameter
- chore: Moved documentation file `common_issues.md` from `examples/sdk_developers/` to `docs/sdk_developers/` for unified documentation management (#516).
- chore: Refactored the script of examples/custom_fee.py into modular functions
- fix: Replaced `collections.namedtuple` with `typing.NamedTuple` in `client.py` for improved type checking.
- chore: Refactored examples/custom_fee.py into three separate example files.
- Expanded `docs/sdk_developers/checklist.md` with a self-review guide for all pull request submission requirements (#645).
- Expanded docs/sdk_developers/signing.md to clarify GPG and DCO requirements and add a Table of Contents (#455).
- chore: Standardized client initialization across all examples/ files to promote consistency (#658).
- chore: changed the file names of airdrop examples, classes, unit and integration tests so they are grouped together. (#631)
- Refactor `AbstractTokenTransferTransaction` to unify Token/NFT transfer logic.

### Fixed

- Added explicit read permissions to examples.yml (#623)
- Removed deprecated Logger.warn() method and legacy parameter swap logic from get_logger() (#673).
- Improved type hinting in `file_append_transaction.py` to resolve 'mypy --strict` errors. ([#495](https://github.com/hiero-ledger/hiero-sdk-python/issues/495))
- fix: Resolve `__eq__` type conflict in `CustomFee` class (#627)
- Fixes a type conflict in `token_id.py` where `from_string` could receive `None`, preventing a runtime error by raising a `ValueError` if the input is missing. #630
- Dependabot alerts (version bumps)
- Fixed incorrect `TokenType` import (protobuf vs. SDK enum) in 18 example files.
- Update `schedule_sign_transaction_e2e_test` to check for key presence instead of relying on index.
- Add `localhost` and `local` as network names

### Breaking Changes

- chore: changed the file names airdrop classes (#631)
  {pending_airdrop_id.py -> token_airdrop_pending_id.py}
  {pending_airdrop_record.py -> token_airdrop_pending_record.py}
  {token_cancel_airdrop_transaction.py -> token_airdrop_transaction_cancel.py}

- In `TokenAirdropTransaction` the parameters of the following methods have been renamed:
  - add_nft_transfer(sender → sender_id, receiver → receiver_id)
  - add_approved_nft_transfer(sender → sender_id, receiver → receiver_id)

## [0.1.7] - 2025-10-28

### Added

- Expanded `README.md` with a new "Follow Us" section detailing how to watch, star, and fork the repository (#472).
- Refactored `examples/topic_create.py` into modular functions for better readability and reuse.
- Add Rebasing and Signing section to signing.md with instructions for maintaining commit verification during rebase operations (#556)
- Add `examples/account_id.py` demonstrating AccountId class usage including creating standard AccountIds, parsing from strings, comparing instances, and creating AccountIds with public key aliases
- Added Google-style docstrings to `CustomFractionalFee` class and its methods in `custom_fractional_fee.py`.
- Added `dependabot.yaml` file to enable automated dependency management.
- Common issues guide for SDK developers at `examples/sdk_developers/common_issues.md`
- Added documentation for resolving changelog conflicts in `docs/common_issues.md`
- Added comprehensive changelog entry guide at `docs/sdk_developers/changelog.md` to help contributors create proper changelog entries (#532).
- docs: Added Google-style docstrings to `CustomFixedFee` class and its methods in `custom_fixed_fee.py`.
- docs: Add Google-style docstrings to `CustomRoyaltyFee` class and its methods in `custom_royalty_fee.py`.
- docs: Add Google-style docstrings to `AbstractTokenTransferTransaction` class and its methods in `abstract_token_transfer_transaction.py`.
- docs: Add Google-style docstrings to `TokenRelationship` class and its methods in `token_relationship.py`.
- feat: add initial testing guide structure
- Added `checksum` filed for TopicId, FileId, ContractId, ScheduleId class
- Added workflow for running example scripts.
- docs: workflow.md documenting key steps to creating a pull request (#605)
- chore: fix the examples workflow to log error messages and run on import failure (#738)
- Added `docs/discord.md` explaining how to join and navigate the Hiero community Discord (#614).

### Changed

- Added direct links to Python SDK channel in Linux Foundation Decentralized Trust Discord back in
- Updated all occurrences of non-functional Discord invite links throughout the documentation with the new, stable Hyperledger and Hedera invite links (#603).
- Refactored TopicId class to use @dataclass decorator for reducing boilerplate code
- Renamed `examples/nft_allowance.py` to `examples/account_allowance_nft.py` for consistency with account class naming scheme
- Added changelog conflict resolution examples to `docs/common_issues.md`
- Refactored `examples/topic_create.py` to be more modular by splitting functions and renaming `create_topic()` to `main()`.
- Refactored `examples/transfer_hbar.py` to improve modularity by separating transfer and balance query operations into dedicated functions
- Enhanced contributing section in README.md with resource links
- Refactored examples/topic_message_submit.py to be more modular
- Added "One Issue Per Pull Request" section to `examples/sdk_developers/common_issues.md`.
- docs: Improved the contributing section in the README.md file
- Refactored `examples/transfer_nft.py` to be more modular by isolating transfer logic.
- Refactored `examples/file_append.py` into modular functions for better readability, reuse, and consistency across examples.
- Ensured identical runtime behavior and output to the previous version to maintain backward compatibility.
- Renamed `examples/hbar_allowance.py` to `examples/account_allowance_hbar.py` for naming consistency
- Converted monolithic function in `token_create_nft_infinite.py` to multiple modular functions for better structure and ease.
- docs: Use relative paths for internal GitHub links (#560).
- Update pyproject.toml maintainers list.
  – docs: Updated README.md/CHANGELOG.md and added blog.md, bud.md and setup.md (#474)
- renamed docs/sdk_developers/changelog.md to docs/sdk_developers/changelog_entry.md for clarity.
- Refactor `query_balance.py` into modular, reusable functions with `setup_client()`, `create_account()`, `get_balance()`, `transfer_hbars()`, and `main()` for improved readability, maintainability, and error handling.
- Unified balance and transfer logging format — both now consistently display values in hbars for clarity.

### Fixed

- Add type hints to `setup_client()` and `create_new_account()` functions in `examples/account_create.py` (#418)
- Added explicit read and write permissions to test.yml
- Type hinting for `Topic` related transactions.

### Removed

- Remove deprecated camelCase alias support and `_DeprecatedAliasesMixin`; SDK now only exposes snake_case attributes for `NftId`, `TokenInfo`, and `TransactionReceipt`. (Issue #428)

## [0.1.6] - 2025-10-21

### Added

- Add comprehensive Google-style docstrings to examples/account_create.py
- add revenue generating topic tests/example
- add fee_schedule_key, fee_exempt_keys, custom_fees fields in TopicCreateTransaction, TopicUpdateTransaction, TopicInfo classes
- add CustomFeeLimit class
- TokenNftAllowance class
- TokenAllowance class
- HbarAllowance class
- HbarTransfer class
- AccountAllowanceApproveTransaction class
- AccountAllowanceDeleteTransaction class
- FileAppendTransaction class
- Documentation examples for Allowance Approve Transaction, Allowance Delete Transaction, and File Append Transaction
- Approved transfer support to TransferTransaction
- set_transaction_id() API to Transaction class
- Allowance examples (hbar_allowance.py, token_allowance.py, nft_allowance.py)
- Refactored examples/logging_example.py for better modularity (#478)

### Changed

- TransferTransaction refactored to use TokenTransfer and HbarTransfer classes instead of dictionaries
- Added checksum validation for TokenId
- Refactor examples/token_cancel_airdrop
- Refactor token creation examples for modularity and consistency
- Updated `signing.md` to clarify commit signing requirements, including DCO, GPG, and branch-specific guidelines (#459)

### Changed

- Rearranged running_examples.md to be alphabetical
- Refactor token_associate.py for better structure, add association verification query (#367)
- Refactored `examples/account_create.py` to improve modularity and readability (#363)
- Replace Hendrik Ebbers with Sophie Bulloch in the MAINTAINERS.md file
- Improved `CONTRIBUTING.md` by explaining the /docs folder structure and fixing broken hyperlinks.(#431)
- Converted class in `token_nft_info.py` to dataclass for simplicity.

### Fixed

- Incompatible Types assignment in token_transfer_list.py
- Corrected references to \_require_not_frozen() and removed the surplus \_is_frozen
- Removed duplicate static methods in `TokenInfo` class:
    - `_copy_msg_to_proto`
    - `_copy_key_if_present`
    - `_parse_custom_fees`
    Kept robust versions with proper docstrings and error handling.
- Add strict type hints to `TransactionGetReceiptQuery` (#420)
- Fixed broken documentation links in CONTRIBUTING.md by converting absolute GitHub URLs to relative paths
- Updated all documentation references to use local paths instead of pointing to hiero-sdk project hub

## [0.1.5] - 2025-09-25

### Added

- ScheduleSignTransaction class
- NodeUpdateTransaction class
- NodeDeleteTransaction class
- ScheduleDeleteTransaction class
- prng_number and prng_bytes properties in TransactionRecord
- PrngTransaction class
- ScheduleInfoQuery class
- ScheduleInfo class
- Exposed node_id property in `TransactionReceipt`
- NodeCreateTransaction class
- ScheduleId() class
- ScheduleCreateTransaction() class
- build_scheduled_body() in every transaction
- ContractDeleteTransaction class
- ContractExecuteTransaction class
- setMessageAndPay() function in StatefulContract
- AccountDeleteTransaction Class
- generate_proto.py
- Bumped Hedera proto version from v0.57.3 to v0.64.3
- Added `dev` and `lint` dependency groups as default in `pyproject.toml`
- EthereumTransaction class
- AccountId support for ECDSA alias accounts
- ContractId.to_evm_address() method for EVM compatibility
- consumeLargeData() function in StatefulContract
- example script for Token Airdrop
- added variables directly in the example script to reduce the need for users to supply extra environment variables.
- Added new `merge_conflicts.md` with detailed guidance on handling conflicts during rebase.
- Type hinting to /tokens, /transaction, /query, /consensus
- Linting to /tokens, /transaction, /query, /consensus
- Module docstrings in /tokens, /transaction, /query, /consensus
- Function docstrings in /tokens, /transaction, /query, /consensus

### Changed

- bump solo version to `v0.14`
- bump protobufs version to `v0.66.0`
- bump solo version to `v0.13`
- Extract \_build_proto_body() from build_transaction_body() in every transaction
- StatefulContract's setMessage() function designed with no access restrictions, allowing calls from any address
- bump solo version to `v0.12`
- Extract Ed25519 byte loading logic into private helper method `_from_bytes_ed25519()`
- Documentation structure updated: contents moved from `/documentation` to `/docs`.
- Switched Mirror Node endpoints used by SDK to secure ones instead of deprecated insecure endpoints (shut down on Aug 20th, see [Hedera blogpost](https://hedera.com/blog/updated-deprecation-of-the-insecure-hedera-consensus-service-hcs-mirror-node-endpoints))
- Update protobuf dependency from 5.28.1 to 5.29.1
- Update grpcio dependency from 1.68.1 to 1.71.2
- Updated `rebasing.md` with clarification on using `git reset --soft HEAD~<n>` where `<n>` specifies the number of commits to rewind.
- Calls in examples for PrivateKey.from_string_ed25519(os.getenv('OPERATOR_KEY')) to PrivateKey.from_string(os.getenv('OPERATOR_KEY')) to enable general key types
- Add CI tests across Python 3.10–3.12.
- kyc_status: Optional[TokenFreezeStatusProto] = None → kyc_status: Optional[TokenKycStatus] = None
- assert relationship.freeze_status == TokenFreezeStatus.FROZEN, f"Expected freeze status to be FROZEN, but got {relationship.freeze_status}" → assert relationship.freeze_status == TokenFreezeStatus.UNFROZEN, f"Expected freeze status to be UNFROZEN, but got {relationship.freeze_status}"

### Fixed

- Format account_create_transaction.py and add type hints
- Format account_balance.py and fix pylint issues
- Format account_delete_transaction.py and fix pylint issues
- Format account_id.py and fix pylint issues
- Format account_info.py and fix pylint issues
- Format account_update_transaction.py and fix pylint issues
- Unit test compatibility issues when running with UV package manager
- Type annotations in TokenRelationship class (kyc_status and freeze_status)
- Test assertions in test_executable.py using pytest match parameter
- Moved and renamed README_upstream.md to docs/sdk_developers/rebasing.md
- Invalid DRE Hex representation in examples/keys_private_ecdsa.py
- Windows malformed path using uv run generate_proto.py using as_posix()
- Changed README MIT license to Apache
- deprecated CamelCase instances in /examples such as TokenId and totalSupply to snake_case
- Invalid HEX representation and signature validation in keys_public_ecdsa.py
- Invalid signature verification for examples/keys_public_der.py
- Duplicate validation function in TokenCreate

### Removed

- Removed the old `/documentation` folder.
- Rebase command in README_upstream changed to just -S
- generate_proto.sh
- pkg_resources dependency in generate_proto.py

### Breaking API changes

- We have some changed imports and returns to maintain compatability in the proto bump

transaction_body_pb2.TransactionBody -> transaction_pb2.TransactionBody
contract_call_local_pb2.ContractFunctionResult -> contract_types_pb2.ContractFunctionResult
contract_call_local_pb2.ContractLoginfo -> contract_types_pb2.ContractLoginfo

- Removed init.py content in /tokens

**Changed imports**

- src/hiero_sdk_python/consensus/topic_message.py: from hiero_sdk_python import Timestamp → from hiero_sdk_python.timestamp import Timestamp
- src/hiero_sdk_python/query/topic_message_query.py: from hiero_sdk_python import Client → from hiero_sdk_python.client.client import Client
- src/hiero_sdk_python/tokens/**init**.py: content removed.
- src/hiero_sdk_python/tokens/token_info.py: from hiero_sdk_python.hapi.services.token_get_info_pb2 import TokenInfo as proto_TokenInfo → from hiero_sdk_python.hapi.services import token_get_info_pb2
- src/hiero_sdk_python/tokens/token_key_validation.py: from hiero_sdk_python.hapi.services → import basic_types_pb2
- src/hiero_sdk_python/tokens/token_kyc_status.py: from hiero_sdk_python.hapi.services.basic_types_pb2 import TokenKycStatus as proto_TokenKycStatus → from hiero_sdk_python.hapi.services import basic_types_pb2
- src/hiero_sdk_python/tokens/token_pause_status.py: from hiero_sdk_python.hapi.services.basic_types_pb2 import (TokenPauseStatus as proto_TokenPauseStatus,) → from hiero_sdk_python.hapi.services import basic_types_pb2
- src/hiero_sdk_python/tokens/token_pause_transaction.py: from hiero_sdk_python.hapi.services.token_pause_pb2 import TokenPauseTransactionBody → from hiero_sdk_python.hapi.services import token_pause_pb2, transaction_pb2
- from hiero_sdk_python.hapi.services.token_revoke_kyc_pb2 import TokenRevokeKycTransactionBody → from hiero_sdk_python.hapi.services import token_revoke_kyc_pb2, transaction_pb2
- src/hiero_sdk_python/tokens/token_update_nfts_transaction.py: from hiero_sdk_python.hapi.services.token_update_nfts_pb2 import TokenUpdateNftsTransactionBody → from hiero_sdk_python.hapi.services import token_update_nfts_pb2,transaction_pb2
- src/hiero_sdk_python/tokens/token_wipe_transaction.py: from hiero_sdk_python.hapi.services.token_wipe_account_pb2 import TokenWipeAccountTransactionBody → from hiero_sdk_python.hapi.services import token_wipe_account_pb2, transaction_pb2

## [0.1.4] - 2025-08-19

### Added

- CONTRIBUTING.md: expanded documentation detailing various contribution processes in a step-by-step way. Includes new sections: blog posts and support.
- README_upstream.md: documentation explaining how to rebase to main.

### Added

- Legacy ECDSA DER parse support
- documented private key from_string method behavior
- ContractInfo class
- ContractInfoQuery class
- ContractID check in PublicKey.\_from_proto() method
- PendingAirdropId Class
- PendingAirdropRecord Class
- TokenCancelAirdropTransaction Class
- AccountUpdateTransaction class
- ContractBytecodeQuery class
- SimpleStorage.bin-runtime
- Support for both .bin and .bin-runtime contract bytecode extensions in contract_utils.py
- ContractUpdateTransaction class

### Fixed

- missing ECDSA support in query.py and contract_create_transaction.py (was only creating ED25519 keys)
- Applied linting and code formatting across the consensus module
- fixed pip install hiero_sdk_python -> pip install hiero-sdk-python in README.md

### Breaking API changes

**We have several camelCase uses that will be deprecated → snake_case** Original aliases will continue to function, with a warning, until the following release.

#### In `token_info.py`

- tokenId → token_id
- totalSupply → total_supply
- isDeleted → is_deleted
- tokenType → token_type
- maxSupply → max_supply
- adminKey → admin_key
- kycKey → kyc_key
- freezeKey → freeze_key
- wipeKey → wipe_key
- supplyKey → supply_key
- defaultFreezeStatus → default_freeze_status
- defaultKycStatus → default_kyc_status
- autoRenewAccount → auto_renew_account
- autoRenewPeriod → auto_renew_period
- pauseStatus → pause_status
- supplyType → supply_type

#### In `nft_id.py`

- tokenId → token_id
- serialNumber → serial_number

#### In `transaction_receipt.py`

- tokenId → token_id
- topicId → topic_id
- accountId → account_id
- fileId → file_id

### Deprecated Additions

- logger.warn will be deprecated in v0.1.4. Please use logger.warning instead.
- get_logger method passing (name, level) will be deprecated in v0.1.4 for (level, name).

## [0.1.3] - 2025-07-03

### Added

- TokenType Class
- MAINTAINERS.md file
- Duration Class
- NFTTokenCreateTransaction Class
- TokenUnfreezeTransaction
- Executable Abstraction
- Logger
- Node Implementation
- Integration Tests across the board
- TokenWipeTransaction Class
- TokenNFTInfoQuery Class
- TokenInfo Class
- TokenRejectTransaction Class
- TokenUpdateNftsTransaction Class
- TokenInfoQuery Class
- TokenPauseTransaction Class
- TokenBurnTransaction Class
- TokenGrantKycTransaction Class
- TokenUpdateTransaction Class
- added Type hinting and initial methods to several modules
- TokenRevoceKycTransaction Class
- [Types Guide](hiero/hedera_sdk_python/documentation/sdk_developers/types.md)

- TransactionRecordQuery Class
- AccountInfoQuery Class

### Changed

- replace datetime.utcnow() with datetime.now(timezone.utc) for Python 3.10
- updated pr-checks.yml
- added add_require_frozen() to Transaction Base Class
- added NFT Transfer in TransferTransaction
- bumped solo-actions to latest release
- updated to/from_proto method to be protected
- Example scripts updated to be easily run form root
- README updated
- added PublicKey.from_proto to PublicKey class
- changed Query Class to have method get_cost
- SimpleContract and StatefulContract constructors to be payable
- added new_pending_airdrops to TransactionRecord Class
- Reorganized SDK developer documentation:
    - Renamed and moved `README_linting.md` to `linting.md`
    - Renamed and moved `README_types.md` to `types.md`
    - Renamed and moved `Commit_Signing.md` to `signing.md`
- Created `sdk_users` docs folder and renamed `examples/README.md` to `running_examples.md`
- Updated references and links accordingly

### Fixed

- fixed INVALID_NODE_ACCOUNT during node switching
- fixed ed25519 key ambiguity (PrivateKey.from_string -> PrivateKey.from_string_ed25519 in examples)

### Removed

- Redundant test.py file

## [0.1.2] - 2025-03-12

### Added

- NFTId Class

### Changed

- use SEC1 ECPrivateKey instead of PKCS#8

### Fixed

- PR checks
- misnamed parameter (ECDSASecp256k1=pub_bytes -> ECDSA_secp256k1=pub_bytes)

### Removed

- .DS_store file

## [0.1.1] – 2025-02-25

### Added

- RELEASE.md
- CONTRIBUTING.md

### Changed

- README now split into root README for project overview and /examples README for transaction types and syntax.
- Python version incremented from 3.9 to 3.10

### Removed

- pdm.lock & uv.lock file

## [0.1.0] - 2025-02-19

### Added

- Initial release of the Python SDK core functionality.
- Basic documentation on how to install and use the SDK.
- Example scripts illustrating setup and usage.

### Changed

- N/A

### Fixed

- N/A

### Removed

- N/A<|MERGE_RESOLUTION|>--- conflicted
+++ resolved
@@ -45,10 +45,6 @@
 
 ### Changed
 
-<<<<<<< HEAD
-=======
-- Upgraded actions set up python to 6.1.0
->>>>>>> 965e66da
 - Upgraded step-security/harden-runner v2.13.2
 - bumped actions/checkout from 5.0.0 to 6.0.0
 - Limit workflow bot to one message per PR
