# Changelog

All notable changes to this project will be documented in this file.
This project adheres to [Semantic Versioning](https://semver.org).
This changelog is based on [Keep a Changelog](https://keepachangelog.com/en/1.1.0/).

## [Unreleased]

### Added
- Automated assignment guard for `advanced` issues; requires completion of at least one `good first issue` and one `intermediate` issue before assignment (exempts maintainers, committers, and triage members). (#1142)
- Added Hbar object support for TransferTransaction HBAR transfers:
  - Methods now accept `Union[int, Hbar]` for amount parameters with immediate normalization to tinybars
  - Includes comprehensive unit tests covering various Hbar units (HBAR, MICROBAR, NANOBAR, TINYBAR) and accumulation behavior with mixed `int` and `Hbar` inputs
- Added a module-level docstring to the HBAR allowance approval example to clarify
  delegated spending behavior and key concepts. [#1202](https://github.com/hiero-ledger/hiero-sdk-python/issues/1202)
- Added a GitHub Actions workflow to validate broken Markdown links in pull requests.
- Added method chaining examples to the developer training guide (`docs/sdk_developers/training/coding_token_transactions.md`) (#1194)
- Added documentation explaining how to pin GitHub Actions to specific commit SHAs (`docs/sdk_developers/how-to-pin-github-actions.md`)(#1211)
- examples/mypy.ini for stricter type checking in example scripts
- Added a GitHub Actions workflow that reminds contributors to link pull requests to issues.
- Added `__str__` and `__repr__` methods to `AccountInfo` class for improved logging and debugging experience (#1098)
- Added Good First Issue (GFI) management and frequency documentation to clarify maintainer expectations and SDK-level GFI governance.
- Added SDK-level Good First Issue (GFI) guidelines for maintainers to clarify what qualifies as a good first issue.
- Codecov workflow
- Added unit tests for `key_format.py` to improve coverage.
- Fix inactivity bot execution for local dry-run testing.
- Added Good First Issue candidate guidelines documentation (`docs/maintainers/good_first_issue_candidate_guidelines.md`) and Good First Issues guidelines documentation (`docs/maintainers/good_first_issues_guidelines.md`) (#1066)
- Added documentation: "Testing GitHub Actions using Forks" (`docs/sdk_developers/training/testing_forks.md`).
- Documentation: created docs/maintainers/hiero_python_sdk_team.md
- Unified the inactivity-unassign bot into a single script with `DRY_RUN` support, and fixed handling of cross-repo PR references for stale detection.
- Added unit tests for `SubscriptionHandle` class covering cancellation state, thread management, and join operations.
- Refactored `account_create_transaction_create_with_alias.py` example by splitting monolithic function into modular functions: `generate_main_and_alias_keys()`, `create_account_with_ecdsa_alias()`, `fetch_account_info()`, `print_account_summary()` (#1016)
- Added `.github/workflows/bot-pr-auto-draft-on-changes.yml` to automatically convert PRs to draft and notify authors when reviewers request changes.
-
- Modularized `transfer_transaction_fungible` example by introducing `account_balance_query()` & `transfer_transaction()`.Renamed `transfer_tokens()` → `main()`
- Phase 2 of the inactivity-unassign bot: Automatically detects stale open pull requests (no commit activity for 21+ days), comments with a helpful InactivityBot message, closes the stale PR, and unassigns the contributor from the linked issue.
- Added `__str__()` to CustomFixedFee and updated examples and tests accordingly.
- Added unit tests for `crypto_utils` (#993)
- Added a github template for good first issues
- Added `.github/workflows/bot-assignment-check.yml` to limit non-maintainers to 2 concurrent issue assignments.
- Configured coderabbit with a `.coderabbit.yaml`
- Added all missing fields to `__str__()` method and updated `test_tokem_info.py`
- Add examples/tokens/token_create_transaction_pause_key.py example demonstrating token pause/unpause behavior and pause key usage (#833)
- Added `docs/sdk_developers/training/transaction_lifecycle.md` to explain the typical lifecycle of executing a transaction using the Hedera Python SDK.
- Add inactivity bot workflow to unassign stale issue assignees (#952)
- Made custom fraction fee end to end
- feat: AccountCreateTransaction now supports both PrivateKey and PublicKey [#939](https://github.com/hiero-ledger/hiero-sdk-python/issues/939)
- Added Acceptance Criteria section to Good First Issue template for better contributor guidance (#997)
- Added `__str__()` to CustomRoyaltyFee and updated examples and tests accordingly (#986)
- Restore bug and feature request issue templates (#996)(https://github.com/hiero-ledger/hiero-sdk-python/issues/996)
- Support selecting specific node account ID(s) for queries and transactions and added `Network._get_node()` with updated execution flow (#362)
- Add TLS support with two-stage control (`set_transport_security()` and `set_verify_certificates()`) for encrypted connections to Hedera networks. TLS is enabled by default for hosted networks (mainnet, testnet, previewnet) and disabled for local networks (solo, localhost) (#855)
- Add PR inactivity reminder bot for stale pull requests `.github/workflows/pr-inactivity-reminder-bot.yml`
- Add comprehensive training documentation for \_Executable class `docs/sdk_developers/training/executable.md`
- Added empty `docs/maintainers/good_first_issues.md` file for maintainers to write Good First Issue guidelines (#1034)
- Added new `.github/ISSUE_TEMPLATE/04_good_first_issue_candidate.yml` file (1068)(https://github.com/hiero-ledger/hiero-sdk-python/issues/1068)
- Enhanced `.github/ISSUE_TEMPLATE/01_good_first_issue.yml` with welcoming message and acceptance criteria sections to guide contributors in creating quality GFIs (#1052)
- Add workflow to notify team about P0 issues `bot-p0-issues-notify-team.yml`
- Added Issue Reminder (no-PR) bot, .github/scripts/issue_reminder_no_pr.sh and .github/workflows/bot-issue-reminder-no-pr.yml to automatically detect assigned issues with no linked pull requests for 7+ days and post a gentle ReminderBot comment.(#951)
- Add support for include_children in TransactionGetReceiptQuery (#1100)(https://github.com/hiero-ledger/hiero-sdk-python/issues/1100)
- Add new `.github/ISSUE_TEMPLATE/05_intermediate_issue.yml` file (1072)(https://github.com/hiero-ledger/hiero-sdk-python/issues/1072)
- Add a workflow to notify the team when issues are labeled as “good first issues” or identified as candidates for that label: `bot-gfi-notify-team.yml`(#1115)
- Added **str** and **repr** to AccountBalance
- Added GitHub workflow that makes sure newly added test files follow pytest test files naming conventions (#1054)
- Added advanced issue template for contributors `.github/ISSUE_TEMPLATE/06_advanced_issue.yml`.
- Add new tests to `tests/unit/topic_info_query_test.py` (#1124)
- Added `coding_token_transactions.md` for a high level overview training on how token transactions are created in the python sdk.
- Added prompt for codeRabbit on how to review /examples ([#1180](https://github.com/hiero-ledger/hiero-sdk-python/issues/1180))
- Add Linked Issue Enforcer to automatically close PRs without linked issues `.github/workflows/bot-linked-issue-enforcer.yml`.
- Added support for include duplicates in get transaction receipt query (#1166)
- Added `.github/workflows/cron-check-broken-links.yml` workflow to perform scheduled monthly Markdown link validation across the entire repository with automatic issue creation for broken links ([#1210](https://github.com/hiero-ledger/hiero-sdk-python/issues/1210))
- Added `transfer_transaction_tinybar.py` example demonstrating tinybar transfers with both integer and Hbar object approaches. ([#1249](https://github.com/hiero-ledger/hiero-sdk-python/issues/1249))
- Added `transfer_transaction_gigabar.py` example demonstrating `GIGABAR` unit usage for large-value transfers. ([#1249](https://github.com/hiero-ledger/hiero-sdk-python/issues/1249))
- Coderabbit prompt for .github
- Added convenient factory methods to `Hbar` class for easier instantiation: `from_microbars()`, `from_millibars()`, `from_hbars()`, `from_kilobars()`, `from_megabars()`, and `from_gigabars()`. [#1272](https://github.com/hiero-ledger/hiero-sdk-python/issues/1272)
- Added merge conflict bot workflow (`.github/workflows/bot-merge-conflict.yml`) and helper script (`.github/scripts/bot-merge-conflict.js`) to detect and notify about PR merge conflicts, with retry logic for unknown mergeable states, idempotent commenting, and push-to-main recheck logic (#1247)
- Added workflow to prevent assigning intermediate issues to contributors without prior Good First Issue completion (#1143).

### Changed
<<<<<<< HEAD

-Update GitHub workflow names in `.github/workflows/bot-workflows.yml` to match correct references [(#1284)]
=======
- Updated Good First Issue notifications to trigger only after the first comment is posted, reducing noise on unassigned issues.(#1212)
- Bumped requests from 2.32.3 to 2.32.4 to 2.32.5
- Moved `docs/sdk_developers/how_to_link_issues.md` to `docs/sdk_developers/training/workflow/how_to_link_issues.md` and updated all references (#1222)
>>>>>>> e53acb16
- Moved docs/sdk_developers/project_structure.md to docs/sdk_developers/training/setup/project_structure.md and ensured all previous references are updated [#1223](https://github.com/hiero-ledger/hiero-sdk-python/issues/1223)
- Renamed workflow scripts in `.github/scripts/` to match their corresponding workflow file names for improved consistency and maintainability (#1198)
- Refactored `account_create_transaction_evm_alias.py` to improve readability by splitting the monolithic function into smaller helper functions. [#1017](https://github.com/hiero-ledger/hiero-sdk-python/issues/1017)
- Improved docstring for `account_allowance_approve_transaction_nft.py` with purpose, key concepts and required vs optional steps.
- Updated Codecov coverage thresholds in 'codecov.yml' to require 90% of project coverage and 92% of patch coverage (#1157)
- Reduce office-hours reminder spam by posting only on each user's most recent open PR, grouping by author and sorting by creation time (#1121)
- Reduce office-hours reminder spam by never posting on PRs of maintainers and committers
- Pylint cleanup for token_airdrop_transaction_cancel.py (#1081) [@tiya-15](https://github.com/tiya-15)
- Move `account_allowance_delete_transaction_hbar.py` from `examples/` to `examples/account/` for better organization (#1003)
- Improved consistency of transaction examples (#1120)
- Refactored `account_create_transaction_with_fallback_alias.py` by splitting the monolithic `create_account_with_fallback_alias` function into modular functions: `generate_fallback_key`, `fetch_account_info`, and `print_account_summary`. The existing `setup_client()` function was reused for improved readability and structure (#1018)
- Allow `PublicKey` for batch_key in `Transaction`, enabling both `PrivateKey` and `PublicKey` for batched transactions
- Allow `PublicKey` for `TokenUpdateKeys` in `TokenUpdateTransaction`, enabling non-custodial workflows where operators can build transactions using only public keys (#934).
- Bump protobuf toml to protobuf==6.33.2
- Improved the contributing section for sdk developers in CONTRIBUTING.md for clarity and including new documentation
- chore: Move account allowance example to correct folder
- Added more tests to the CustomFee class for different functionalities (#991)
- Changed messaged for test failure summaries so it is clearer by extracting test failure names into summary
- Renamed example files to match src naming (#1053)
- Updated bot naming conventions in `.github/workflows` to be consistent (#1042)
- Renamed workflow files for consistent PR check naming:
  `examples.yml` → `pr-check-examples.yml`,
  `test.yml` → `pr-check-test.yml` (#1043)
- Cleaned up `token_airdrop_claim_auto` example for pylint compliance (no functional changes). (#1079)
- Formatted `examples/query` using black (#1082)(https://github.com/hiero-ledger/hiero-sdk-python/issues/1082)
- Update team notification script and workflow for P0 issues 'p0_issues_notify_team.js'
- Rename test files across the repository to ensure they consistently end with \_test.py (#1055)
- Cleaned up `token_airdrop_claim_signature_required` example for pylint compliance (no functional changes). (#1080)
- Rename the file 'test_token_fee_schedule_update_transaction_e2e.py' to make it ends with \_test.py as all other test files.(#1117)
- Format token examples with Black for consistent code style and improved readability (#1119)
- Transformed `examples/tokens/custom_fee_fixed.py` to be an end-to-end example, that interacts with the Hedera network, rather than a static object demo.
- Format token examples with Black for consistent code style and improved readability (#1119)
- Replaced `ResponseCode.get_name(receipt.status)` with the `ResponseCode(receipt.status).name` across examples and integration tests for consistency. (#1136)
- Moved helpful references to Additional Context section and added clickable links.
- Transformed `examples\tokens\custom_royalty_fee.py` to be an end-to-end example, that interacts with the Hedera network, rather than a static object demo.
- Refactored `examples/tokens/custom_royalty_fee.py` by splitting monolithic function custom_royalty_fee_example() into modular functions create_royalty_fee_object(), create_token_with_fee(), verify_token_fee(), and main() to improve readability, cleaned up setup_client() (#1169)
- Added comprehensive unit tests for Timestamp class (#1158)
- Enhance unit and integration test review instructions for clarity and coverage `.coderabbit.yaml`.
- Issue reminder bot now explicitly mentions assignees (e.g., `@user`) in comments. ([#1232](https://github.com/hiero-ledger/hiero-sdk-python/issues/1232))
- Updated `transfer_transaction_hbar.py` example to use `Hbar` objects instead of raw integers and added receipt checking with `ResponseCode` validation.([#1249](https://github.com/hiero-ledger/hiero-sdk-python/issues/1249))
- Renamed `pr-missing-linked-issue.yml` and `pr_missing_linked_issue.js` to `bot-pr-missing-linked-issue.yml` and `bot-pr-missing-linked-issue.js` respectively. Enhanced LinkBot PR comment with clickable hyperlinks to documentation for linking issues and creating issues. (#1264)

### Fixed
- GFI workflow casing 
- Update `bot-workflows.yml` to trigger only on open PRs with failed workflows; ignore closed PRs and branches without open PRs.
- Fixed step-security/harden-runner action SHA in merge conflict bot workflow (#1278)
- Fixed the README account balance example to use correct SDK APIs and provide a runnable testnet setup. (#1250)
- Fix token association verification in `token_airdrop_transaction.py` to correctly check if tokens are associated by using `token_id in token_balances` instead of incorrectly displaying zero balances which was misleading (#[815])
- Fixed inactivity bot workflow not checking out repository before running (#964)
- Fixed the topic_message_query integarion test
- good first issue template yaml rendering
- Fixed solo workflow defaulting to zero
- Fix unit test tet_query.py
- TLS Hostname Mismatch & Certificate Verification Failure for Nodes
- Workflow does not contain permissions for `pr-check-test-files` and `pr-check-codecov`
- Fixed `cron-check-broken-links.yml` string parsing issue in context input `dry_run` (#1235)
- Flaky tests by disabling TLS in mock Hedera nodes in `mock_server.py`

### Breaking Change

- Remove deprecated 'in_tinybars' parameter and update related tests `/src/hiero_sdk_python/hbar.py`, `/tests/unit/hbar_test.py` and `/src/hiero_sdk_python/tokens/custom_fixed_fee.py`.

## [0.1.10] - 2025-12-03

### Added

- Added docs/sdk_developers/training/workflow: a training for developers to learn the workflow to contribute to the python SDK.
- Added Improved NFT allowance deletion flow with receipt-based status checks and strict `SPENDER_DOES_NOT_HAVE_ALLOWANCE` verification.
- Add `max_automatic_token_associations`, `staked_account_id`, `staked_node_id` and `decline_staking_reward` fields to `AccountUpdateTransaction` (#801)
- Added docs/sdk_developers/training/setup: a training to set up as a developer to the python sdk
- Add example demonstrating usage of `CustomFeeLimit` in `examples/transaction/custom_fee_limit.py`
- Added `.github/workflows/merge-conflict-bot.yml` to automatically detect and notify users of merge conflicts in Pull Requests.
- Added `.github/workflows/bot-office-hours.yml` to automate the Weekly Office Hour Reminder.
- feat: Implement account creation with EVM-style alias transaction example.
- Added validation logic in `.github/workflows/pr-checks.yml` to detect when no new chnagelog entries are added under [Unreleased].
- Support for message chunking in `TopicSubmitMessageTransaction`.

### Changed

- bot workflows to include new changelog entry
- Removed duplicate import of transaction_pb2 in transaction.py
- Refactor `TokenInfo` into an immutable dataclass, remove all setters, and rewrite `_from_proto` as a pure factory for consistent parsing [#800]
- feat: Add string representation method for `CustomFractionalFee` class and update `custom_fractional_fee.py` example.
- Moved query examples to their respective domain folders to improve structure matching.

### Fixed

- fixed workflow: changelog check with improved sensitivity to deletions, additions, new releases

## [0.1.9] - 2025-11-26

### Added

- Add a limit of one comment for PR to the commit verification bot. [#892]
- Removed `actions/checkout@v4` from `bot-verified-commits.yml`
- Add comprehensive documentation for `ReceiptStatusError` in `docs/sdk_developers/training/receipt_status_error.md`
- Add practical example `examples/errors/receipt_status_error.py` demonstrating transaction error handling
- Document error handling patterns and best practices for transaction receipts
- fix `pull_request` to `pull_request_target` in `bot-verified-commits.yml`
- Add more robust receipt checks and removed fallback to `examples/tokens/token_delete_transaction.py`
- Add detail to `token_airdrop.py` and `token_airdrop_cancel.py`
- Add workflow: github bot to respond to unverified PR commits (#750)
- Add workflow: bot workflow which notifies developers of workflow failures in their pull requests.
- Add `examples/token_create_transaction_max_automatic_token_associations_0.py` to demonstrate how `max_automatic_token_associations=0` behaves.
- Add `examples/topic_id.py` to demonstrate `TopicId` opeartions
- Add `examples/topic_message.py` to demonstrate `TopicMessage` and `TopicMessageChunk` with local mock data.
- Added missing validation logic `fee_schedule_key` in integration `token_create_transaction_e2e_test.py` and ``token_update_transaction_e2e_test.py`.
- Add `account_balance_query.py` example to demonstrate how to use the CryptoGetAccountBalanceQuery class.
- Add `examples/token_create_transaction_admin_key.py` demonstrating admin key privileges for token management including token updates, key changes, and deletion (#798)
- Add `examples/token_create_transaction_freeze_key.py` showcasing freeze key behavior, expected failures without the key, and the effect of freezing/unfreezing on transfers.
- Add `examples/account_info.py` to demonstrate `AccountInfo` opeartions
- Added `HbarUnit` class and Extend `Hbar` class to handle floating-point numbers
- Add `examples/topic_info.py` to demonstrate `TopicInfo` operations.
- feat: Allow `PrivateKey` to be used for keys in `TopicCreateTransaction` for consistency.
- EvmAddress class
- `alias`, `staked_account_id`, `staked_node_id` and `decline_staking_reward` fields to AccountCreateTransaction
- `staked_account_id`, `staked_node_id` and `decline_staking_reward` fields to AccountInfo
- Added `examples/token_create_transaction_supply_key.py` to demonstrate token creation with and without a supply key.
- Added `examples/token_create_transaction_kyc_key.py` to demonstrate KYC key functionality, including creating tokens with/without KYC keys, granting/revoking KYC status, and understanding KYC requirements for token transfers.
- Add `set_token_ids`, `_from_proto`, `_validate_checksum` to TokenAssociateTransaction [#795]
- Added BatchTransaction class
- Add support for token metadata (bytes, max 100 bytes) in `TokenCreateTransaction`, including a new `set_metadata` setter, example, and tests. [#799]
- Added `examples/token_create_transaction_token_fee_schedule.py` to demonstrate creating tokens with custom fee schedules and the consequences of not having it.
- Added `examples/token_create_transaction_wipe_key.py` to demonstrate token wiping and the role of the wipe key.
- Added `examples/account_allowance_approve_transaction_hbar.py` and `examples/account_allowance_delete_transaction_hbar.py`, deleted `examples/account_allowance_hbar.py`. [#775]
- Added `docs\sdk_developers\training\receipts.md` as a training guide for users to understand hedera receipts.
- Add `set_token_ids`, `_from_proto`, `_validate_checksum` to TokenAssociateTransaction [#795]
- docs: added `network_and_client.md` with a table of contents, and added external example scripts (`client.py`).

### Changed

- Upgraded step-security/harden-runner v2.13.2
- bumped actions/checkout from 5.0.0 to 6.0.0
- Limit workflow bot to one message per PR
- Refactored token-related example scripts (`token_delete.py`, `token_dissociate.py`, etc.) for improved readability and modularity. [#370]
- upgrade: step security action upgraded from harden-runner-2.13.1 to harden-runner-2.13.1
- chore: Split `examples/account_allowance_nft.py` into separate `account_allowance_approve_transaction_nft.py` and `account_allowance_delete_transaction_nft.py` examples.
- chore: bump protobuf from 6.33.0 to 6.33.1 (#796)
- fix: Allow `max_automatic_token_associations` to be set to -1 (unlimited) in `AccountCreateTransaction` and add field to `AccountInfo`.
- Allow `PrivateKey` to be used for keys in `TopicCreateTransaction` for consistency.
- Update github actions checkout from 5.0.0 to 5.0.1 (#814)
- changed to add concurrency to workflow bot
- feat: Refactor `TokenDissociateTransaction` to use set_token_ids method and update transaction fee to Hbar, also update `transaction.py` and expand `examples/token_dissociate.py`, `tests/unit/token_dissociate.py`.

### Fixed

- chore: updated solo action to avoid v5
- chore: fix test.yml workflow to log import errors (#740)
- chore: fixed integration test names without a test prefix or postfix
- Staked node ID id issue in the account_create_transationt_e2e_test
- workflow: verified commits syntax for verfication bot

## [0.1.8] - 2025-11-07

### Added

- `is_unknown` property added to `src/hiero_sdk_python/response_code.py`
- Example `response_code.py`
- Add `TokenFeeScheduleUpdateTransaction` class to support updating custom fee schedules on tokens (#471).
- Add `examples/token_update_fee_schedule_fungible.py` and `examples/token_update_fee_schedule_nft.py` demonstrating the use of `TokenFeeScheduleUpdateTransaction`.
- Update `docs/sdk_users/running_examples.md` to include `TokenFeeScheduleUpdateTransaction`.
- added FreezeTransaction class
- added FreezeType class
- Added `docs/sdk_developers/pylance.md`, a new guide explaining how to set up and use **Pylance** in VS Code for validating imports, file references, and methods before review. (#713)
- feat: TokenAirdropClaim Transaction, examples (with signing required and not), unit and integration tests (#201)
- docs: Add Google-style docstrings to `TokenId` class and its methods in `token_id.py`.
- added Google-style docstrings to the `TransactionRecord` class including all dataclass fields, `__repr__`, `_from_proto()` & `_to_proto()` methods.
- Standardized docstrings, improved error handling, and updated type hinting (`str | None` to `Optional[str]`) for the `FileId` class (#652).
- Add Google-style docstrings to `AccountInfo` class and its methods in `account_info.py`.
- Added comprehensive Google-style docstrings to the `Logger` class and all utility functions in `src/hiero_sdk_python/logger/logger.py` (#639).
- add AccountRecordsQuery class
- chore: added python 3.13 to test.yml workflow (#510, #449)
- Transaction bytes serialization support: `Transaction.freeze()`, `Transaction.to_bytes()`, and `Transaction.from_bytes()` methods for offline signing and transaction storage
- docs: Add Google-style docstrings to `ContractId` class and methods in `contract_id.py`.
- Added TokenUnpauseTransaction class
- Added expiration_time, auto_renew_period, auto_renew_account, fee_schedule_key, kyc_key in `TokenCreateTransaction`, `TokenUpdateTransaction` classes
- Added comprehensive Google-style docstrings to the `CustomFee` class and its methods in `custom_fee.py`.
- docs: Add `docs/sdk_developers/project_structure.md` to explain repository layout and import paths.

### Changed

- chore: renamed examples to match src where possible
- Moved examples/ to be inside subfiles to match src structure
- changed example script workflow to run on new subdirectory structure
- chore: bumped solo action from 14.0 to 15.0 (#764)
- chore: replaced hardcoded 'testnet' messages with environment network name
- chore: validate that token airdrop transactions require an available token service on the channel (#632)
- chore: update local environment configuration in env.example (#649)
- chore: Update env.example NETWORK to encourage testnet or local usage (#659)
- chore: updated pyproject.toml with python 3.10 to 3.13 (#510, #449)
- chore: fix type hint for TokenCancelAirdropTransaction pending_airdrops parameter
- chore: Moved documentation file `common_issues.md` from `examples/sdk_developers/` to `docs/sdk_developers/` for unified documentation management (#516).
- chore: Refactored the script of examples/custom_fee.py into modular functions
- fix: Replaced `collections.namedtuple` with `typing.NamedTuple` in `client.py` for improved type checking.
- chore: Refactored examples/custom_fee.py into three separate example files.
- Expanded `docs/sdk_developers/checklist.md` with a self-review guide for all pull request submission requirements (#645).
- Expanded docs/sdk_developers/signing.md to clarify GPG and DCO requirements and add a Table of Contents (#455).
- chore: Standardized client initialization across all examples/ files to promote consistency (#658).
- chore: changed the file names of airdrop examples, classes, unit and integration tests so they are grouped together. (#631)
- Refactor `AbstractTokenTransferTransaction` to unify Token/NFT transfer logic.

### Fixed

- Added explicit read permissions to examples.yml (#623)
- Removed deprecated Logger.warn() method and legacy parameter swap logic from get_logger() (#673).
- Improved type hinting in `file_append_transaction.py` to resolve 'mypy --strict` errors. ([#495](https://github.com/hiero-ledger/hiero-sdk-python/issues/495))
- fix: Resolve `__eq__` type conflict in `CustomFee` class (#627)
- Fixes a type conflict in `token_id.py` where `from_string` could receive `None`, preventing a runtime error by raising a `ValueError` if the input is missing. #630
- Dependabot alerts (version bumps)
- Fixed incorrect `TokenType` import (protobuf vs. SDK enum) in 18 example files.
- Update `schedule_sign_transaction_e2e_test` to check for key presence instead of relying on index.
- Add `localhost` and `local` as network names

### Breaking Changes

- chore: changed the file names airdrop classes (#631)
  {pending_airdrop_id.py -> token_airdrop_pending_id.py}
  {pending_airdrop_record.py -> token_airdrop_pending_record.py}
  {token_cancel_airdrop_transaction.py -> token_airdrop_transaction_cancel.py}

- In `TokenAirdropTransaction` the parameters of the following methods have been renamed:
  - add_nft_transfer(sender → sender_id, receiver → receiver_id)
  - add_approved_nft_transfer(sender → sender_id, receiver → receiver_id)

## [0.1.7] - 2025-10-28

### Added

- Expanded `README.md` with a new "Follow Us" section detailing how to watch, star, and fork the repository (#472).
- Refactored `examples/topic_create.py` into modular functions for better readability and reuse.
- Add Rebasing and Signing section to signing.md with instructions for maintaining commit verification during rebase operations (#556)
- Add `examples/account_id.py` demonstrating AccountId class usage including creating standard AccountIds, parsing from strings, comparing instances, and creating AccountIds with public key aliases
- Added Google-style docstrings to `CustomFractionalFee` class and its methods in `custom_fractional_fee.py`.
- Added `dependabot.yaml` file to enable automated dependency management.
- Common issues guide for SDK developers at `examples/sdk_developers/common_issues.md`
- Added documentation for resolving changelog conflicts in `docs/common_issues.md`
- Added comprehensive changelog entry guide at `docs/sdk_developers/changelog.md` to help contributors create proper changelog entries (#532).
- docs: Added Google-style docstrings to `CustomFixedFee` class and its methods in `custom_fixed_fee.py`.
- docs: Add Google-style docstrings to `CustomRoyaltyFee` class and its methods in `custom_royalty_fee.py`.
- docs: Add Google-style docstrings to `AbstractTokenTransferTransaction` class and its methods in `abstract_token_transfer_transaction.py`.
- docs: Add Google-style docstrings to `TokenRelationship` class and its methods in `token_relationship.py`.
- feat: add initial testing guide structure
- Added `checksum` filed for TopicId, FileId, ContractId, ScheduleId class
- Added workflow for running example scripts.
- docs: workflow.md documenting key steps to creating a pull request (#605)
- chore: fix the examples workflow to log error messages and run on import failure (#738)
- Added `docs/discord.md` explaining how to join and navigate the Hiero community Discord (#614).

### Changed

- Added direct links to Python SDK channel in Linux Foundation Decentralized Trust Discord back in
- Updated all occurrences of non-functional Discord invite links throughout the documentation with the new, stable Hyperledger and Hedera invite links (#603).
- Refactored TopicId class to use @dataclass decorator for reducing boilerplate code
- Renamed `examples/nft_allowance.py` to `examples/account_allowance_nft.py` for consistency with account class naming scheme
- Added changelog conflict resolution examples to `docs/common_issues.md`
- Refactored `examples/topic_create.py` to be more modular by splitting functions and renaming `create_topic()` to `main()`.
- Refactored `examples/transfer_hbar.py` to improve modularity by separating transfer and balance query operations into dedicated functions
- Enhanced contributing section in README.md with resource links
- Refactored examples/topic_message_submit.py to be more modular
- Added "One Issue Per Pull Request" section to `examples/sdk_developers/common_issues.md`.
- docs: Improved the contributing section in the README.md file
- Refactored `examples/transfer_nft.py` to be more modular by isolating transfer logic.
- Refactored `examples/file_append.py` into modular functions for better readability, reuse, and consistency across examples.
- Ensured identical runtime behavior and output to the previous version to maintain backward compatibility.
- Renamed `examples/hbar_allowance.py` to `examples/account_allowance_hbar.py` for naming consistency
- Converted monolithic function in `token_create_nft_infinite.py` to multiple modular functions for better structure and ease.
- docs: Use relative paths for internal GitHub links (#560).
- Update pyproject.toml maintainers list.
  – docs: Updated README.md/CHANGELOG.md and added blog.md, bud.md and setup.md (#474)
- renamed docs/sdk_developers/changelog.md to docs/sdk_developers/changelog_entry.md for clarity.
- Refactor `query_balance.py` into modular, reusable functions with `setup_client()`, `create_account()`, `get_balance()`, `transfer_hbars()`, and `main()` for improved readability, maintainability, and error handling.
- Unified balance and transfer logging format — both now consistently display values in hbars for clarity.

### Fixed

- Add type hints to `setup_client()` and `create_new_account()` functions in `examples/account_create.py` (#418)
- Added explicit read and write permissions to test.yml
- Type hinting for `Topic` related transactions.

### Removed

- Remove deprecated camelCase alias support and `_DeprecatedAliasesMixin`; SDK now only exposes snake_case attributes for `NftId`, `TokenInfo`, and `TransactionReceipt`. (Issue #428)

## [0.1.6] - 2025-10-21

### Added

- Add comprehensive Google-style docstrings to examples/account_create.py
- add revenue generating topic tests/example
- add fee_schedule_key, fee_exempt_keys, custom_fees fields in TopicCreateTransaction, TopicUpdateTransaction, TopicInfo classes
- add CustomFeeLimit class
- TokenNftAllowance class
- TokenAllowance class
- HbarAllowance class
- HbarTransfer class
- AccountAllowanceApproveTransaction class
- AccountAllowanceDeleteTransaction class
- FileAppendTransaction class
- Documentation examples for Allowance Approve Transaction, Allowance Delete Transaction, and File Append Transaction
- Approved transfer support to TransferTransaction
- set_transaction_id() API to Transaction class
- Allowance examples (hbar_allowance.py, token_allowance.py, nft_allowance.py)
- Refactored examples/logging_example.py for better modularity (#478)

### Changed

- TransferTransaction refactored to use TokenTransfer and HbarTransfer classes instead of dictionaries
- Added checksum validation for TokenId
- Refactor examples/token_cancel_airdrop
- Refactor token creation examples for modularity and consistency
- Updated `signing.md` to clarify commit signing requirements, including DCO, GPG, and branch-specific guidelines (#459)

### Changed

- Rearranged running_examples.md to be alphabetical
- Refactor token_associate.py for better structure, add association verification query (#367)
- Refactored `examples/account_create.py` to improve modularity and readability (#363)
- Replace Hendrik Ebbers with Sophie Bulloch in the MAINTAINERS.md file
- Improved `CONTRIBUTING.md` by explaining the /docs folder structure and fixing broken hyperlinks.(#431)
- Converted class in `token_nft_info.py` to dataclass for simplicity.

### Fixed

- Incompatible Types assignment in token_transfer_list.py
- Corrected references to \_require_not_frozen() and removed the surplus \_is_frozen
- Removed duplicate static methods in `TokenInfo` class:
    - `_copy_msg_to_proto`
    - `_copy_key_if_present`
    - `_parse_custom_fees`
    Kept robust versions with proper docstrings and error handling.
- Add strict type hints to `TransactionGetReceiptQuery` (#420)
- Fixed broken documentation links in CONTRIBUTING.md by converting absolute GitHub URLs to relative paths
- Updated all documentation references to use local paths instead of pointing to hiero-sdk project hub

## [0.1.5] - 2025-09-25

### Added

- ScheduleSignTransaction class
- NodeUpdateTransaction class
- NodeDeleteTransaction class
- ScheduleDeleteTransaction class
- prng_number and prng_bytes properties in TransactionRecord
- PrngTransaction class
- ScheduleInfoQuery class
- ScheduleInfo class
- Exposed node_id property in `TransactionReceipt`
- NodeCreateTransaction class
- ScheduleId() class
- ScheduleCreateTransaction() class
- build_scheduled_body() in every transaction
- ContractDeleteTransaction class
- ContractExecuteTransaction class
- setMessageAndPay() function in StatefulContract
- AccountDeleteTransaction Class
- generate_proto.py
- Bumped Hedera proto version from v0.57.3 to v0.64.3
- Added `dev` and `lint` dependency groups as default in `pyproject.toml`
- EthereumTransaction class
- AccountId support for ECDSA alias accounts
- ContractId.to_evm_address() method for EVM compatibility
- consumeLargeData() function in StatefulContract
- example script for Token Airdrop
- added variables directly in the example script to reduce the need for users to supply extra environment variables.
- Added new `merge_conflicts.md` with detailed guidance on handling conflicts during rebase.
- Type hinting to /tokens, /transaction, /query, /consensus
- Linting to /tokens, /transaction, /query, /consensus
- Module docstrings in /tokens, /transaction, /query, /consensus
- Function docstrings in /tokens, /transaction, /query, /consensus

### Changed

- bump solo version to `v0.14`
- bump protobufs version to `v0.66.0`
- bump solo version to `v0.13`
- Extract \_build_proto_body() from build_transaction_body() in every transaction
- StatefulContract's setMessage() function designed with no access restrictions, allowing calls from any address
- bump solo version to `v0.12`
- Extract Ed25519 byte loading logic into private helper method `_from_bytes_ed25519()`
- Documentation structure updated: contents moved from `/documentation` to `/docs`.
- Switched Mirror Node endpoints used by SDK to secure ones instead of deprecated insecure endpoints (shut down on Aug 20th, see [Hedera blogpost](https://hedera.com/blog/updated-deprecation-of-the-insecure-hedera-consensus-service-hcs-mirror-node-endpoints))
- Update protobuf dependency from 5.28.1 to 5.29.1
- Update grpcio dependency from 1.68.1 to 1.71.2
- Updated `rebasing.md` with clarification on using `git reset --soft HEAD~<n>` where `<n>` specifies the number of commits to rewind.
- Calls in examples for PrivateKey.from_string_ed25519(os.getenv('OPERATOR_KEY')) to PrivateKey.from_string(os.getenv('OPERATOR_KEY')) to enable general key types
- Add CI tests across Python 3.10–3.12.
- kyc_status: Optional[TokenFreezeStatusProto] = None → kyc_status: Optional[TokenKycStatus] = None
- assert relationship.freeze_status == TokenFreezeStatus.FROZEN, f"Expected freeze status to be FROZEN, but got {relationship.freeze_status}" → assert relationship.freeze_status == TokenFreezeStatus.UNFROZEN, f"Expected freeze status to be UNFROZEN, but got {relationship.freeze_status}"

### Fixed

- Format account_create_transaction.py and add type hints
- Format account_balance.py and fix pylint issues
- Format account_delete_transaction.py and fix pylint issues
- Format account_id.py and fix pylint issues
- Format account_info.py and fix pylint issues
- Format account_update_transaction.py and fix pylint issues
- Unit test compatibility issues when running with UV package manager
- Type annotations in TokenRelationship class (kyc_status and freeze_status)
- Test assertions in test_executable.py using pytest match parameter
- Moved and renamed README_upstream.md to docs/sdk_developers/rebasing.md
- Invalid DRE Hex representation in examples/keys_private_ecdsa.py
- Windows malformed path using uv run generate_proto.py using as_posix()
- Changed README MIT license to Apache
- deprecated CamelCase instances in /examples such as TokenId and totalSupply to snake_case
- Invalid HEX representation and signature validation in keys_public_ecdsa.py
- Invalid signature verification for examples/keys_public_der.py
- Duplicate validation function in TokenCreate

### Removed

- Removed the old `/documentation` folder.
- Rebase command in README_upstream changed to just -S
- generate_proto.sh
- pkg_resources dependency in generate_proto.py

### Breaking API changes

- We have some changed imports and returns to maintain compatability in the proto bump

transaction_body_pb2.TransactionBody -> transaction_pb2.TransactionBody
contract_call_local_pb2.ContractFunctionResult -> contract_types_pb2.ContractFunctionResult
contract_call_local_pb2.ContractLoginfo -> contract_types_pb2.ContractLoginfo

- Removed init.py content in /tokens

**Changed imports**

- src/hiero_sdk_python/consensus/topic_message.py: from hiero_sdk_python import Timestamp → from hiero_sdk_python.timestamp import Timestamp
- src/hiero_sdk_python/query/topic_message_query.py: from hiero_sdk_python import Client → from hiero_sdk_python.client.client import Client
- src/hiero_sdk_python/tokens/**init**.py: content removed.
- src/hiero_sdk_python/tokens/token_info.py: from hiero_sdk_python.hapi.services.token_get_info_pb2 import TokenInfo as proto_TokenInfo → from hiero_sdk_python.hapi.services import token_get_info_pb2
- src/hiero_sdk_python/tokens/token_key_validation.py: from hiero_sdk_python.hapi.services → import basic_types_pb2
- src/hiero_sdk_python/tokens/token_kyc_status.py: from hiero_sdk_python.hapi.services.basic_types_pb2 import TokenKycStatus as proto_TokenKycStatus → from hiero_sdk_python.hapi.services import basic_types_pb2
- src/hiero_sdk_python/tokens/token_pause_status.py: from hiero_sdk_python.hapi.services.basic_types_pb2 import (TokenPauseStatus as proto_TokenPauseStatus,) → from hiero_sdk_python.hapi.services import basic_types_pb2
- src/hiero_sdk_python/tokens/token_pause_transaction.py: from hiero_sdk_python.hapi.services.token_pause_pb2 import TokenPauseTransactionBody → from hiero_sdk_python.hapi.services import token_pause_pb2, transaction_pb2
- from hiero_sdk_python.hapi.services.token_revoke_kyc_pb2 import TokenRevokeKycTransactionBody → from hiero_sdk_python.hapi.services import token_revoke_kyc_pb2, transaction_pb2
- src/hiero_sdk_python/tokens/token_update_nfts_transaction.py: from hiero_sdk_python.hapi.services.token_update_nfts_pb2 import TokenUpdateNftsTransactionBody → from hiero_sdk_python.hapi.services import token_update_nfts_pb2,transaction_pb2
- src/hiero_sdk_python/tokens/token_wipe_transaction.py: from hiero_sdk_python.hapi.services.token_wipe_account_pb2 import TokenWipeAccountTransactionBody → from hiero_sdk_python.hapi.services import token_wipe_account_pb2, transaction_pb2

## [0.1.4] - 2025-08-19

### Added

- CONTRIBUTING.md: expanded documentation detailing various contribution processes in a step-by-step way. Includes new sections: blog posts and support.
- README_upstream.md: documentation explaining how to rebase to main.

### Added

- Legacy ECDSA DER parse support
- documented private key from_string method behavior
- ContractInfo class
- ContractInfoQuery class
- ContractID check in PublicKey.\_from_proto() method
- PendingAirdropId Class
- PendingAirdropRecord Class
- TokenCancelAirdropTransaction Class
- AccountUpdateTransaction class
- ContractBytecodeQuery class
- SimpleStorage.bin-runtime
- Support for both .bin and .bin-runtime contract bytecode extensions in contract_utils.py
- ContractUpdateTransaction class

### Fixed

- missing ECDSA support in query.py and contract_create_transaction.py (was only creating ED25519 keys)
- Applied linting and code formatting across the consensus module
- fixed pip install hiero_sdk_python -> pip install hiero-sdk-python in README.md

### Breaking API changes

**We have several camelCase uses that will be deprecated → snake_case** Original aliases will continue to function, with a warning, until the following release.

#### In `token_info.py`

- tokenId → token_id
- totalSupply → total_supply
- isDeleted → is_deleted
- tokenType → token_type
- maxSupply → max_supply
- adminKey → admin_key
- kycKey → kyc_key
- freezeKey → freeze_key
- wipeKey → wipe_key
- supplyKey → supply_key
- defaultFreezeStatus → default_freeze_status
- defaultKycStatus → default_kyc_status
- autoRenewAccount → auto_renew_account
- autoRenewPeriod → auto_renew_period
- pauseStatus → pause_status
- supplyType → supply_type

#### In `nft_id.py`

- tokenId → token_id
- serialNumber → serial_number

#### In `transaction_receipt.py`

- tokenId → token_id
- topicId → topic_id
- accountId → account_id
- fileId → file_id

### Deprecated Additions

- logger.warn will be deprecated in v0.1.4. Please use logger.warning instead.
- get_logger method passing (name, level) will be deprecated in v0.1.4 for (level, name).

## [0.1.3] - 2025-07-03

### Added

- TokenType Class
- MAINTAINERS.md file
- Duration Class
- NFTTokenCreateTransaction Class
- TokenUnfreezeTransaction
- Executable Abstraction
- Logger
- Node Implementation
- Integration Tests across the board
- TokenWipeTransaction Class
- TokenNFTInfoQuery Class
- TokenInfo Class
- TokenRejectTransaction Class
- TokenUpdateNftsTransaction Class
- TokenInfoQuery Class
- TokenPauseTransaction Class
- TokenBurnTransaction Class
- TokenGrantKycTransaction Class
- TokenUpdateTransaction Class
- added Type hinting and initial methods to several modules
- TokenRevoceKycTransaction Class
- [Types Guide](hiero/hedera_sdk_python/documentation/sdk_developers/types.md)

- TransactionRecordQuery Class
- AccountInfoQuery Class

### Changed

- replace datetime.utcnow() with datetime.now(timezone.utc) for Python 3.10
- updated pr-checks.yml
- added add_require_frozen() to Transaction Base Class
- added NFT Transfer in TransferTransaction
- bumped solo-actions to latest release
- updated to/from_proto method to be protected
- Example scripts updated to be easily run form root
- README updated
- added PublicKey.from_proto to PublicKey class
- changed Query Class to have method get_cost
- SimpleContract and StatefulContract constructors to be payable
- added new_pending_airdrops to TransactionRecord Class
- Reorganized SDK developer documentation:
    - Renamed and moved `README_linting.md` to `linting.md`
    - Renamed and moved `README_types.md` to `types.md`
    - Renamed and moved `Commit_Signing.md` to `signing.md`
- Created `sdk_users` docs folder and renamed `examples/README.md` to `running_examples.md`
- Updated references and links accordingly

### Fixed

- fixed INVALID_NODE_ACCOUNT during node switching
- fixed ed25519 key ambiguity (PrivateKey.from_string -> PrivateKey.from_string_ed25519 in examples)

### Removed

- Redundant test.py file

## [0.1.2] - 2025-03-12

### Added

- NFTId Class

### Changed

- use SEC1 ECPrivateKey instead of PKCS#8

### Fixed

- PR checks
- misnamed parameter (ECDSASecp256k1=pub_bytes -> ECDSA_secp256k1=pub_bytes)

### Removed

- .DS_store file

## [0.1.1] – 2025-02-25

### Added

- RELEASE.md
- CONTRIBUTING.md

### Changed

- README now split into root README for project overview and /examples README for transaction types and syntax.
- Python version incremented from 3.9 to 3.10

### Removed

- pdm.lock & uv.lock file

## [0.1.0] - 2025-02-19

### Added

- Initial release of the Python SDK core functionality.
- Basic documentation on how to install and use the SDK.
- Example scripts illustrating setup and usage.

### Changed

- N/A

### Fixed

- N/A

### Removed

- N/A<|MERGE_RESOLUTION|>--- conflicted
+++ resolved
@@ -77,14 +77,11 @@
 - Added workflow to prevent assigning intermediate issues to contributors without prior Good First Issue completion (#1143).
 
 ### Changed
-<<<<<<< HEAD
 
 -Update GitHub workflow names in `.github/workflows/bot-workflows.yml` to match correct references [(#1284)]
-=======
 - Updated Good First Issue notifications to trigger only after the first comment is posted, reducing noise on unassigned issues.(#1212)
 - Bumped requests from 2.32.3 to 2.32.4 to 2.32.5
 - Moved `docs/sdk_developers/how_to_link_issues.md` to `docs/sdk_developers/training/workflow/how_to_link_issues.md` and updated all references (#1222)
->>>>>>> e53acb16
 - Moved docs/sdk_developers/project_structure.md to docs/sdk_developers/training/setup/project_structure.md and ensured all previous references are updated [#1223](https://github.com/hiero-ledger/hiero-sdk-python/issues/1223)
 - Renamed workflow scripts in `.github/scripts/` to match their corresponding workflow file names for improved consistency and maintainability (#1198)
 - Refactored `account_create_transaction_evm_alias.py` to improve readability by splitting the monolithic function into smaller helper functions. [#1017](https://github.com/hiero-ledger/hiero-sdk-python/issues/1017)
