This is a markdown file, click Ctrl+Shift+V to view or click open preview.

# Changelog

All notable changes to this project will be documented in this file.  
This project adheres to [Semantic Versioning](https://semver.org).  
This changelog is based on [Keep a Changelog](https://keepachangelog.com/en/1.1.0/).

## [Unreleased]
### Added

### Changed
<<<<<<< HEAD
- Refactored `examples/transfer_hbar.py` to improve modularity by separating transfer and balance query operations into dedicated functions
=======
- Enhanced contributing section in README.md with resource links
>>>>>>> f085ade0

### Fixed
- Added explicit read and write permissions to test.yml

## [0.1.6] - 2025-10-21

### Added

- Add comprehensive Google-style docstrings to examples/account_create.py
- add revenue generating topic tests/example
- add fee_schedule_key, fee_exempt_keys, custom_fees fields in TopicCreateTransaction, TopicUpdateTransaction, TopicInfo classes
- add CustomFeeLimit class
- TokenNftAllowance class
- TokenAllowance class
- HbarAllowance class
- HbarTransfer class
- AccountAllowanceApproveTransaction class
- AccountAllowanceDeleteTransaction class
- FileAppendTransaction class
- Documentation examples for Allowance Approve Transaction, Allowance Delete Transaction, and File Append Transaction
- Approved transfer support to TransferTransaction
- set_transaction_id() API to Transaction class
- Allowance examples (hbar_allowance.py, token_allowance.py, nft_allowance.py)

### Changed

- TransferTransaction refactored to use TokenTransfer and HbarTransfer classes instead of dictionaries
- Added checksum validation for TokenId
- Refactor examples/token_cancel_airdrop
- Refactor token creation examples for modularity and consistency
- Rearranged running_examples.md to be alphabetical
- Refactor token_associate.py for better structure, add association verification query (#367)
- Refactored `examples/account_create.py` to improve modularity and readability (#363)
- Replace Hendrik Ebbers with Sophie Bulloch in the MAINTAINERS.md file
- Improved `CONTRIBUTING.md` by explaining the /docs folder structure and fixing broken hyperlinks.(#431)
- Converted class in `token_nft_info.py` to dataclass for simplicity.


### Fixed

- Incompatible Types assignment in token_transfer_list.py
- Corrected references to _require_not_frozen() and removed the surplus _is_frozen
- Removed duplicate static methods in `TokenInfo` class:
  - `_copy_msg_to_proto`
  - `_copy_key_if_present`
  - `_parse_custom_fees`
  Kept robust versions with proper docstrings and error handling.
- Add strict type hints to `TransactionGetReceiptQuery` (#420)
- Fixed broken documentation links in CONTRIBUTING.md by converting absolute GitHub URLs to relative paths
- Updated all documentation references to use local paths instead of pointing to hiero-sdk project hub


## [0.1.5] - 2025-09-25

### Added

- ScheduleSignTransaction class
- NodeUpdateTransaction class
- NodeDeleteTransaction class
- ScheduleDeleteTransaction class
- prng_number and prng_bytes properties in TransactionRecord
- PrngTransaction class
- ScheduleInfoQuery class
- ScheduleInfo class
- Exposed node_id property in `TransactionReceipt`
- NodeCreateTransaction class
- ScheduleId() class
- ScheduleCreateTransaction() class
- build_scheduled_body() in every transaction
- ContractDeleteTransaction class
- ContractExecuteTransaction class
- setMessageAndPay() function in StatefulContract
- AccountDeleteTransaction Class
- generate_proto.py
- Bumped Hedera proto version from v0.57.3 to v0.64.3
- Added `dev` and `lint` dependency groups as default in `pyproject.toml`
- EthereumTransaction class
- AccountId support for ECDSA alias accounts
- ContractId.to_evm_address() method for EVM compatibility
- consumeLargeData() function in StatefulContract
- example script for Token Airdrop
- added variables directly in the example script to reduce the need for users to supply extra environment variables.
- Added new `merge_conflicts.md` with detailed guidance on handling conflicts during rebase.
- Type hinting to /tokens, /transaction, /query, /consensus
- Linting to /tokens, /transaction, /query, /consensus
- Module docstrings in /tokens, /transaction, /query, /consensus
- Function docstrings in /tokens, /transaction, /query, /consensus

### Changed

- bump solo version to `v0.14`
- bump protobufs version to `v0.66.0`
- bump solo version to `v0.13`
- Extract \_build_proto_body() from build_transaction_body() in every transaction
- StatefulContract's setMessage() function designed with no access restrictions, allowing calls from any address
- bump solo version to `v0.12`
- Extract Ed25519 byte loading logic into private helper method `_from_bytes_ed25519()`
- Documentation structure updated: contents moved from `/documentation` to `/docs`.
- Switched Mirror Node endpoints used by SDK to secure ones instead of deprecated insecure endpoints (shut down on Aug 20th, see [Hedera blogpost](https://hedera.com/blog/updated-deprecation-of-the-insecure-hedera-consensus-service-hcs-mirror-node-endpoints))
- Update protobuf dependency from 5.28.1 to 5.29.1
- Update grpcio dependency from 1.68.1 to 1.71.2
- Updated `rebasing.md` with clarification on using `git reset --soft HEAD~<n>` where `<n>` specifies the number of commits to rewind.
- Calls in examples for PrivateKey.from_string_ed25519(os.getenv('OPERATOR_KEY')) to PrivateKey.from_string(os.getenv('OPERATOR_KEY')) to enable general key types
- Add CI tests across Python 3.10–3.12.
- kyc_status: Optional[TokenFreezeStatusProto] = None → kyc_status: Optional[TokenKycStatus] = None
- assert relationship.freeze_status == TokenFreezeStatus.FROZEN, f"Expected freeze status to be FROZEN, but got {relationship.freeze_status}" → assert relationship.freeze_status == TokenFreezeStatus.UNFROZEN, f"Expected freeze status to be UNFROZEN, but got {relationship.freeze_status}"

### Fixed

- Format account_create_transaction.py and add type hints
- Format account_balance.py and fix pylint issues
- Format account_delete_transaction.py and fix pylint issues
- Format account_id.py and fix pylint issues
- Format account_info.py and fix pylint issues
- Format account_update_transaction.py and fix pylint issues
- Unit test compatibility issues when running with UV package manager
- Type annotations in TokenRelationship class (kyc_status and freeze_status)
- Test assertions in test_executable.py using pytest match parameter
- Moved and renamed README_upstream.md to docs/sdk_developers/rebasing.md
- Invalid DRE Hex representation in examples/keys_private_ecdsa.py
- Windows malformed path using uv run generate_proto.py using as_posix()
- Changed README MIT license to Apache
- deprecated CamelCase instances in /examples such as TokenId and totalSupply to snake_case
- Invalid HEX representation and signature validation in keys_public_ecdsa.py
- Invalid signature verification for examples/keys_public_der.py
- Duplicate validation function in TokenCreate

### Removed

- Removed the old `/documentation` folder.
- Rebase command in README_upstream changed to just -S
- generate_proto.sh
- pkg_resources dependency in generate_proto.py

### Breaking API changes

- We have some changed imports and returns to maintain compatability in the proto bump

transaction_body_pb2.TransactionBody -> transaction_pb2.TransactionBody
contract_call_local_pb2.ContractFunctionResult -> contract_types_pb2.ContractFunctionResult
contract_call_local_pb2.ContractLoginfo -> contract_types_pb2.ContractLoginfo

- Removed init.py content in /tokens

**Changed imports**

- src/hiero_sdk_python/consensus/topic_message.py: from hiero_sdk_python import Timestamp → from hiero_sdk_python.timestamp import Timestamp
- src/hiero_sdk_python/query/topic_message_query.py: from hiero_sdk_python import Client → from hiero_sdk_python.client.client import Client
- src/hiero_sdk_python/tokens/**init**.py: content removed.
- src/hiero_sdk_python/tokens/token_info.py: from hiero_sdk_python.hapi.services.token_get_info_pb2 import TokenInfo as proto_TokenInfo → from hiero_sdk_python.hapi.services import token_get_info_pb2
- src/hiero_sdk_python/tokens/token_key_validation.py: from hiero_sdk_python.hapi.services → import basic_types_pb2
- src/hiero_sdk_python/tokens/token_kyc_status.py: from hiero_sdk_python.hapi.services.basic_types_pb2 import TokenKycStatus as proto_TokenKycStatus → from hiero_sdk_python.hapi.services import basic_types_pb2
- src/hiero_sdk_python/tokens/token_pause_status.py: from hiero_sdk_python.hapi.services.basic_types_pb2 import (TokenPauseStatus as proto_TokenPauseStatus,) → from hiero_sdk_python.hapi.services import basic_types_pb2
- src/hiero_sdk_python/tokens/token_pause_transaction.py: from hiero_sdk_python.hapi.services.token_pause_pb2 import TokenPauseTransactionBody → from hiero_sdk_python.hapi.services import token_pause_pb2, transaction_pb2
- from hiero_sdk_python.hapi.services.token_revoke_kyc_pb2 import TokenRevokeKycTransactionBody → from hiero_sdk_python.hapi.services import token_revoke_kyc_pb2, transaction_pb2
- src/hiero_sdk_python/tokens/token_update_nfts_transaction.py: from hiero_sdk_python.hapi.services.token_update_nfts_pb2 import TokenUpdateNftsTransactionBody → from hiero_sdk_python.hapi.services import token_update_nfts_pb2,transaction_pb2
- src/hiero_sdk_python/tokens/token_wipe_transaction.py: from hiero_sdk_python.hapi.services.token_wipe_account_pb2 import TokenWipeAccountTransactionBody → from hiero_sdk_python.hapi.services import token_wipe_account_pb2, transaction_pb2

## [0.1.4] - 2025-08-19

### Added

- CONTRIBUTING.md: expanded documentation detailing various contribution processes in a step-by-step way. Includes new sections: blog posts and support.
- README_upstream.md: documentation explaining how to rebase to main.

### Added

- Legacy ECDSA DER parse support
- documented private key from_string method behavior
- ContractInfo class
- ContractInfoQuery class
- ContractID check in PublicKey.\_from_proto() method
- PendingAirdropId Class
- PendingAirdropRecord Class
- TokenCancelAirdropTransaction Class
- AccountUpdateTransaction class
- ContractBytecodeQuery class
- SimpleStorage.bin-runtime
- Support for both .bin and .bin-runtime contract bytecode extensions in contract_utils.py
- ContractUpdateTransaction class

### Fixed

- missing ECDSA support in query.py and contract_create_transaction.py (was only creating ED25519 keys)
- Applied linting and code formatting across the consensus module
- fixed pip install hiero_sdk_python -> pip install hiero-sdk-python in README.md

### Breaking API changes

**We have several camelCase uses that will be deprecated → snake_case** Original aliases will continue to function, with a warning, until the following release.

#### In `token_info.py`

- tokenId → token_id
- totalSupply → total_supply
- isDeleted → is_deleted
- tokenType → token_type
- maxSupply → max_supply
- adminKey → admin_key
- kycKey → kyc_key
- freezeKey → freeze_key
- wipeKey → wipe_key
- supplyKey → supply_key
- defaultFreezeStatus → default_freeze_status
- defaultKycStatus → default_kyc_status
- autoRenewAccount → auto_renew_account
- autoRenewPeriod → auto_renew_period
- pauseStatus → pause_status
- supplyType → supply_type

#### In `nft_id.py`

- tokenId → token_id
- serialNumber → serial_number

#### In `transaction_receipt.py`

- tokenId → token_id
- topicId → topic_id
- accountId → account_id
- fileId → file_id

### Deprecated Additions

- logger.warn will be deprecated in v0.1.4. Please use logger.warning instead.
- get_logger method passing (name, level) will be deprecated in v0.1.4 for (level, name).

## [0.1.3] - 2025-07-03

### Added

- TokenType Class
- MAINTAINERS.md file
- Duration Class
- NFTTokenCreateTransaction Class
- TokenUnfreezeTransaction
- Executable Abstraction
- Logger
- Node Implementation
- Integration Tests across the board
- TokenWipeTransaction Class
- TokenNFTInfoQuery Class
- TokenInfo Class
- TokenRejectTransaction Class
- TokenUpdateNftsTransaction Class
- TokenInfoQuery Class
- TokenPauseTransaction Class
- TokenBurnTransaction Class
- TokenGrantKycTransaction Class
- TokenUpdateTransaction Class
- added Type hinting and initial methods to several modules
- TokenRevoceKycTransaction Class
- [Types Guide](hiero/hedera_sdk_python/documentation/sdk_developers/types.md)

- TransactionRecordQuery Class
- AccountInfoQuery Class

### Changed

- replace datetime.utcnow() with datetime.now(timezone.utc) for Python 3.10
- updated pr-checks.yml
- added add_require_frozen() to Transaction Base Class
- added NFT Transfer in TransferTransaction
- bumped solo-actions to latest release
- updated to/from_proto method to be protected
- Example scripts updated to be easily run form root
- README updated
- added PublicKey.from_proto to PublicKey class
- changed Query Class to have method get_cost
- SimpleContract and StatefulContract constructors to be payable
- added new_pending_airdrops to TransactionRecord Class
- Reorganized SDK developer documentation:
  - Renamed and moved `README_linting.md` to `linting.md`
  - Renamed and moved `README_types.md` to `types.md`
  - Renamed and moved `Commit_Signing.md` to `signing.md`
- Created `sdk_users` docs folder and renamed `examples/README.md` to `running_examples.md`
- Updated references and links accordingly

### Fixed

- fixed INVALID_NODE_ACCOUNT during node switching
- fixed ed25519 key ambiguity (PrivateKey.from_string -> PrivateKey.from_string_ed25519 in examples)

### Removed

- Redundant test.py file

## [0.1.2] - 2025-03-12

### Added

- NFTId Class

### Changed

- use SEC1 ECPrivateKey instead of PKCS#8

### Fixed

- PR checks
- misnamed parameter (ECDSASecp256k1=pub_bytes -> ECDSA_secp256k1=pub_bytes)

### Removed

- .DS_store file

## [0.1.1] – 2025-02-25

### Added

- RELEASE.md
- CONTRIBUTING.md

### Changed

- README now split into root README for project overview and /examples README for transaction types and syntax.
- Python version incremented from 3.9 to 3.10

### Removed

- pdm.lock & uv.lock file

## [0.1.0] - 2025-02-19

### Added

- Initial release of the Python SDK core functionality.
- Basic documentation on how to install and use the SDK.
- Example scripts illustrating setup and usage.

### Changed

- N/A

### Fixed

- N/A

### Removed

- N/A<|MERGE_RESOLUTION|>--- conflicted
+++ resolved
@@ -10,11 +10,8 @@
 ### Added
 
 ### Changed
-<<<<<<< HEAD
 - Refactored `examples/transfer_hbar.py` to improve modularity by separating transfer and balance query operations into dedicated functions
-=======
 - Enhanced contributing section in README.md with resource links
->>>>>>> f085ade0
 
 ### Fixed
 - Added explicit read and write permissions to test.yml
