# Changelog

All notable changes to this project will be documented in this file.
This project adheres to [Semantic Versioning](https://semver.org).
This changelog is based on [Keep a Changelog](https://keepachangelog.com/en/1.1.0/).

## [Unreleased]

- Refactor `query_balance.py` into modular, reusable functions with `setup_client()`, `create_account()`, `get_balance()`, `transfer_hbars()`, and `main()` for improved readability, maintainability, and error handling.
- Unified balance and transfer logging format — both now consistently display values in hbars for clarity.

### Added
<<<<<<< HEAD

- Add `__repr__` method to CustomFee base class for better debugging by displaying fee_collector_account_id and all_collectors_are_exempt.
=======
>>>>>>> a3cfa1a8
- Refactored `examples/topic_create.py` into modular functions for better readability and reuse.
- Add Rebasing and Signing section to signing.md with instructions for maintaining commit verification during rebase operations (#556)
- Add `examples/account_id.py` demonstrating AccountId class usage including creating standard AccountIds, parsing from strings, comparing instances, and creating AccountIds with public key aliases
- Added Google-style docstrings to `CustomFractionalFee` class and its methods in `custom_fractional_fee.py`.
- Added `dependabot.yaml` file to enable automated dependency management.
- Common issues guide for SDK developers at `examples/sdk_developers/common_issues.md`
- Added documentation for resolving changelog conflicts in `docs/common_issues.md`
- - Added comprehensive changelog entry guide at `docs/sdk_developers/changelog.md` to help contributors create proper changelog entries (#532).
- docs: Added Google-style docstrings to `CustomFixedFee` class and its methods in `custom_fixed_fee.py`.
- docs: Add Google-style docstrings to `CustomRoyaltyFee` class and its methods in `custom_royalty_fee.py`.
- docs: Add Google-style docstrings to `AbstractTokenTransferTransaction` class and its methods in `abstract_token_transfer_transaction.py`.
- docs: Add Google-style docstrings to `TokenRelationship` class and its methods in `token_relationship.py`.
- feat: add initial testing guide structure
- Added `checksum` filed for TopicId, FileId, ContractId, ScheduleId class

### Changed

- Refactored TopicId class to use @dataclass decorator for reducing boilerplate code
- Renamed `examples/nft_allowance.py` to `examples/account_allowance_nft.py` for consistency with account class naming scheme
- Added changelog conflict resolution examples to `docs/common_issues.md`
- Refactored `examples/topic_create.py` to be more modular by splitting functions and renaming `create_topic()` to `main()`.
- Refactored `examples/transfer_hbar.py` to improve modularity by separating transfer and balance query operations into dedicated functions
- Enhanced contributing section in README.md with resource links
- Refactored examples/topic_message_submit.py to be more modular
- Added "One Issue Per Pull Request" section to `examples/sdk_developers/common_issues.md`.
- docs: Improved the contributing section in the README.md file
- Refactored `examples/transfer_nft.py` to be more modular by isolating transfer logic.
- Refactored `examples/file_append.py` into modular functions for better readability, reuse, and consistency across examples.
- Ensured identical runtime behavior and output to the previous version to maintain backward compatibility.
- Renamed `examples/hbar_allowance.py` to `examples/account_allowance_hbar.py` for naming consistency
- Converted monolithic function in `token_create_nft_infinite.py` to multiple modular functions for better structure and ease.
- docs: Use relative paths for internal GitHub links (#560).
- Update pyproject.toml maintainers list.

### Fixed

- Add type hints to `setup_client()` and `create_new_account()` functions in `examples/account_create.py` (#418)
- Added explicit read and write permissions to test.yml
- Type hinting for `Topic` related transactions.

### Removed
- Remove deprecated camelCase alias support and `_DeprecatedAliasesMixin`; SDK now only exposes snake_case attributes for `NftId`, `TokenInfo`, and `TransactionReceipt`. (Issue #428)

## [0.1.6] - 2025-10-21

### Added

- Add comprehensive Google-style docstrings to examples/account_create.py
- add revenue generating topic tests/example
- add fee_schedule_key, fee_exempt_keys, custom_fees fields in TopicCreateTransaction, TopicUpdateTransaction, TopicInfo classes
- add CustomFeeLimit class
- TokenNftAllowance class
- TokenAllowance class
- HbarAllowance class
- HbarTransfer class
- AccountAllowanceApproveTransaction class
- AccountAllowanceDeleteTransaction class
- FileAppendTransaction class
- Documentation examples for Allowance Approve Transaction, Allowance Delete Transaction, and File Append Transaction
- Approved transfer support to TransferTransaction
- set_transaction_id() API to Transaction class
- Allowance examples (hbar_allowance.py, token_allowance.py, nft_allowance.py)
- Refactored examples/logging_example.py for better modularity (#478)

### Changed

- TransferTransaction refactored to use TokenTransfer and HbarTransfer classes instead of dictionaries
- Added checksum validation for TokenId
- Refactor examples/token_cancel_airdrop
- Refactor token creation examples for modularity and consistency
- Updated `signing.md` to clarify commit signing requirements, including DCO, GPG, and branch-specific guidelines (#459)

### Changed

- Rearranged running_examples.md to be alphabetical
- Refactor token_associate.py for better structure, add association verification query (#367)
- Refactored `examples/account_create.py` to improve modularity and readability (#363)
- Replace Hendrik Ebbers with Sophie Bulloch in the MAINTAINERS.md file
- Improved `CONTRIBUTING.md` by explaining the /docs folder structure and fixing broken hyperlinks.(#431)
- Converted class in `token_nft_info.py` to dataclass for simplicity.

### Fixed

- Incompatible Types assignment in token_transfer_list.py
- Corrected references to \_require_not_frozen() and removed the surplus \_is_frozen
- Removed duplicate static methods in `TokenInfo` class:
    - `_copy_msg_to_proto`
    - `_copy_key_if_present`
    - `_parse_custom_fees`
    Kept robust versions with proper docstrings and error handling.
- Add strict type hints to `TransactionGetReceiptQuery` (#420)
- Fixed broken documentation links in CONTRIBUTING.md by converting absolute GitHub URLs to relative paths
- Updated all documentation references to use local paths instead of pointing to hiero-sdk project hub

## [0.1.5] - 2025-09-25

### Added

- ScheduleSignTransaction class
- NodeUpdateTransaction class
- NodeDeleteTransaction class
- ScheduleDeleteTransaction class
- prng_number and prng_bytes properties in TransactionRecord
- PrngTransaction class
- ScheduleInfoQuery class
- ScheduleInfo class
- Exposed node_id property in `TransactionReceipt`
- NodeCreateTransaction class
- ScheduleId() class
- ScheduleCreateTransaction() class
- build_scheduled_body() in every transaction
- ContractDeleteTransaction class
- ContractExecuteTransaction class
- setMessageAndPay() function in StatefulContract
- AccountDeleteTransaction Class
- generate_proto.py
- Bumped Hedera proto version from v0.57.3 to v0.64.3
- Added `dev` and `lint` dependency groups as default in `pyproject.toml`
- EthereumTransaction class
- AccountId support for ECDSA alias accounts
- ContractId.to_evm_address() method for EVM compatibility
- consumeLargeData() function in StatefulContract
- example script for Token Airdrop
- added variables directly in the example script to reduce the need for users to supply extra environment variables.
- Added new `merge_conflicts.md` with detailed guidance on handling conflicts during rebase.
- Type hinting to /tokens, /transaction, /query, /consensus
- Linting to /tokens, /transaction, /query, /consensus
- Module docstrings in /tokens, /transaction, /query, /consensus
- Function docstrings in /tokens, /transaction, /query, /consensus

### Changed

- bump solo version to `v0.14`
- bump protobufs version to `v0.66.0`
- bump solo version to `v0.13`
- Extract \_build_proto_body() from build_transaction_body() in every transaction
- StatefulContract's setMessage() function designed with no access restrictions, allowing calls from any address
- bump solo version to `v0.12`
- Extract Ed25519 byte loading logic into private helper method `_from_bytes_ed25519()`
- Documentation structure updated: contents moved from `/documentation` to `/docs`.
- Switched Mirror Node endpoints used by SDK to secure ones instead of deprecated insecure endpoints (shut down on Aug 20th, see [Hedera blogpost](https://hedera.com/blog/updated-deprecation-of-the-insecure-hedera-consensus-service-hcs-mirror-node-endpoints))
- Update protobuf dependency from 5.28.1 to 5.29.1
- Update grpcio dependency from 1.68.1 to 1.71.2
- Updated `rebasing.md` with clarification on using `git reset --soft HEAD~<n>` where `<n>` specifies the number of commits to rewind.
- Calls in examples for PrivateKey.from_string_ed25519(os.getenv('OPERATOR_KEY')) to PrivateKey.from_string(os.getenv('OPERATOR_KEY')) to enable general key types
- Add CI tests across Python 3.10–3.12.
- kyc_status: Optional[TokenFreezeStatusProto] = None → kyc_status: Optional[TokenKycStatus] = None
- assert relationship.freeze_status == TokenFreezeStatus.FROZEN, f"Expected freeze status to be FROZEN, but got {relationship.freeze_status}" → assert relationship.freeze_status == TokenFreezeStatus.UNFROZEN, f"Expected freeze status to be UNFROZEN, but got {relationship.freeze_status}"

### Fixed

- Format account_create_transaction.py and add type hints
- Format account_balance.py and fix pylint issues
- Format account_delete_transaction.py and fix pylint issues
- Format account_id.py and fix pylint issues
- Format account_info.py and fix pylint issues
- Format account_update_transaction.py and fix pylint issues
- Unit test compatibility issues when running with UV package manager
- Type annotations in TokenRelationship class (kyc_status and freeze_status)
- Test assertions in test_executable.py using pytest match parameter
- Moved and renamed README_upstream.md to docs/sdk_developers/rebasing.md
- Invalid DRE Hex representation in examples/keys_private_ecdsa.py
- Windows malformed path using uv run generate_proto.py using as_posix()
- Changed README MIT license to Apache
- deprecated CamelCase instances in /examples such as TokenId and totalSupply to snake_case
- Invalid HEX representation and signature validation in keys_public_ecdsa.py
- Invalid signature verification for examples/keys_public_der.py
- Duplicate validation function in TokenCreate

### Removed

- Removed the old `/documentation` folder.
- Rebase command in README_upstream changed to just -S
- generate_proto.sh
- pkg_resources dependency in generate_proto.py

### Breaking API changes

- We have some changed imports and returns to maintain compatability in the proto bump

transaction_body_pb2.TransactionBody -> transaction_pb2.TransactionBody
contract_call_local_pb2.ContractFunctionResult -> contract_types_pb2.ContractFunctionResult
contract_call_local_pb2.ContractLoginfo -> contract_types_pb2.ContractLoginfo

- Removed init.py content in /tokens

**Changed imports**

- src/hiero_sdk_python/consensus/topic_message.py: from hiero_sdk_python import Timestamp → from hiero_sdk_python.timestamp import Timestamp
- src/hiero_sdk_python/query/topic_message_query.py: from hiero_sdk_python import Client → from hiero_sdk_python.client.client import Client
- src/hiero_sdk_python/tokens/**init**.py: content removed.
- src/hiero_sdk_python/tokens/token_info.py: from hiero_sdk_python.hapi.services.token_get_info_pb2 import TokenInfo as proto_TokenInfo → from hiero_sdk_python.hapi.services import token_get_info_pb2
- src/hiero_sdk_python/tokens/token_key_validation.py: from hiero_sdk_python.hapi.services → import basic_types_pb2
- src/hiero_sdk_python/tokens/token_kyc_status.py: from hiero_sdk_python.hapi.services.basic_types_pb2 import TokenKycStatus as proto_TokenKycStatus → from hiero_sdk_python.hapi.services import basic_types_pb2
- src/hiero_sdk_python/tokens/token_pause_status.py: from hiero_sdk_python.hapi.services.basic_types_pb2 import (TokenPauseStatus as proto_TokenPauseStatus,) → from hiero_sdk_python.hapi.services import basic_types_pb2
- src/hiero_sdk_python/tokens/token_pause_transaction.py: from hiero_sdk_python.hapi.services.token_pause_pb2 import TokenPauseTransactionBody → from hiero_sdk_python.hapi.services import token_pause_pb2, transaction_pb2
- from hiero_sdk_python.hapi.services.token_revoke_kyc_pb2 import TokenRevokeKycTransactionBody → from hiero_sdk_python.hapi.services import token_revoke_kyc_pb2, transaction_pb2
- src/hiero_sdk_python/tokens/token_update_nfts_transaction.py: from hiero_sdk_python.hapi.services.token_update_nfts_pb2 import TokenUpdateNftsTransactionBody → from hiero_sdk_python.hapi.services import token_update_nfts_pb2,transaction_pb2
- src/hiero_sdk_python/tokens/token_wipe_transaction.py: from hiero_sdk_python.hapi.services.token_wipe_account_pb2 import TokenWipeAccountTransactionBody → from hiero_sdk_python.hapi.services import token_wipe_account_pb2, transaction_pb2

## [0.1.4] - 2025-08-19

### Added

- CONTRIBUTING.md: expanded documentation detailing various contribution processes in a step-by-step way. Includes new sections: blog posts and support.
- README_upstream.md: documentation explaining how to rebase to main.

### Added

- Legacy ECDSA DER parse support
- documented private key from_string method behavior
- ContractInfo class
- ContractInfoQuery class
- ContractID check in PublicKey.\_from_proto() method
- PendingAirdropId Class
- PendingAirdropRecord Class
- TokenCancelAirdropTransaction Class
- AccountUpdateTransaction class
- ContractBytecodeQuery class
- SimpleStorage.bin-runtime
- Support for both .bin and .bin-runtime contract bytecode extensions in contract_utils.py
- ContractUpdateTransaction class

### Fixed

- missing ECDSA support in query.py and contract_create_transaction.py (was only creating ED25519 keys)
- Applied linting and code formatting across the consensus module
- fixed pip install hiero_sdk_python -> pip install hiero-sdk-python in README.md

### Breaking API changes

**We have several camelCase uses that will be deprecated → snake_case** Original aliases will continue to function, with a warning, until the following release.

#### In `token_info.py`

- tokenId → token_id
- totalSupply → total_supply
- isDeleted → is_deleted
- tokenType → token_type
- maxSupply → max_supply
- adminKey → admin_key
- kycKey → kyc_key
- freezeKey → freeze_key
- wipeKey → wipe_key
- supplyKey → supply_key
- defaultFreezeStatus → default_freeze_status
- defaultKycStatus → default_kyc_status
- autoRenewAccount → auto_renew_account
- autoRenewPeriod → auto_renew_period
- pauseStatus → pause_status
- supplyType → supply_type

#### In `nft_id.py`

- tokenId → token_id
- serialNumber → serial_number

#### In `transaction_receipt.py`

- tokenId → token_id
- topicId → topic_id
- accountId → account_id
- fileId → file_id

### Deprecated Additions

- logger.warn will be deprecated in v0.1.4. Please use logger.warning instead.
- get_logger method passing (name, level) will be deprecated in v0.1.4 for (level, name).

## [0.1.3] - 2025-07-03

### Added

- TokenType Class
- MAINTAINERS.md file
- Duration Class
- NFTTokenCreateTransaction Class
- TokenUnfreezeTransaction
- Executable Abstraction
- Logger
- Node Implementation
- Integration Tests across the board
- TokenWipeTransaction Class
- TokenNFTInfoQuery Class
- TokenInfo Class
- TokenRejectTransaction Class
- TokenUpdateNftsTransaction Class
- TokenInfoQuery Class
- TokenPauseTransaction Class
- TokenBurnTransaction Class
- TokenGrantKycTransaction Class
- TokenUpdateTransaction Class
- added Type hinting and initial methods to several modules
- TokenRevoceKycTransaction Class
- [Types Guide](hiero/hedera_sdk_python/documentation/sdk_developers/types.md)

- TransactionRecordQuery Class
- AccountInfoQuery Class

### Changed

- replace datetime.utcnow() with datetime.now(timezone.utc) for Python 3.10
- updated pr-checks.yml
- added add_require_frozen() to Transaction Base Class
- added NFT Transfer in TransferTransaction
- bumped solo-actions to latest release
- updated to/from_proto method to be protected
- Example scripts updated to be easily run form root
- README updated
- added PublicKey.from_proto to PublicKey class
- changed Query Class to have method get_cost
- SimpleContract and StatefulContract constructors to be payable
- added new_pending_airdrops to TransactionRecord Class
- Reorganized SDK developer documentation:
    - Renamed and moved `README_linting.md` to `linting.md`
    - Renamed and moved `README_types.md` to `types.md`
    - Renamed and moved `Commit_Signing.md` to `signing.md`
- Created `sdk_users` docs folder and renamed `examples/README.md` to `running_examples.md`
- Updated references and links accordingly

### Fixed

- fixed INVALID_NODE_ACCOUNT during node switching
- fixed ed25519 key ambiguity (PrivateKey.from_string -> PrivateKey.from_string_ed25519 in examples)

### Removed

- Redundant test.py file

## [0.1.2] - 2025-03-12

### Added

- NFTId Class

### Changed

- use SEC1 ECPrivateKey instead of PKCS#8

### Fixed

- PR checks
- misnamed parameter (ECDSASecp256k1=pub_bytes -> ECDSA_secp256k1=pub_bytes)

### Removed

- .DS_store file

## [0.1.1] – 2025-02-25

### Added

- RELEASE.md
- CONTRIBUTING.md

### Changed

- README now split into root README for project overview and /examples README for transaction types and syntax.
- Python version incremented from 3.9 to 3.10

### Removed

- pdm.lock & uv.lock file

## [0.1.0] - 2025-02-19

### Added

- Initial release of the Python SDK core functionality.
- Basic documentation on how to install and use the SDK.
- Example scripts illustrating setup and usage.

### Changed

- N/A

### Fixed

- N/A

### Removed

- N/A<|MERGE_RESOLUTION|>--- conflicted
+++ resolved
@@ -10,11 +10,6 @@
 - Unified balance and transfer logging format — both now consistently display values in hbars for clarity.
 
 ### Added
-<<<<<<< HEAD
-
-- Add `__repr__` method to CustomFee base class for better debugging by displaying fee_collector_account_id and all_collectors_are_exempt.
-=======
->>>>>>> a3cfa1a8
 - Refactored `examples/topic_create.py` into modular functions for better readability and reuse.
 - Add Rebasing and Signing section to signing.md with instructions for maintaining commit verification during rebase operations (#556)
 - Add `examples/account_id.py` demonstrating AccountId class usage including creating standard AccountIds, parsing from strings, comparing instances, and creating AccountIds with public key aliases
