# Changelog

All notable changes to this project will be documented in this file.
This project adheres to [Semantic Versioning](https://semver.org).
This changelog is based on [Keep a Changelog](https://keepachangelog.com/en/1.1.0/).

## [Unreleased]

### Added
- Standardized docstrings, improved error handling, and updated type hinting (`str | None` to `Optional[str]`) for the `FileId` class (#652).

- Add Google-style docstrings to `AccountInfo` class and its methods in `account_info.py`.
- Added comprehensive Google-style docstrings to the `Logger` class and all utility functions in `src/hiero_sdk_python/logger/logger.py` (#639).
- add AccountRecordsQuery class

- docs: Add Google-style docstrings to `ContractId` class and methods in `contract_id.py`.

### Changed
- chore: validate that token airdrop transactions require an available token service on the channel (#632) 
- chore: update local environment configuration in env.example (#649)
- chore: Update env.example NETWORK to encourage testnet or local usage (#659)
- chore: fix type hint for TokenCancelAirdropTransaction pending_airdrops parameter
- chore: Moved documentation file `common_issues.md` from `examples/sdk_developers/` to `docs/sdk_developers/` for unified documentation management (#516).

- chore: Refactored the script of examples/custom_fee.py into modular functions 

- fix: Replaced `collections.namedtuple` with `typing.NamedTuple` in `client.py` for improved type checking.
- chore: Refactored examples/custom_fee.py into three separate example files.
- Expanded `docs/sdk_developers/checklist.md` with a self-review guide for all pull request submission requirements (#645).
<<<<<<< HEAD
- Expanded docs/sdk_developers/signing.md to clarify GPG and DCO requirements and add a Table of Contents (#455).

=======
- chore: Standardized client initialization across all examples/ files to promote consistency (#658).
>>>>>>> 3411241b


### Fixed

- Added explicit read permissions to examples.yml (#623)
- Improved type hinting in `file_append_transaction.py` to resolve 'mypy --strict` errors. ([#495](https://github.com/hiero-ledger/hiero-sdk-python/issues/495))
- fix: Resolve `__eq__` type conflict in `CustomFee` class (#627)

### Breaking Changes

## [0.1.7] - 2025-10-28

### Added

- Expanded `README.md` with a new "Follow Us" section detailing how to watch, star, and fork the repository (#472).
- Refactored `examples/topic_create.py` into modular functions for better readability and reuse.
- Add Rebasing and Signing section to signing.md with instructions for maintaining commit verification during rebase operations (#556)
- Add `examples/account_id.py` demonstrating AccountId class usage including creating standard AccountIds, parsing from strings, comparing instances, and creating AccountIds with public key aliases
- Added Google-style docstrings to `CustomFractionalFee` class and its methods in `custom_fractional_fee.py`.
- Added `dependabot.yaml` file to enable automated dependency management.
- Common issues guide for SDK developers at `examples/sdk_developers/common_issues.md`
- Added documentation for resolving changelog conflicts in `docs/common_issues.md`
- Added comprehensive changelog entry guide at `docs/sdk_developers/changelog.md` to help contributors create proper changelog entries (#532).
- docs: Added Google-style docstrings to `CustomFixedFee` class and its methods in `custom_fixed_fee.py`.
- docs: Add Google-style docstrings to `CustomRoyaltyFee` class and its methods in `custom_royalty_fee.py`.
- docs: Add Google-style docstrings to `AbstractTokenTransferTransaction` class and its methods in `abstract_token_transfer_transaction.py`.
- docs: Add Google-style docstrings to `TokenRelationship` class and its methods in `token_relationship.py`.
- feat: add initial testing guide structure
- Added `checksum` filed for TopicId, FileId, ContractId, ScheduleId class
- Added workflow for running example scripts.
- docs: workflow.md documenting key steps to creating a pull request (#605)
- Added `docs/discord.md` explaining how to join and navigate the Hiero community Discord (#614).

### Changed

- Added direct links to Python SDK channel in Linux Foundation Decentralized Trust Discord back in
- Updated all occurrences of non-functional Discord invite links throughout the documentation with the new, stable Hyperledger and Hedera invite links (#603).
- Refactored TopicId class to use @dataclass decorator for reducing boilerplate code
- Renamed `examples/nft_allowance.py` to `examples/account_allowance_nft.py` for consistency with account class naming scheme
- Added changelog conflict resolution examples to `docs/common_issues.md`
- Refactored `examples/topic_create.py` to be more modular by splitting functions and renaming `create_topic()` to `main()`.
- Refactored `examples/transfer_hbar.py` to improve modularity by separating transfer and balance query operations into dedicated functions
- Enhanced contributing section in README.md with resource links
- Refactored examples/topic_message_submit.py to be more modular
- Added "One Issue Per Pull Request" section to `examples/sdk_developers/common_issues.md`.
- docs: Improved the contributing section in the README.md file
- Refactored `examples/transfer_nft.py` to be more modular by isolating transfer logic.
- Refactored `examples/file_append.py` into modular functions for better readability, reuse, and consistency across examples.
- Ensured identical runtime behavior and output to the previous version to maintain backward compatibility.
- Renamed `examples/hbar_allowance.py` to `examples/account_allowance_hbar.py` for naming consistency
- Converted monolithic function in `token_create_nft_infinite.py` to multiple modular functions for better structure and ease.
- docs: Use relative paths for internal GitHub links (#560).
- Update pyproject.toml maintainers list.
  – docs: Updated README.md/CHANGELOG.md and added blog.md, bud.md and setup.md (#474)
- renamed docs/sdk_developers/changelog.md to docs/sdk_developers/changelog_entry.md for clarity.
- Refactor `query_balance.py` into modular, reusable functions with `setup_client()`, `create_account()`, `get_balance()`, `transfer_hbars()`, and `main()` for improved readability, maintainability, and error handling.
- Unified balance and transfer logging format — both now consistently display values in hbars for clarity.

### Fixed

- Add type hints to `setup_client()` and `create_new_account()` functions in `examples/account_create.py` (#418)
- Added explicit read and write permissions to test.yml
- Type hinting for `Topic` related transactions.

### Removed

- Remove deprecated camelCase alias support and `_DeprecatedAliasesMixin`; SDK now only exposes snake_case attributes for `NftId`, `TokenInfo`, and `TransactionReceipt`. (Issue #428)

## [0.1.6] - 2025-10-21

### Added

- Add comprehensive Google-style docstrings to examples/account_create.py
- add revenue generating topic tests/example
- add fee_schedule_key, fee_exempt_keys, custom_fees fields in TopicCreateTransaction, TopicUpdateTransaction, TopicInfo classes
- add CustomFeeLimit class
- TokenNftAllowance class
- TokenAllowance class
- HbarAllowance class
- HbarTransfer class
- AccountAllowanceApproveTransaction class
- AccountAllowanceDeleteTransaction class
- FileAppendTransaction class
- Documentation examples for Allowance Approve Transaction, Allowance Delete Transaction, and File Append Transaction
- Approved transfer support to TransferTransaction
- set_transaction_id() API to Transaction class
- Allowance examples (hbar_allowance.py, token_allowance.py, nft_allowance.py)
- Refactored examples/logging_example.py for better modularity (#478)

### Changed

- TransferTransaction refactored to use TokenTransfer and HbarTransfer classes instead of dictionaries
- Added checksum validation for TokenId
- Refactor examples/token_cancel_airdrop
- Refactor token creation examples for modularity and consistency
- Updated `signing.md` to clarify commit signing requirements, including DCO, GPG, and branch-specific guidelines (#459)

### Changed

- Rearranged running_examples.md to be alphabetical
- Refactor token_associate.py for better structure, add association verification query (#367)
- Refactored `examples/account_create.py` to improve modularity and readability (#363)
- Replace Hendrik Ebbers with Sophie Bulloch in the MAINTAINERS.md file
- Improved `CONTRIBUTING.md` by explaining the /docs folder structure and fixing broken hyperlinks.(#431)
- Converted class in `token_nft_info.py` to dataclass for simplicity.

### Fixed

- Incompatible Types assignment in token_transfer_list.py
- Corrected references to \_require_not_frozen() and removed the surplus \_is_frozen
- Removed duplicate static methods in `TokenInfo` class:
    - `_copy_msg_to_proto`
    - `_copy_key_if_present`
    - `_parse_custom_fees`
    Kept robust versions with proper docstrings and error handling.
- Add strict type hints to `TransactionGetReceiptQuery` (#420)
- Fixed broken documentation links in CONTRIBUTING.md by converting absolute GitHub URLs to relative paths
- Updated all documentation references to use local paths instead of pointing to hiero-sdk project hub

## [0.1.5] - 2025-09-25

### Added

- ScheduleSignTransaction class
- NodeUpdateTransaction class
- NodeDeleteTransaction class
- ScheduleDeleteTransaction class
- prng_number and prng_bytes properties in TransactionRecord
- PrngTransaction class
- ScheduleInfoQuery class
- ScheduleInfo class
- Exposed node_id property in `TransactionReceipt`
- NodeCreateTransaction class
- ScheduleId() class
- ScheduleCreateTransaction() class
- build_scheduled_body() in every transaction
- ContractDeleteTransaction class
- ContractExecuteTransaction class
- setMessageAndPay() function in StatefulContract
- AccountDeleteTransaction Class
- generate_proto.py
- Bumped Hedera proto version from v0.57.3 to v0.64.3
- Added `dev` and `lint` dependency groups as default in `pyproject.toml`
- EthereumTransaction class
- AccountId support for ECDSA alias accounts
- ContractId.to_evm_address() method for EVM compatibility
- consumeLargeData() function in StatefulContract
- example script for Token Airdrop
- added variables directly in the example script to reduce the need for users to supply extra environment variables.
- Added new `merge_conflicts.md` with detailed guidance on handling conflicts during rebase.
- Type hinting to /tokens, /transaction, /query, /consensus
- Linting to /tokens, /transaction, /query, /consensus
- Module docstrings in /tokens, /transaction, /query, /consensus
- Function docstrings in /tokens, /transaction, /query, /consensus

### Changed

- bump solo version to `v0.14`
- bump protobufs version to `v0.66.0`
- bump solo version to `v0.13`
- Extract \_build_proto_body() from build_transaction_body() in every transaction
- StatefulContract's setMessage() function designed with no access restrictions, allowing calls from any address
- bump solo version to `v0.12`
- Extract Ed25519 byte loading logic into private helper method `_from_bytes_ed25519()`
- Documentation structure updated: contents moved from `/documentation` to `/docs`.
- Switched Mirror Node endpoints used by SDK to secure ones instead of deprecated insecure endpoints (shut down on Aug 20th, see [Hedera blogpost](https://hedera.com/blog/updated-deprecation-of-the-insecure-hedera-consensus-service-hcs-mirror-node-endpoints))
- Update protobuf dependency from 5.28.1 to 5.29.1
- Update grpcio dependency from 1.68.1 to 1.71.2
- Updated `rebasing.md` with clarification on using `git reset --soft HEAD~<n>` where `<n>` specifies the number of commits to rewind.
- Calls in examples for PrivateKey.from_string_ed25519(os.getenv('OPERATOR_KEY')) to PrivateKey.from_string(os.getenv('OPERATOR_KEY')) to enable general key types
- Add CI tests across Python 3.10–3.12.
- kyc_status: Optional[TokenFreezeStatusProto] = None → kyc_status: Optional[TokenKycStatus] = None
- assert relationship.freeze_status == TokenFreezeStatus.FROZEN, f"Expected freeze status to be FROZEN, but got {relationship.freeze_status}" → assert relationship.freeze_status == TokenFreezeStatus.UNFROZEN, f"Expected freeze status to be UNFROZEN, but got {relationship.freeze_status}"

### Fixed

- Format account_create_transaction.py and add type hints
- Format account_balance.py and fix pylint issues
- Format account_delete_transaction.py and fix pylint issues
- Format account_id.py and fix pylint issues
- Format account_info.py and fix pylint issues
- Format account_update_transaction.py and fix pylint issues
- Unit test compatibility issues when running with UV package manager
- Type annotations in TokenRelationship class (kyc_status and freeze_status)
- Test assertions in test_executable.py using pytest match parameter
- Moved and renamed README_upstream.md to docs/sdk_developers/rebasing.md
- Invalid DRE Hex representation in examples/keys_private_ecdsa.py
- Windows malformed path using uv run generate_proto.py using as_posix()
- Changed README MIT license to Apache
- deprecated CamelCase instances in /examples such as TokenId and totalSupply to snake_case
- Invalid HEX representation and signature validation in keys_public_ecdsa.py
- Invalid signature verification for examples/keys_public_der.py
- Duplicate validation function in TokenCreate

### Removed

- Removed the old `/documentation` folder.
- Rebase command in README_upstream changed to just -S
- generate_proto.sh
- pkg_resources dependency in generate_proto.py

### Breaking API changes

- We have some changed imports and returns to maintain compatability in the proto bump

transaction_body_pb2.TransactionBody -> transaction_pb2.TransactionBody
contract_call_local_pb2.ContractFunctionResult -> contract_types_pb2.ContractFunctionResult
contract_call_local_pb2.ContractLoginfo -> contract_types_pb2.ContractLoginfo

- Removed init.py content in /tokens

**Changed imports**

- src/hiero_sdk_python/consensus/topic_message.py: from hiero_sdk_python import Timestamp → from hiero_sdk_python.timestamp import Timestamp
- src/hiero_sdk_python/query/topic_message_query.py: from hiero_sdk_python import Client → from hiero_sdk_python.client.client import Client
- src/hiero_sdk_python/tokens/**init**.py: content removed.
- src/hiero_sdk_python/tokens/token_info.py: from hiero_sdk_python.hapi.services.token_get_info_pb2 import TokenInfo as proto_TokenInfo → from hiero_sdk_python.hapi.services import token_get_info_pb2
- src/hiero_sdk_python/tokens/token_key_validation.py: from hiero_sdk_python.hapi.services → import basic_types_pb2
- src/hiero_sdk_python/tokens/token_kyc_status.py: from hiero_sdk_python.hapi.services.basic_types_pb2 import TokenKycStatus as proto_TokenKycStatus → from hiero_sdk_python.hapi.services import basic_types_pb2
- src/hiero_sdk_python/tokens/token_pause_status.py: from hiero_sdk_python.hapi.services.basic_types_pb2 import (TokenPauseStatus as proto_TokenPauseStatus,) → from hiero_sdk_python.hapi.services import basic_types_pb2
- src/hiero_sdk_python/tokens/token_pause_transaction.py: from hiero_sdk_python.hapi.services.token_pause_pb2 import TokenPauseTransactionBody → from hiero_sdk_python.hapi.services import token_pause_pb2, transaction_pb2
- from hiero_sdk_python.hapi.services.token_revoke_kyc_pb2 import TokenRevokeKycTransactionBody → from hiero_sdk_python.hapi.services import token_revoke_kyc_pb2, transaction_pb2
- src/hiero_sdk_python/tokens/token_update_nfts_transaction.py: from hiero_sdk_python.hapi.services.token_update_nfts_pb2 import TokenUpdateNftsTransactionBody → from hiero_sdk_python.hapi.services import token_update_nfts_pb2,transaction_pb2
- src/hiero_sdk_python/tokens/token_wipe_transaction.py: from hiero_sdk_python.hapi.services.token_wipe_account_pb2 import TokenWipeAccountTransactionBody → from hiero_sdk_python.hapi.services import token_wipe_account_pb2, transaction_pb2

## [0.1.4] - 2025-08-19

### Added

- CONTRIBUTING.md: expanded documentation detailing various contribution processes in a step-by-step way. Includes new sections: blog posts and support.
- README_upstream.md: documentation explaining how to rebase to main.

### Added

- Legacy ECDSA DER parse support
- documented private key from_string method behavior
- ContractInfo class
- ContractInfoQuery class
- ContractID check in PublicKey.\_from_proto() method
- PendingAirdropId Class
- PendingAirdropRecord Class
- TokenCancelAirdropTransaction Class
- AccountUpdateTransaction class
- ContractBytecodeQuery class
- SimpleStorage.bin-runtime
- Support for both .bin and .bin-runtime contract bytecode extensions in contract_utils.py
- ContractUpdateTransaction class

### Fixed

- missing ECDSA support in query.py and contract_create_transaction.py (was only creating ED25519 keys)
- Applied linting and code formatting across the consensus module
- fixed pip install hiero_sdk_python -> pip install hiero-sdk-python in README.md

### Breaking API changes

**We have several camelCase uses that will be deprecated → snake_case** Original aliases will continue to function, with a warning, until the following release.

#### In `token_info.py`

- tokenId → token_id
- totalSupply → total_supply
- isDeleted → is_deleted
- tokenType → token_type
- maxSupply → max_supply
- adminKey → admin_key
- kycKey → kyc_key
- freezeKey → freeze_key
- wipeKey → wipe_key
- supplyKey → supply_key
- defaultFreezeStatus → default_freeze_status
- defaultKycStatus → default_kyc_status
- autoRenewAccount → auto_renew_account
- autoRenewPeriod → auto_renew_period
- pauseStatus → pause_status
- supplyType → supply_type

#### In `nft_id.py`

- tokenId → token_id
- serialNumber → serial_number

#### In `transaction_receipt.py`

- tokenId → token_id
- topicId → topic_id
- accountId → account_id
- fileId → file_id

### Deprecated Additions

- logger.warn will be deprecated in v0.1.4. Please use logger.warning instead.
- get_logger method passing (name, level) will be deprecated in v0.1.4 for (level, name).

## [0.1.3] - 2025-07-03

### Added

- TokenType Class
- MAINTAINERS.md file
- Duration Class
- NFTTokenCreateTransaction Class
- TokenUnfreezeTransaction
- Executable Abstraction
- Logger
- Node Implementation
- Integration Tests across the board
- TokenWipeTransaction Class
- TokenNFTInfoQuery Class
- TokenInfo Class
- TokenRejectTransaction Class
- TokenUpdateNftsTransaction Class
- TokenInfoQuery Class
- TokenPauseTransaction Class
- TokenBurnTransaction Class
- TokenGrantKycTransaction Class
- TokenUpdateTransaction Class
- added Type hinting and initial methods to several modules
- TokenRevoceKycTransaction Class
- [Types Guide](hiero/hedera_sdk_python/documentation/sdk_developers/types.md)

- TransactionRecordQuery Class
- AccountInfoQuery Class

### Changed

- replace datetime.utcnow() with datetime.now(timezone.utc) for Python 3.10
- updated pr-checks.yml
- added add_require_frozen() to Transaction Base Class
- added NFT Transfer in TransferTransaction
- bumped solo-actions to latest release
- updated to/from_proto method to be protected
- Example scripts updated to be easily run form root
- README updated
- added PublicKey.from_proto to PublicKey class
- changed Query Class to have method get_cost
- SimpleContract and StatefulContract constructors to be payable
- added new_pending_airdrops to TransactionRecord Class
- Reorganized SDK developer documentation:
    - Renamed and moved `README_linting.md` to `linting.md`
    - Renamed and moved `README_types.md` to `types.md`
    - Renamed and moved `Commit_Signing.md` to `signing.md`
- Created `sdk_users` docs folder and renamed `examples/README.md` to `running_examples.md`
- Updated references and links accordingly

### Fixed

- fixed INVALID_NODE_ACCOUNT during node switching
- fixed ed25519 key ambiguity (PrivateKey.from_string -> PrivateKey.from_string_ed25519 in examples)

### Removed

- Redundant test.py file

## [0.1.2] - 2025-03-12

### Added

- NFTId Class

### Changed

- use SEC1 ECPrivateKey instead of PKCS#8

### Fixed

- PR checks
- misnamed parameter (ECDSASecp256k1=pub_bytes -> ECDSA_secp256k1=pub_bytes)

### Removed

- .DS_store file

## [0.1.1] – 2025-02-25

### Added

- RELEASE.md
- CONTRIBUTING.md

### Changed

- README now split into root README for project overview and /examples README for transaction types and syntax.
- Python version incremented from 3.9 to 3.10

### Removed

- pdm.lock & uv.lock file

## [0.1.0] - 2025-02-19

### Added

- Initial release of the Python SDK core functionality.
- Basic documentation on how to install and use the SDK.
- Example scripts illustrating setup and usage.

### Changed

- N/A

### Fixed

- N/A

### Removed

- N/A<|MERGE_RESOLUTION|>--- conflicted
+++ resolved
@@ -27,12 +27,8 @@
 - fix: Replaced `collections.namedtuple` with `typing.NamedTuple` in `client.py` for improved type checking.
 - chore: Refactored examples/custom_fee.py into three separate example files.
 - Expanded `docs/sdk_developers/checklist.md` with a self-review guide for all pull request submission requirements (#645).
-<<<<<<< HEAD
 - Expanded docs/sdk_developers/signing.md to clarify GPG and DCO requirements and add a Table of Contents (#455).
-
-=======
 - chore: Standardized client initialization across all examples/ files to promote consistency (#658).
->>>>>>> 3411241b
 
 
 ### Fixed
