# Changelog

All notable changes to this project will be documented in this file.
This project adheres to [Semantic Versioning](https://semver.org).
This changelog is based on [Keep a Changelog](https://keepachangelog.com/en/1.1.0/).

## [Unreleased]

### Added
<<<<<<< HEAD
- Added CI check in `.github/workflows/pr-checks.yml` to ensure all test files follow the naming convention `*_test.py`.  
  This prevents untracked or skipped tests from being missed during CI runs.
=======
- Add `TokenFeeScheduleUpdateTransaction` class to support updating custom fee schedules on tokens (#471).
- Add `examples/token_update_fee_schedule_fungible.py` and `examples/token_update_fee_schedule_nft.py` demonstrating the use of `TokenFeeScheduleUpdateTransaction`.
- Update `docs/sdk_users/running_examples.md` to include `TokenFeeScheduleUpdateTransaction`.
- added FreezeTransaction class
- added FreezeType class
- Added `docs/sdk_developers/pylance.md`, a new guide explaining how to set up and use **Pylance** in VS Code for validating imports, file references, and methods before review. (#713)
- feat: TokenAirdropClaim Transaction, examples (with signing required and not), unit and integration tests (#201)
- docs: Add Google-style docstrings to `TokenId` class and its methods in `token_id.py`.
- added Google-style docstrings to the `TransactionRecord` class including all dataclass fields, `__repr__`, `_from_proto()` & `_to_proto()` methods.
>>>>>>> e2cce471
- Standardized docstrings, improved error handling, and updated type hinting (`str | None` to `Optional[str]`) for the `FileId` class (#652).
- Add Google-style docstrings to `AccountInfo` class and its methods in `account_info.py`.
- Added comprehensive Google-style docstrings to the `Logger` class and all utility functions in `src/hiero_sdk_python/logger/logger.py` (#639).
- add AccountRecordsQuery class
- chore: added python 3.13 to test.yml workflow (#510, #449)
- Transaction bytes serialization support: `Transaction.freeze()`, `Transaction.to_bytes()`, and `Transaction.from_bytes()` methods for offline signing and transaction storage
- docs: Add Google-style docstrings to `ContractId` class and methods in `contract_id.py`.
- Added TokenUnpauseTransaction class
- Added expiration_time, auto_renew_period, auto_renew_account, fee_schedule_key, kyc_key in `TokenCreateTransaction`, `TokenUpdateTransaction` classes
- Added comprehensive Google-style docstrings to the `CustomFee` class and its methods in `custom_fee.py`.
- docs: Add `docs/sdk_developers/project_structure.md` to explain repository layout and import paths.

### Changed
- chore: replaced hardcoded 'testnet' messages with environment network name
- chore: validate that token airdrop transactions require an available token service on the channel (#632) 
- chore: update local environment configuration in env.example (#649)
- chore: Update env.example NETWORK to encourage testnet or local usage (#659)
- chore: updated pyproject.toml with python 3.10 to 3.13 (#510, #449)
- chore: fix type hint for TokenCancelAirdropTransaction pending_airdrops parameter
- chore: Moved documentation file `common_issues.md` from `examples/sdk_developers/` to `docs/sdk_developers/` for unified documentation management (#516).
- chore: Refactored the script of examples/custom_fee.py into modular functions 
- fix: Replaced `collections.namedtuple` with `typing.NamedTuple` in `client.py` for improved type checking.
- chore: Refactored examples/custom_fee.py into three separate example files.
- Expanded `docs/sdk_developers/checklist.md` with a self-review guide for all pull request submission requirements (#645).
- Expanded docs/sdk_developers/signing.md to clarify GPG and DCO requirements and add a Table of Contents (#455).
- chore: Standardized client initialization across all examples/ files to promote consistency (#658).
- chore: changed the file names of airdrop examples, classes, unit and integration tests so they are grouped together. (#631)

### Fixed
- Added explicit read permissions to examples.yml (#623)
- Removed deprecated Logger.warn() method and legacy parameter swap logic from get_logger() (#673).
- Improved type hinting in `file_append_transaction.py` to resolve 'mypy --strict` errors. ([#495](https://github.com/hiero-ledger/hiero-sdk-python/issues/495))
- fix: Resolve `__eq__` type conflict in `CustomFee` class (#627)
- Fixes a type conflict in `token_id.py` where `from_string` could receive `None`, preventing a runtime error by raising a `ValueError` if the input is missing. #630
- Dependabot alerts (version bumps)
- Fixed incorrect `TokenType` import (protobuf vs. SDK enum) in 18 example files.
  
### Breaking Changes
- chore: changed the file names airdrop classes (#631)
{pending_airdrop_id.py -> token_airdrop_pending_id.py}
{pending_airdrop_record.py -> token_airdrop_pending_record.py}
{token_cancel_airdrop_transaction.py -> token_airdrop_transaction_cancel.py}


## [0.1.7] - 2025-10-28

### Added

- Expanded `README.md` with a new "Follow Us" section detailing how to watch, star, and fork the repository (#472).
- Refactored `examples/topic_create.py` into modular functions for better readability and reuse.
- Add Rebasing and Signing section to signing.md with instructions for maintaining commit verification during rebase operations (#556)
- Add `examples/account_id.py` demonstrating AccountId class usage including creating standard AccountIds, parsing from strings, comparing instances, and creating AccountIds with public key aliases
- Added Google-style docstrings to `CustomFractionalFee` class and its methods in `custom_fractional_fee.py`.
- Added `dependabot.yaml` file to enable automated dependency management.
- Common issues guide for SDK developers at `examples/sdk_developers/common_issues.md`
- Added documentation for resolving changelog conflicts in `docs/common_issues.md`
- Added comprehensive changelog entry guide at `docs/sdk_developers/changelog.md` to help contributors create proper changelog entries (#532).
- docs: Added Google-style docstrings to `CustomFixedFee` class and its methods in `custom_fixed_fee.py`.
- docs: Add Google-style docstrings to `CustomRoyaltyFee` class and its methods in `custom_royalty_fee.py`.
- docs: Add Google-style docstrings to `AbstractTokenTransferTransaction` class and its methods in `abstract_token_transfer_transaction.py`.
- docs: Add Google-style docstrings to `TokenRelationship` class and its methods in `token_relationship.py`.
- feat: add initial testing guide structure
- Added `checksum` filed for TopicId, FileId, ContractId, ScheduleId class
- Added workflow for running example scripts.
- docs: workflow.md documenting key steps to creating a pull request (#605)
- Added `docs/discord.md` explaining how to join and navigate the Hiero community Discord (#614).


### Changed

- Added direct links to Python SDK channel in Linux Foundation Decentralized Trust Discord back in
- Updated all occurrences of non-functional Discord invite links throughout the documentation with the new, stable Hyperledger and Hedera invite links (#603).
- Refactored TopicId class to use @dataclass decorator for reducing boilerplate code
- Renamed `examples/nft_allowance.py` to `examples/account_allowance_nft.py` for consistency with account class naming scheme
- Added changelog conflict resolution examples to `docs/common_issues.md`
- Refactored `examples/topic_create.py` to be more modular by splitting functions and renaming `create_topic()` to `main()`.
- Refactored `examples/transfer_hbar.py` to improve modularity by separating transfer and balance query operations into dedicated functions
- Enhanced contributing section in README.md with resource links
- Refactored examples/topic_message_submit.py to be more modular
- Added "One Issue Per Pull Request" section to `examples/sdk_developers/common_issues.md`.
- docs: Improved the contributing section in the README.md file
- Refactored `examples/transfer_nft.py` to be more modular by isolating transfer logic.
- Refactored `examples/file_append.py` into modular functions for better readability, reuse, and consistency across examples.
- Ensured identical runtime behavior and output to the previous version to maintain backward compatibility.
- Renamed `examples/hbar_allowance.py` to `examples/account_allowance_hbar.py` for naming consistency
- Converted monolithic function in `token_create_nft_infinite.py` to multiple modular functions for better structure and ease.
- docs: Use relative paths for internal GitHub links (#560).
- Update pyproject.toml maintainers list.
  – docs: Updated README.md/CHANGELOG.md and added blog.md, bud.md and setup.md (#474)
- renamed docs/sdk_developers/changelog.md to docs/sdk_developers/changelog_entry.md for clarity.
- Refactor `query_balance.py` into modular, reusable functions with `setup_client()`, `create_account()`, `get_balance()`, `transfer_hbars()`, and `main()` for improved readability, maintainability, and error handling.
- Unified balance and transfer logging format — both now consistently display values in hbars for clarity.

### Fixed

- Add type hints to `setup_client()` and `create_new_account()` functions in `examples/account_create.py` (#418)
- Added explicit read and write permissions to test.yml
- Type hinting for `Topic` related transactions.

### Removed
- Remove deprecated camelCase alias support and `_DeprecatedAliasesMixin`; SDK now only exposes snake_case attributes for `NftId`, `TokenInfo`, and `TransactionReceipt`. (Issue #428)

## [0.1.6] - 2025-10-21

### Added

- Add comprehensive Google-style docstrings to examples/account_create.py
- add revenue generating topic tests/example
- add fee_schedule_key, fee_exempt_keys, custom_fees fields in TopicCreateTransaction, TopicUpdateTransaction, TopicInfo classes
- add CustomFeeLimit class
- TokenNftAllowance class
- TokenAllowance class
- HbarAllowance class
- HbarTransfer class
- AccountAllowanceApproveTransaction class
- AccountAllowanceDeleteTransaction class
- FileAppendTransaction class
- Documentation examples for Allowance Approve Transaction, Allowance Delete Transaction, and File Append Transaction
- Approved transfer support to TransferTransaction
- set_transaction_id() API to Transaction class
- Allowance examples (hbar_allowance.py, token_allowance.py, nft_allowance.py)
- Refactored examples/logging_example.py for better modularity (#478)

### Changed

- TransferTransaction refactored to use TokenTransfer and HbarTransfer classes instead of dictionaries
- Added checksum validation for TokenId
- Refactor examples/token_cancel_airdrop
- Refactor token creation examples for modularity and consistency
- Updated `signing.md` to clarify commit signing requirements, including DCO, GPG, and branch-specific guidelines (#459)

### Changed

- Rearranged running_examples.md to be alphabetical
- Refactor token_associate.py for better structure, add association verification query (#367)
- Refactored `examples/account_create.py` to improve modularity and readability (#363)
- Replace Hendrik Ebbers with Sophie Bulloch in the MAINTAINERS.md file
- Improved `CONTRIBUTING.md` by explaining the /docs folder structure and fixing broken hyperlinks.(#431)
- Converted class in `token_nft_info.py` to dataclass for simplicity.



### Fixed

- Incompatible Types assignment in token_transfer_list.py
- Corrected references to \_require_not_frozen() and removed the surplus \_is_frozen
- Removed duplicate static methods in `TokenInfo` class:
    - `_copy_msg_to_proto`
    - `_copy_key_if_present`
    - `_parse_custom_fees`
    Kept robust versions with proper docstrings and error handling.
- Add strict type hints to `TransactionGetReceiptQuery` (#420)
- Fixed broken documentation links in CONTRIBUTING.md by converting absolute GitHub URLs to relative paths
- Updated all documentation references to use local paths instead of pointing to hiero-sdk project hub
- chore: fix the examples workflow to log error messages and run on import failure (#738)

## [0.1.5] - 2025-09-25

### Added

- ScheduleSignTransaction class
- NodeUpdateTransaction class
- NodeDeleteTransaction class
- ScheduleDeleteTransaction class
- prng_number and prng_bytes properties in TransactionRecord
- PrngTransaction class
- ScheduleInfoQuery class
- ScheduleInfo class
- Exposed node_id property in `TransactionReceipt`
- NodeCreateTransaction class
- ScheduleId() class
- ScheduleCreateTransaction() class
- build_scheduled_body() in every transaction
- ContractDeleteTransaction class
- ContractExecuteTransaction class
- setMessageAndPay() function in StatefulContract
- AccountDeleteTransaction Class
- generate_proto.py
- Bumped Hedera proto version from v0.57.3 to v0.64.3
- Added `dev` and `lint` dependency groups as default in `pyproject.toml`
- EthereumTransaction class
- AccountId support for ECDSA alias accounts
- ContractId.to_evm_address() method for EVM compatibility
- consumeLargeData() function in StatefulContract
- example script for Token Airdrop
- added variables directly in the example script to reduce the need for users to supply extra environment variables.
- Added new `merge_conflicts.md` with detailed guidance on handling conflicts during rebase.
- Type hinting to /tokens, /transaction, /query, /consensus
- Linting to /tokens, /transaction, /query, /consensus
- Module docstrings in /tokens, /transaction, /query, /consensus
- Function docstrings in /tokens, /transaction, /query, /consensus

### Changed

- bump solo version to `v0.14`
- bump protobufs version to `v0.66.0`
- bump solo version to `v0.13`
- Extract \_build_proto_body() from build_transaction_body() in every transaction
- StatefulContract's setMessage() function designed with no access restrictions, allowing calls from any address
- bump solo version to `v0.12`
- Extract Ed25519 byte loading logic into private helper method `_from_bytes_ed25519()`
- Documentation structure updated: contents moved from `/documentation` to `/docs`.
- Switched Mirror Node endpoints used by SDK to secure ones instead of deprecated insecure endpoints (shut down on Aug 20th, see [Hedera blogpost](https://hedera.com/blog/updated-deprecation-of-the-insecure-hedera-consensus-service-hcs-mirror-node-endpoints))
- Update protobuf dependency from 5.28.1 to 5.29.1
- Update grpcio dependency from 1.68.1 to 1.71.2
- Updated `rebasing.md` with clarification on using `git reset --soft HEAD~<n>` where `<n>` specifies the number of commits to rewind.
- Calls in examples for PrivateKey.from_string_ed25519(os.getenv('OPERATOR_KEY')) to PrivateKey.from_string(os.getenv('OPERATOR_KEY')) to enable general key types
- Add CI tests across Python 3.10–3.12.
- kyc_status: Optional[TokenFreezeStatusProto] = None → kyc_status: Optional[TokenKycStatus] = None
- assert relationship.freeze_status == TokenFreezeStatus.FROZEN, f"Expected freeze status to be FROZEN, but got {relationship.freeze_status}" → assert relationship.freeze_status == TokenFreezeStatus.UNFROZEN, f"Expected freeze status to be UNFROZEN, but got {relationship.freeze_status}"

### Fixed

- Format account_create_transaction.py and add type hints
- Format account_balance.py and fix pylint issues
- Format account_delete_transaction.py and fix pylint issues
- Format account_id.py and fix pylint issues
- Format account_info.py and fix pylint issues
- Format account_update_transaction.py and fix pylint issues
- Unit test compatibility issues when running with UV package manager
- Type annotations in TokenRelationship class (kyc_status and freeze_status)
- Test assertions in test_executable.py using pytest match parameter
- Moved and renamed README_upstream.md to docs/sdk_developers/rebasing.md
- Invalid DRE Hex representation in examples/keys_private_ecdsa.py
- Windows malformed path using uv run generate_proto.py using as_posix()
- Changed README MIT license to Apache
- deprecated CamelCase instances in /examples such as TokenId and totalSupply to snake_case
- Invalid HEX representation and signature validation in keys_public_ecdsa.py
- Invalid signature verification for examples/keys_public_der.py
- Duplicate validation function in TokenCreate

### Removed

- Removed the old `/documentation` folder.
- Rebase command in README_upstream changed to just -S
- generate_proto.sh
- pkg_resources dependency in generate_proto.py

### Breaking API changes

- We have some changed imports and returns to maintain compatability in the proto bump

transaction_body_pb2.TransactionBody -> transaction_pb2.TransactionBody
contract_call_local_pb2.ContractFunctionResult -> contract_types_pb2.ContractFunctionResult
contract_call_local_pb2.ContractLoginfo -> contract_types_pb2.ContractLoginfo

- Removed init.py content in /tokens

**Changed imports**

- src/hiero_sdk_python/consensus/topic_message.py: from hiero_sdk_python import Timestamp → from hiero_sdk_python.timestamp import Timestamp
- src/hiero_sdk_python/query/topic_message_query.py: from hiero_sdk_python import Client → from hiero_sdk_python.client.client import Client
- src/hiero_sdk_python/tokens/**init**.py: content removed.
- src/hiero_sdk_python/tokens/token_info.py: from hiero_sdk_python.hapi.services.token_get_info_pb2 import TokenInfo as proto_TokenInfo → from hiero_sdk_python.hapi.services import token_get_info_pb2
- src/hiero_sdk_python/tokens/token_key_validation.py: from hiero_sdk_python.hapi.services → import basic_types_pb2
- src/hiero_sdk_python/tokens/token_kyc_status.py: from hiero_sdk_python.hapi.services.basic_types_pb2 import TokenKycStatus as proto_TokenKycStatus → from hiero_sdk_python.hapi.services import basic_types_pb2
- src/hiero_sdk_python/tokens/token_pause_status.py: from hiero_sdk_python.hapi.services.basic_types_pb2 import (TokenPauseStatus as proto_TokenPauseStatus,) → from hiero_sdk_python.hapi.services import basic_types_pb2
- src/hiero_sdk_python/tokens/token_pause_transaction.py: from hiero_sdk_python.hapi.services.token_pause_pb2 import TokenPauseTransactionBody → from hiero_sdk_python.hapi.services import token_pause_pb2, transaction_pb2
- from hiero_sdk_python.hapi.services.token_revoke_kyc_pb2 import TokenRevokeKycTransactionBody → from hiero_sdk_python.hapi.services import token_revoke_kyc_pb2, transaction_pb2
- src/hiero_sdk_python/tokens/token_update_nfts_transaction.py: from hiero_sdk_python.hapi.services.token_update_nfts_pb2 import TokenUpdateNftsTransactionBody → from hiero_sdk_python.hapi.services import token_update_nfts_pb2,transaction_pb2
- src/hiero_sdk_python/tokens/token_wipe_transaction.py: from hiero_sdk_python.hapi.services.token_wipe_account_pb2 import TokenWipeAccountTransactionBody → from hiero_sdk_python.hapi.services import token_wipe_account_pb2, transaction_pb2

## [0.1.4] - 2025-08-19

### Added

- CONTRIBUTING.md: expanded documentation detailing various contribution processes in a step-by-step way. Includes new sections: blog posts and support.
- README_upstream.md: documentation explaining how to rebase to main.

### Added

- Legacy ECDSA DER parse support
- documented private key from_string method behavior
- ContractInfo class
- ContractInfoQuery class
- ContractID check in PublicKey.\_from_proto() method
- PendingAirdropId Class
- PendingAirdropRecord Class
- TokenCancelAirdropTransaction Class
- AccountUpdateTransaction class
- ContractBytecodeQuery class
- SimpleStorage.bin-runtime
- Support for both .bin and .bin-runtime contract bytecode extensions in contract_utils.py
- ContractUpdateTransaction class

### Fixed

- missing ECDSA support in query.py and contract_create_transaction.py (was only creating ED25519 keys)
- Applied linting and code formatting across the consensus module
- fixed pip install hiero_sdk_python -> pip install hiero-sdk-python in README.md

### Breaking API changes

**We have several camelCase uses that will be deprecated → snake_case** Original aliases will continue to function, with a warning, until the following release.

#### In `token_info.py`

- tokenId → token_id
- totalSupply → total_supply
- isDeleted → is_deleted
- tokenType → token_type
- maxSupply → max_supply
- adminKey → admin_key
- kycKey → kyc_key
- freezeKey → freeze_key
- wipeKey → wipe_key
- supplyKey → supply_key
- defaultFreezeStatus → default_freeze_status
- defaultKycStatus → default_kyc_status
- autoRenewAccount → auto_renew_account
- autoRenewPeriod → auto_renew_period
- pauseStatus → pause_status
- supplyType → supply_type

#### In `nft_id.py`

- tokenId → token_id
- serialNumber → serial_number

#### In `transaction_receipt.py`

- tokenId → token_id
- topicId → topic_id
- accountId → account_id
- fileId → file_id

### Deprecated Additions

- logger.warn will be deprecated in v0.1.4. Please use logger.warning instead.
- get_logger method passing (name, level) will be deprecated in v0.1.4 for (level, name).

## [0.1.3] - 2025-07-03

### Added

- TokenType Class
- MAINTAINERS.md file
- Duration Class
- NFTTokenCreateTransaction Class
- TokenUnfreezeTransaction
- Executable Abstraction
- Logger
- Node Implementation
- Integration Tests across the board
- TokenWipeTransaction Class
- TokenNFTInfoQuery Class
- TokenInfo Class
- TokenRejectTransaction Class
- TokenUpdateNftsTransaction Class
- TokenInfoQuery Class
- TokenPauseTransaction Class
- TokenBurnTransaction Class
- TokenGrantKycTransaction Class
- TokenUpdateTransaction Class
- added Type hinting and initial methods to several modules
- TokenRevoceKycTransaction Class
- [Types Guide](hiero/hedera_sdk_python/documentation/sdk_developers/types.md)

- TransactionRecordQuery Class
- AccountInfoQuery Class

### Changed

- replace datetime.utcnow() with datetime.now(timezone.utc) for Python 3.10
- updated pr-checks.yml
- added add_require_frozen() to Transaction Base Class
- added NFT Transfer in TransferTransaction
- bumped solo-actions to latest release
- updated to/from_proto method to be protected
- Example scripts updated to be easily run form root
- README updated
- added PublicKey.from_proto to PublicKey class
- changed Query Class to have method get_cost
- SimpleContract and StatefulContract constructors to be payable
- added new_pending_airdrops to TransactionRecord Class
- Reorganized SDK developer documentation:
    - Renamed and moved `README_linting.md` to `linting.md`
    - Renamed and moved `README_types.md` to `types.md`
    - Renamed and moved `Commit_Signing.md` to `signing.md`
- Created `sdk_users` docs folder and renamed `examples/README.md` to `running_examples.md`
- Updated references and links accordingly

### Fixed

- fixed INVALID_NODE_ACCOUNT during node switching
- fixed ed25519 key ambiguity (PrivateKey.from_string -> PrivateKey.from_string_ed25519 in examples)

### Removed

- Redundant test.py file

## [0.1.2] - 2025-03-12

### Added

- NFTId Class

### Changed

- use SEC1 ECPrivateKey instead of PKCS#8

### Fixed

- PR checks
- misnamed parameter (ECDSASecp256k1=pub_bytes -> ECDSA_secp256k1=pub_bytes)

### Removed

- .DS_store file

## [0.1.1] – 2025-02-25

### Added

- RELEASE.md
- CONTRIBUTING.md

### Changed

- README now split into root README for project overview and /examples README for transaction types and syntax.
- Python version incremented from 3.9 to 3.10

### Removed

- pdm.lock & uv.lock file

## [0.1.0] - 2025-02-19

### Added

- Initial release of the Python SDK core functionality.
- Basic documentation on how to install and use the SDK.
- Example scripts illustrating setup and usage.

### Changed

- N/A

### Fixed

- N/A

### Removed

- N/A<|MERGE_RESOLUTION|>--- conflicted
+++ resolved
@@ -7,20 +7,13 @@
 ## [Unreleased]
 
 ### Added
-<<<<<<< HEAD
-- Added CI check in `.github/workflows/pr-checks.yml` to ensure all test files follow the naming convention `*_test.py`.  
-  This prevents untracked or skipped tests from being missed during CI runs.
-=======
+- Added CI check in `.github/workflows/pr-checks.yml` to ensure all test files follow the naming convention `*_test.py`. This prevents untracked or skipped tests from being missed during CI runs.
 - Add `TokenFeeScheduleUpdateTransaction` class to support updating custom fee schedules on tokens (#471).
 - Add `examples/token_update_fee_schedule_fungible.py` and `examples/token_update_fee_schedule_nft.py` demonstrating the use of `TokenFeeScheduleUpdateTransaction`.
 - Update `docs/sdk_users/running_examples.md` to include `TokenFeeScheduleUpdateTransaction`.
-- added FreezeTransaction class
-- added FreezeType class
-- Added `docs/sdk_developers/pylance.md`, a new guide explaining how to set up and use **Pylance** in VS Code for validating imports, file references, and methods before review. (#713)
-- feat: TokenAirdropClaim Transaction, examples (with signing required and not), unit and integration tests (#201)
-- docs: Add Google-style docstrings to `TokenId` class and its methods in `token_id.py`.
-- added Google-style docstrings to the `TransactionRecord` class including all dataclass fields, `__repr__`, `_from_proto()` & `_to_proto()` methods.
->>>>>>> e2cce471
+- Added FreezeTransaction class
+- Added FreezeType class
+- Add `docs/sdk_developers/pylance.md`, a new guide explaining how to set up and use **Pylance** in VS Code for validating imports, file references, and method calls.
 - Standardized docstrings, improved error handling, and updated type hinting (`str | None` to `Optional[str]`) for the `FileId` class (#652).
 - Add Google-style docstrings to `AccountInfo` class and its methods in `account_info.py`.
 - Added comprehensive Google-style docstrings to the `Logger` class and all utility functions in `src/hiero_sdk_python/logger/logger.py` (#639).
