--- conflicted
+++ resolved
@@ -6,24 +6,16 @@
 
 ## [Unreleased]
 
-<<<<<<< HEAD
-- Added comprehensive Token Airdrop example script demonstrating token/NFT creation, airdrops, verification, and detailed logging
-=======
-
-### Added
-
-
-### Changed
-
-
-### Fixed
-
-
+### Added
+
+### Changed
+
+### Fixed
 
 ## [0.1.8] - 2025-11-07
->>>>>>> 01e23695
-
-### Added
+
+### Added
+
 - Add `TokenFeeScheduleUpdateTransaction` class to support updating custom fee schedules on tokens (#471).
 - Add `examples/token_update_fee_schedule_fungible.py` and `examples/token_update_fee_schedule_nft.py` demonstrating the use of `TokenFeeScheduleUpdateTransaction`.
 - Update `docs/sdk_users/running_examples.md` to include `TokenFeeScheduleUpdateTransaction`.
@@ -46,15 +38,16 @@
 - docs: Add `docs/sdk_developers/project_structure.md` to explain repository layout and import paths.
 
 ### Changed
+
 - chore: bumped solo action from 14.0 to 15.0 (#764)
 - chore: replaced hardcoded 'testnet' messages with environment network name
-- chore: validate that token airdrop transactions require an available token service on the channel (#632) 
+- chore: validate that token airdrop transactions require an available token service on the channel (#632)
 - chore: update local environment configuration in env.example (#649)
 - chore: Update env.example NETWORK to encourage testnet or local usage (#659)
 - chore: updated pyproject.toml with python 3.10 to 3.13 (#510, #449)
 - chore: fix type hint for TokenCancelAirdropTransaction pending_airdrops parameter
 - chore: Moved documentation file `common_issues.md` from `examples/sdk_developers/` to `docs/sdk_developers/` for unified documentation management (#516).
-- chore: Refactored the script of examples/custom_fee.py into modular functions 
+- chore: Refactored the script of examples/custom_fee.py into modular functions
 - fix: Replaced `collections.namedtuple` with `typing.NamedTuple` in `client.py` for improved type checking.
 - chore: Refactored examples/custom_fee.py into three separate example files.
 - Expanded `docs/sdk_developers/checklist.md` with a self-review guide for all pull request submission requirements (#645).
@@ -64,6 +57,7 @@
 - Refactor `AbstractTokenTransferTransaction` to unify Token/NFT transfer logic.
 
 ### Fixed
+
 - Added explicit read permissions to examples.yml (#623)
 - Removed deprecated Logger.warn() method and legacy parameter swap logic from get_logger() (#673).
 - Improved type hinting in `file_append_transaction.py` to resolve 'mypy --strict` errors. ([#495](https://github.com/hiero-ledger/hiero-sdk-python/issues/495))
@@ -73,12 +67,13 @@
 - Fixed incorrect `TokenType` import (protobuf vs. SDK enum) in 18 example files.
 - Update `schedule_sign_transaction_e2e_test` to check for key presence instead of relying on index.
 - Add `localhost` and `local` as network names
-  
+
 ### Breaking Changes
+
 - chore: changed the file names airdrop classes (#631)
-{pending_airdrop_id.py -> token_airdrop_pending_id.py}
-{pending_airdrop_record.py -> token_airdrop_pending_record.py}
-{token_cancel_airdrop_transaction.py -> token_airdrop_transaction_cancel.py}
+  {pending_airdrop_id.py -> token_airdrop_pending_id.py}
+  {pending_airdrop_record.py -> token_airdrop_pending_record.py}
+  {token_cancel_airdrop_transaction.py -> token_airdrop_transaction_cancel.py}
 
 - In `TokenAirdropTransaction` the parameters of the following methods have been renamed:
   - add_nft_transfer(sender → sender_id, receiver → receiver_id)
@@ -107,7 +102,6 @@
 - docs: workflow.md documenting key steps to creating a pull request (#605)
 - chore: fix the examples workflow to log error messages and run on import failure (#738)
 - Added `docs/discord.md` explaining how to join and navigate the Hiero community Discord (#614).
-
 
 ### Changed
 
@@ -141,6 +135,7 @@
 - Type hinting for `Topic` related transactions.
 
 ### Removed
+
 - Remove deprecated camelCase alias support and `_DeprecatedAliasesMixin`; SDK now only exposes snake_case attributes for `NftId`, `TokenInfo`, and `TransactionReceipt`. (Issue #428)
 
 ## [0.1.6] - 2025-10-21
@@ -181,14 +176,9 @@
 - Improved `CONTRIBUTING.md` by explaining the /docs folder structure and fixing broken hyperlinks.(#431)
 - Converted class in `token_nft_info.py` to dataclass for simplicity.
 
-
-
 ### Fixed
 
 - Incompatible Types assignment in token_transfer_list.py
-<<<<<<< HEAD
-- Corrected references to \_\_require_not_frozen() to \_require_not_frozen() and removed the surplus \_is_frozen
-=======
 - Corrected references to \_require_not_frozen() and removed the surplus \_is_frozen
 - Removed duplicate static methods in `TokenInfo` class:
     - `_copy_msg_to_proto`
@@ -198,7 +188,6 @@
 - Add strict type hints to `TransactionGetReceiptQuery` (#420)
 - Fixed broken documentation links in CONTRIBUTING.md by converting absolute GitHub URLs to relative paths
 - Updated all documentation references to use local paths instead of pointing to hiero-sdk project hub
->>>>>>> 01e23695
 
 ## [0.1.5] - 2025-09-25
 
