# Changelog

All notable changes to this project will be documented in this file.
This project adheres to [Semantic Versioning](https://semver.org).
This changelog is based on [Keep a Changelog](https://keepachangelog.com/en/1.1.0/).

## [Unreleased]

### Added
<<<<<<< HEAD
- Added __str__() to CustomFixedFee and updated examples and tests accordingly.
=======
- Added a github template for good first issues
>>>>>>> 5ec352fa
- Added `.github/workflows/bot-assignment-check.yml` to limit non-maintainers to 2 concurrent issue assignments.
- Add examples/tokens/token_create_transaction_pause_key.py example demonstrating token pause/unpause behavior and pause key usage (#833)
- Added `docs/sdk_developers/training/transaction_lifecycle.md` to explain the typical lifecycle of executing a transaction using the Hedera Python SDK.
- Add inactivity bot workflow to unassign stale issue assignees (#952)
- Made custom fraction fee end to end

### Changed
- Allow `PublicKey` for `TokenUpdateKeys` in `TokenUpdateTransaction`, enabling non-custodial workflows where operators can build transactions using only public keys (#934).

### Fixed
- Fixed inactivity bot workflow not checking out repository before running (#964)

### Breaking Change

-

## [0.1.10] - 2025-12-03

### Added

- Added docs/sdk_developers/training/workflow: a training for developers to learn the workflow to contribute to the python SDK.
- Added Improved NFT allowance deletion flow with receipt-based status checks and strict `SPENDER_DOES_NOT_HAVE_ALLOWANCE` verification.
- Add `max_automatic_token_associations`, `staked_account_id`, `staked_node_id` and `decline_staking_reward` fields to `AccountUpdateTransaction` (#801)
- Added docs/sdk_developers/training/setup: a training to set up as a developer to the python sdk
- Add example demonstrating usage of `CustomFeeLimit` in `examples/transaction/custom_fee_limit.py`
- Added `.github/workflows/merge-conflict-bot.yml` to automatically detect and notify users of merge conflicts in Pull Requests.
- Added `.github/workflows/bot-office-hours.yml` to automate the Weekly Office Hour Reminder.
- feat: Implement account creation with EVM-style alias transaction example.
- Added validation logic in `.github/workflows/pr-checks.yml` to detect when no new chnagelog entries are added under [Unreleased].
- Support for message chunking in `TopicSubmitMessageTransaction`.

### Changed

- bot workflows to include new changelog entry
- Removed duplicate import of transaction_pb2 in transaction.py
- Refactor `TokenInfo` into an immutable dataclass, remove all setters, and rewrite `_from_proto` as a pure factory for consistent parsing [#800]
- feat: Add string representation method for `CustomFractionalFee` class and update `custom_fractional_fee.py` example.
- Moved query examples to their respective domain folders to improve structure matching.

### Fixed

- fixed workflow: changelog check with improved sensitivity to deletions, additions, new releases

## [0.1.9] - 2025-11-26

### Added

- Add a limit of one comment for PR to the commit verification bot. [#892]
- Removed `actions/checkout@v4` from `bot-verified-commits.yml`
- Add comprehensive documentation for `ReceiptStatusError` in `docs/sdk_developers/training/receipt_status_error.md`
- Add practical example `examples/errors/receipt_status_error.py` demonstrating transaction error handling
- Document error handling patterns and best practices for transaction receipts
- fix `pull_request` to `pull_request_target` in `bot-verified-commits.yml`
- Add more robust receipt checks and removed fallback to `examples/tokens/token_delete_transaction.py`
- Add detail to `token_airdrop.py` and `token_airdrop_cancel.py`
- Add workflow: github bot to respond to unverified PR commits (#750)
- Add workflow: bot workflow which notifies developers of workflow failures in their pull requests.
- Add `examples/token_create_transaction_max_automatic_token_associations_0.py` to demonstrate how `max_automatic_token_associations=0` behaves.
- Add `examples/topic_id.py` to demonstrate `TopicId` opeartions
- Add `examples/topic_message.py` to demonstrate `TopicMessage` and `TopicMessageChunk` with local mock data.
- Added missing validation logic `fee_schedule_key` in integration `token_create_transaction_e2e_test.py` and ``token_update_transaction_e2e_test.py`.
- Add `account_balance_query.py` example to demonstrate how to use the CryptoGetAccountBalanceQuery class.
- Add `examples/token_create_transaction_admin_key.py` demonstrating admin key privileges for token management including token updates, key changes, and deletion (#798)
- Add `examples/token_create_transaction_freeze_key.py` showcasing freeze key behavior, expected failures without the key, and the effect of freezing/unfreezing on transfers.
- Add `examples/account_info.py` to demonstrate `AccountInfo` opeartions
- Added `HbarUnit` class and Extend `Hbar` class to handle floating-point numbers
- Add `examples/topic_info.py` to demonstrate `TopicInfo` operations.
- feat: Allow `PrivateKey` to be used for keys in `TopicCreateTransaction` for consistency.
- EvmAddress class
- `alias`, `staked_account_id`, `staked_node_id` and `decline_staking_reward` fields to AccountCreateTransaction
- `staked_account_id`, `staked_node_id` and `decline_staking_reward` fields to AccountInfo
- Added `examples/token_create_transaction_supply_key.py` to demonstrate token creation with and without a supply key.
- Added `examples/token_create_transaction_kyc_key.py` to demonstrate KYC key functionality, including creating tokens with/without KYC keys, granting/revoking KYC status, and understanding KYC requirements for token transfers.
- Add `set_token_ids`, `_from_proto`, `_validate_checksum` to TokenAssociateTransaction [#795]
- Added BatchTransaction class
- Add support for token metadata (bytes, max 100 bytes) in `TokenCreateTransaction`, including a new `set_metadata` setter, example, and tests. [#799]
- Added `examples/token_create_transaction_token_fee_schedule.py` to demonstrate creating tokens with custom fee schedules and the consequences of not having it.
- Added `examples/token_create_transaction_wipe_key.py` to demonstrate token wiping and the role of the wipe key.
- Added `examples/account_allowance_approve_transaction_hbar.py` and `examples/account_allowance_delete_transaction_hbar.py`, deleted `examples/account_allowance_hbar.py`. [#775]
- Added `docs\sdk_developers\training\receipts.md` as a training guide for users to understand hedera receipts.
- Add `set_token_ids`, `_from_proto`, `_validate_checksum` to TokenAssociateTransaction [#795]
- docs: added `network_and_client.md` with a table of contents, and added external example scripts (`client.py`).

### Changed

- Upgraded step-security/harden-runner v2.13.2
- bumped actions/checkout from 5.0.0 to 6.0.0
- Limit workflow bot to one message per PR
- Refactored token-related example scripts (`token_delete.py`, `token_dissociate.py`, etc.) for improved readability and modularity. [#370]
- upgrade: step security action upgraded from harden-runner-2.13.1 to harden-runner-2.13.1
- chore: Split `examples/account_allowance_nft.py` into separate `account_allowance_approve_transaction_nft.py` and `account_allowance_delete_transaction_nft.py` examples.
- chore: bump protobuf from 6.33.0 to 6.33.1 (#796)
- fix: Allow `max_automatic_token_associations` to be set to -1 (unlimited) in `AccountCreateTransaction` and add field to `AccountInfo`.
- Allow `PrivateKey` to be used for keys in `TopicCreateTransaction` for consistency.
- Update github actions checkout from 5.0.0 to 5.0.1 (#814)
- changed to add concurrency to workflow bot
- feat: Refactor `TokenDissociateTransaction` to use set_token_ids method and update transaction fee to Hbar, also update `transaction.py` and expand `examples/token_dissociate.py`, `tests/unit/token_dissociate.py`.

### Fixed

- chore: updated solo action to avoid v5
- chore: fix test.yml workflow to log import errors (#740)
- chore: fixed integration test names without a test prefix or postfix
- Staked node ID id issue in the account_create_transationt_e2e_test
- workflow: verified commits syntax for verfication bot

## [0.1.8] - 2025-11-07

### Added

- `is_unknown` property added to `src/hiero_sdk_python/response_code.py`
- Example `response_code.py`
- Add `TokenFeeScheduleUpdateTransaction` class to support updating custom fee schedules on tokens (#471).
- Add `examples/token_update_fee_schedule_fungible.py` and `examples/token_update_fee_schedule_nft.py` demonstrating the use of `TokenFeeScheduleUpdateTransaction`.
- Update `docs/sdk_users/running_examples.md` to include `TokenFeeScheduleUpdateTransaction`.
- added FreezeTransaction class
- added FreezeType class
- Added `docs/sdk_developers/pylance.md`, a new guide explaining how to set up and use **Pylance** in VS Code for validating imports, file references, and methods before review. (#713)
- feat: TokenAirdropClaim Transaction, examples (with signing required and not), unit and integration tests (#201)
- docs: Add Google-style docstrings to `TokenId` class and its methods in `token_id.py`.
- added Google-style docstrings to the `TransactionRecord` class including all dataclass fields, `__repr__`, `_from_proto()` & `_to_proto()` methods.
- Standardized docstrings, improved error handling, and updated type hinting (`str | None` to `Optional[str]`) for the `FileId` class (#652).
- Add Google-style docstrings to `AccountInfo` class and its methods in `account_info.py`.
- Added comprehensive Google-style docstrings to the `Logger` class and all utility functions in `src/hiero_sdk_python/logger/logger.py` (#639).
- add AccountRecordsQuery class
- chore: added python 3.13 to test.yml workflow (#510, #449)
- Transaction bytes serialization support: `Transaction.freeze()`, `Transaction.to_bytes()`, and `Transaction.from_bytes()` methods for offline signing and transaction storage
- docs: Add Google-style docstrings to `ContractId` class and methods in `contract_id.py`.
- Added TokenUnpauseTransaction class
- Added expiration_time, auto_renew_period, auto_renew_account, fee_schedule_key, kyc_key in `TokenCreateTransaction`, `TokenUpdateTransaction` classes
- Added comprehensive Google-style docstrings to the `CustomFee` class and its methods in `custom_fee.py`.
- docs: Add `docs/sdk_developers/project_structure.md` to explain repository layout and import paths.

### Changed

- chore: renamed examples to match src where possible
- Moved examples/ to be inside subfiles to match src structure
- changed example script workflow to run on new subdirectory structure
- chore: bumped solo action from 14.0 to 15.0 (#764)
- chore: replaced hardcoded 'testnet' messages with environment network name
- chore: validate that token airdrop transactions require an available token service on the channel (#632)
- chore: update local environment configuration in env.example (#649)
- chore: Update env.example NETWORK to encourage testnet or local usage (#659)
- chore: updated pyproject.toml with python 3.10 to 3.13 (#510, #449)
- chore: fix type hint for TokenCancelAirdropTransaction pending_airdrops parameter
- chore: Moved documentation file `common_issues.md` from `examples/sdk_developers/` to `docs/sdk_developers/` for unified documentation management (#516).
- chore: Refactored the script of examples/custom_fee.py into modular functions
- fix: Replaced `collections.namedtuple` with `typing.NamedTuple` in `client.py` for improved type checking.
- chore: Refactored examples/custom_fee.py into three separate example files.
- Expanded `docs/sdk_developers/checklist.md` with a self-review guide for all pull request submission requirements (#645).
- Expanded docs/sdk_developers/signing.md to clarify GPG and DCO requirements and add a Table of Contents (#455).
- chore: Standardized client initialization across all examples/ files to promote consistency (#658).
- chore: changed the file names of airdrop examples, classes, unit and integration tests so they are grouped together. (#631)
- Refactor `AbstractTokenTransferTransaction` to unify Token/NFT transfer logic.

### Fixed

- Added explicit read permissions to examples.yml (#623)
- Removed deprecated Logger.warn() method and legacy parameter swap logic from get_logger() (#673).
- Improved type hinting in `file_append_transaction.py` to resolve 'mypy --strict` errors. ([#495](https://github.com/hiero-ledger/hiero-sdk-python/issues/495))
- fix: Resolve `__eq__` type conflict in `CustomFee` class (#627)
- Fixes a type conflict in `token_id.py` where `from_string` could receive `None`, preventing a runtime error by raising a `ValueError` if the input is missing. #630
- Dependabot alerts (version bumps)
- Fixed incorrect `TokenType` import (protobuf vs. SDK enum) in 18 example files.
- Update `schedule_sign_transaction_e2e_test` to check for key presence instead of relying on index.
- Add `localhost` and `local` as network names

### Breaking Changes

- chore: changed the file names airdrop classes (#631)
  {pending_airdrop_id.py -> token_airdrop_pending_id.py}
  {pending_airdrop_record.py -> token_airdrop_pending_record.py}
  {token_cancel_airdrop_transaction.py -> token_airdrop_transaction_cancel.py}

- In `TokenAirdropTransaction` the parameters of the following methods have been renamed:
  - add_nft_transfer(sender → sender_id, receiver → receiver_id)
  - add_approved_nft_transfer(sender → sender_id, receiver → receiver_id)

## [0.1.7] - 2025-10-28

### Added

- Expanded `README.md` with a new "Follow Us" section detailing how to watch, star, and fork the repository (#472).
- Refactored `examples/topic_create.py` into modular functions for better readability and reuse.
- Add Rebasing and Signing section to signing.md with instructions for maintaining commit verification during rebase operations (#556)
- Add `examples/account_id.py` demonstrating AccountId class usage including creating standard AccountIds, parsing from strings, comparing instances, and creating AccountIds with public key aliases
- Added Google-style docstrings to `CustomFractionalFee` class and its methods in `custom_fractional_fee.py`.
- Added `dependabot.yaml` file to enable automated dependency management.
- Common issues guide for SDK developers at `examples/sdk_developers/common_issues.md`
- Added documentation for resolving changelog conflicts in `docs/common_issues.md`
- Added comprehensive changelog entry guide at `docs/sdk_developers/changelog.md` to help contributors create proper changelog entries (#532).
- docs: Added Google-style docstrings to `CustomFixedFee` class and its methods in `custom_fixed_fee.py`.
- docs: Add Google-style docstrings to `CustomRoyaltyFee` class and its methods in `custom_royalty_fee.py`.
- docs: Add Google-style docstrings to `AbstractTokenTransferTransaction` class and its methods in `abstract_token_transfer_transaction.py`.
- docs: Add Google-style docstrings to `TokenRelationship` class and its methods in `token_relationship.py`.
- feat: add initial testing guide structure
- Added `checksum` filed for TopicId, FileId, ContractId, ScheduleId class
- Added workflow for running example scripts.
- docs: workflow.md documenting key steps to creating a pull request (#605)
- chore: fix the examples workflow to log error messages and run on import failure (#738)
- Added `docs/discord.md` explaining how to join and navigate the Hiero community Discord (#614).

### Changed

- Added direct links to Python SDK channel in Linux Foundation Decentralized Trust Discord back in
- Updated all occurrences of non-functional Discord invite links throughout the documentation with the new, stable Hyperledger and Hedera invite links (#603).
- Refactored TopicId class to use @dataclass decorator for reducing boilerplate code
- Renamed `examples/nft_allowance.py` to `examples/account_allowance_nft.py` for consistency with account class naming scheme
- Added changelog conflict resolution examples to `docs/common_issues.md`
- Refactored `examples/topic_create.py` to be more modular by splitting functions and renaming `create_topic()` to `main()`.
- Refactored `examples/transfer_hbar.py` to improve modularity by separating transfer and balance query operations into dedicated functions
- Enhanced contributing section in README.md with resource links
- Refactored examples/topic_message_submit.py to be more modular
- Added "One Issue Per Pull Request" section to `examples/sdk_developers/common_issues.md`.
- docs: Improved the contributing section in the README.md file
- Refactored `examples/transfer_nft.py` to be more modular by isolating transfer logic.
- Refactored `examples/file_append.py` into modular functions for better readability, reuse, and consistency across examples.
- Ensured identical runtime behavior and output to the previous version to maintain backward compatibility.
- Renamed `examples/hbar_allowance.py` to `examples/account_allowance_hbar.py` for naming consistency
- Converted monolithic function in `token_create_nft_infinite.py` to multiple modular functions for better structure and ease.
- docs: Use relative paths for internal GitHub links (#560).
- Update pyproject.toml maintainers list.
  – docs: Updated README.md/CHANGELOG.md and added blog.md, bud.md and setup.md (#474)
- renamed docs/sdk_developers/changelog.md to docs/sdk_developers/changelog_entry.md for clarity.
- Refactor `query_balance.py` into modular, reusable functions with `setup_client()`, `create_account()`, `get_balance()`, `transfer_hbars()`, and `main()` for improved readability, maintainability, and error handling.
- Unified balance and transfer logging format — both now consistently display values in hbars for clarity.

### Fixed

- Add type hints to `setup_client()` and `create_new_account()` functions in `examples/account_create.py` (#418)
- Added explicit read and write permissions to test.yml
- Type hinting for `Topic` related transactions.

### Removed

- Remove deprecated camelCase alias support and `_DeprecatedAliasesMixin`; SDK now only exposes snake_case attributes for `NftId`, `TokenInfo`, and `TransactionReceipt`. (Issue #428)

## [0.1.6] - 2025-10-21

### Added

- Add comprehensive Google-style docstrings to examples/account_create.py
- add revenue generating topic tests/example
- add fee_schedule_key, fee_exempt_keys, custom_fees fields in TopicCreateTransaction, TopicUpdateTransaction, TopicInfo classes
- add CustomFeeLimit class
- TokenNftAllowance class
- TokenAllowance class
- HbarAllowance class
- HbarTransfer class
- AccountAllowanceApproveTransaction class
- AccountAllowanceDeleteTransaction class
- FileAppendTransaction class
- Documentation examples for Allowance Approve Transaction, Allowance Delete Transaction, and File Append Transaction
- Approved transfer support to TransferTransaction
- set_transaction_id() API to Transaction class
- Allowance examples (hbar_allowance.py, token_allowance.py, nft_allowance.py)
- Refactored examples/logging_example.py for better modularity (#478)

### Changed

- TransferTransaction refactored to use TokenTransfer and HbarTransfer classes instead of dictionaries
- Added checksum validation for TokenId
- Refactor examples/token_cancel_airdrop
- Refactor token creation examples for modularity and consistency
- Updated `signing.md` to clarify commit signing requirements, including DCO, GPG, and branch-specific guidelines (#459)

### Changed

- Rearranged running_examples.md to be alphabetical
- Refactor token_associate.py for better structure, add association verification query (#367)
- Refactored `examples/account_create.py` to improve modularity and readability (#363)
- Replace Hendrik Ebbers with Sophie Bulloch in the MAINTAINERS.md file
- Improved `CONTRIBUTING.md` by explaining the /docs folder structure and fixing broken hyperlinks.(#431)
- Converted class in `token_nft_info.py` to dataclass for simplicity.

### Fixed

- Incompatible Types assignment in token_transfer_list.py
- Corrected references to \_require_not_frozen() and removed the surplus \_is_frozen
- Removed duplicate static methods in `TokenInfo` class:
    - `_copy_msg_to_proto`
    - `_copy_key_if_present`
    - `_parse_custom_fees`
    Kept robust versions with proper docstrings and error handling.
- Add strict type hints to `TransactionGetReceiptQuery` (#420)
- Fixed broken documentation links in CONTRIBUTING.md by converting absolute GitHub URLs to relative paths
- Updated all documentation references to use local paths instead of pointing to hiero-sdk project hub

## [0.1.5] - 2025-09-25

### Added

- ScheduleSignTransaction class
- NodeUpdateTransaction class
- NodeDeleteTransaction class
- ScheduleDeleteTransaction class
- prng_number and prng_bytes properties in TransactionRecord
- PrngTransaction class
- ScheduleInfoQuery class
- ScheduleInfo class
- Exposed node_id property in `TransactionReceipt`
- NodeCreateTransaction class
- ScheduleId() class
- ScheduleCreateTransaction() class
- build_scheduled_body() in every transaction
- ContractDeleteTransaction class
- ContractExecuteTransaction class
- setMessageAndPay() function in StatefulContract
- AccountDeleteTransaction Class
- generate_proto.py
- Bumped Hedera proto version from v0.57.3 to v0.64.3
- Added `dev` and `lint` dependency groups as default in `pyproject.toml`
- EthereumTransaction class
- AccountId support for ECDSA alias accounts
- ContractId.to_evm_address() method for EVM compatibility
- consumeLargeData() function in StatefulContract
- example script for Token Airdrop
- added variables directly in the example script to reduce the need for users to supply extra environment variables.
- Added new `merge_conflicts.md` with detailed guidance on handling conflicts during rebase.
- Type hinting to /tokens, /transaction, /query, /consensus
- Linting to /tokens, /transaction, /query, /consensus
- Module docstrings in /tokens, /transaction, /query, /consensus
- Function docstrings in /tokens, /transaction, /query, /consensus

### Changed

- bump solo version to `v0.14`
- bump protobufs version to `v0.66.0`
- bump solo version to `v0.13`
- Extract \_build_proto_body() from build_transaction_body() in every transaction
- StatefulContract's setMessage() function designed with no access restrictions, allowing calls from any address
- bump solo version to `v0.12`
- Extract Ed25519 byte loading logic into private helper method `_from_bytes_ed25519()`
- Documentation structure updated: contents moved from `/documentation` to `/docs`.
- Switched Mirror Node endpoints used by SDK to secure ones instead of deprecated insecure endpoints (shut down on Aug 20th, see [Hedera blogpost](https://hedera.com/blog/updated-deprecation-of-the-insecure-hedera-consensus-service-hcs-mirror-node-endpoints))
- Update protobuf dependency from 5.28.1 to 5.29.1
- Update grpcio dependency from 1.68.1 to 1.71.2
- Updated `rebasing.md` with clarification on using `git reset --soft HEAD~<n>` where `<n>` specifies the number of commits to rewind.
- Calls in examples for PrivateKey.from_string_ed25519(os.getenv('OPERATOR_KEY')) to PrivateKey.from_string(os.getenv('OPERATOR_KEY')) to enable general key types
- Add CI tests across Python 3.10–3.12.
- kyc_status: Optional[TokenFreezeStatusProto] = None → kyc_status: Optional[TokenKycStatus] = None
- assert relationship.freeze_status == TokenFreezeStatus.FROZEN, f"Expected freeze status to be FROZEN, but got {relationship.freeze_status}" → assert relationship.freeze_status == TokenFreezeStatus.UNFROZEN, f"Expected freeze status to be UNFROZEN, but got {relationship.freeze_status}"

### Fixed

- Format account_create_transaction.py and add type hints
- Format account_balance.py and fix pylint issues
- Format account_delete_transaction.py and fix pylint issues
- Format account_id.py and fix pylint issues
- Format account_info.py and fix pylint issues
- Format account_update_transaction.py and fix pylint issues
- Unit test compatibility issues when running with UV package manager
- Type annotations in TokenRelationship class (kyc_status and freeze_status)
- Test assertions in test_executable.py using pytest match parameter
- Moved and renamed README_upstream.md to docs/sdk_developers/rebasing.md
- Invalid DRE Hex representation in examples/keys_private_ecdsa.py
- Windows malformed path using uv run generate_proto.py using as_posix()
- Changed README MIT license to Apache
- deprecated CamelCase instances in /examples such as TokenId and totalSupply to snake_case
- Invalid HEX representation and signature validation in keys_public_ecdsa.py
- Invalid signature verification for examples/keys_public_der.py
- Duplicate validation function in TokenCreate

### Removed

- Removed the old `/documentation` folder.
- Rebase command in README_upstream changed to just -S
- generate_proto.sh
- pkg_resources dependency in generate_proto.py

### Breaking API changes

- We have some changed imports and returns to maintain compatability in the proto bump

transaction_body_pb2.TransactionBody -> transaction_pb2.TransactionBody
contract_call_local_pb2.ContractFunctionResult -> contract_types_pb2.ContractFunctionResult
contract_call_local_pb2.ContractLoginfo -> contract_types_pb2.ContractLoginfo

- Removed init.py content in /tokens

**Changed imports**

- src/hiero_sdk_python/consensus/topic_message.py: from hiero_sdk_python import Timestamp → from hiero_sdk_python.timestamp import Timestamp
- src/hiero_sdk_python/query/topic_message_query.py: from hiero_sdk_python import Client → from hiero_sdk_python.client.client import Client
- src/hiero_sdk_python/tokens/**init**.py: content removed.
- src/hiero_sdk_python/tokens/token_info.py: from hiero_sdk_python.hapi.services.token_get_info_pb2 import TokenInfo as proto_TokenInfo → from hiero_sdk_python.hapi.services import token_get_info_pb2
- src/hiero_sdk_python/tokens/token_key_validation.py: from hiero_sdk_python.hapi.services → import basic_types_pb2
- src/hiero_sdk_python/tokens/token_kyc_status.py: from hiero_sdk_python.hapi.services.basic_types_pb2 import TokenKycStatus as proto_TokenKycStatus → from hiero_sdk_python.hapi.services import basic_types_pb2
- src/hiero_sdk_python/tokens/token_pause_status.py: from hiero_sdk_python.hapi.services.basic_types_pb2 import (TokenPauseStatus as proto_TokenPauseStatus,) → from hiero_sdk_python.hapi.services import basic_types_pb2
- src/hiero_sdk_python/tokens/token_pause_transaction.py: from hiero_sdk_python.hapi.services.token_pause_pb2 import TokenPauseTransactionBody → from hiero_sdk_python.hapi.services import token_pause_pb2, transaction_pb2
- from hiero_sdk_python.hapi.services.token_revoke_kyc_pb2 import TokenRevokeKycTransactionBody → from hiero_sdk_python.hapi.services import token_revoke_kyc_pb2, transaction_pb2
- src/hiero_sdk_python/tokens/token_update_nfts_transaction.py: from hiero_sdk_python.hapi.services.token_update_nfts_pb2 import TokenUpdateNftsTransactionBody → from hiero_sdk_python.hapi.services import token_update_nfts_pb2,transaction_pb2
- src/hiero_sdk_python/tokens/token_wipe_transaction.py: from hiero_sdk_python.hapi.services.token_wipe_account_pb2 import TokenWipeAccountTransactionBody → from hiero_sdk_python.hapi.services import token_wipe_account_pb2, transaction_pb2

## [0.1.4] - 2025-08-19

### Added

- CONTRIBUTING.md: expanded documentation detailing various contribution processes in a step-by-step way. Includes new sections: blog posts and support.
- README_upstream.md: documentation explaining how to rebase to main.

### Added

- Legacy ECDSA DER parse support
- documented private key from_string method behavior
- ContractInfo class
- ContractInfoQuery class
- ContractID check in PublicKey.\_from_proto() method
- PendingAirdropId Class
- PendingAirdropRecord Class
- TokenCancelAirdropTransaction Class
- AccountUpdateTransaction class
- ContractBytecodeQuery class
- SimpleStorage.bin-runtime
- Support for both .bin and .bin-runtime contract bytecode extensions in contract_utils.py
- ContractUpdateTransaction class

### Fixed

- missing ECDSA support in query.py and contract_create_transaction.py (was only creating ED25519 keys)
- Applied linting and code formatting across the consensus module
- fixed pip install hiero_sdk_python -> pip install hiero-sdk-python in README.md

### Breaking API changes

**We have several camelCase uses that will be deprecated → snake_case** Original aliases will continue to function, with a warning, until the following release.

#### In `token_info.py`

- tokenId → token_id
- totalSupply → total_supply
- isDeleted → is_deleted
- tokenType → token_type
- maxSupply → max_supply
- adminKey → admin_key
- kycKey → kyc_key
- freezeKey → freeze_key
- wipeKey → wipe_key
- supplyKey → supply_key
- defaultFreezeStatus → default_freeze_status
- defaultKycStatus → default_kyc_status
- autoRenewAccount → auto_renew_account
- autoRenewPeriod → auto_renew_period
- pauseStatus → pause_status
- supplyType → supply_type

#### In `nft_id.py`

- tokenId → token_id
- serialNumber → serial_number

#### In `transaction_receipt.py`

- tokenId → token_id
- topicId → topic_id
- accountId → account_id
- fileId → file_id

### Deprecated Additions

- logger.warn will be deprecated in v0.1.4. Please use logger.warning instead.
- get_logger method passing (name, level) will be deprecated in v0.1.4 for (level, name).

## [0.1.3] - 2025-07-03

### Added

- TokenType Class
- MAINTAINERS.md file
- Duration Class
- NFTTokenCreateTransaction Class
- TokenUnfreezeTransaction
- Executable Abstraction
- Logger
- Node Implementation
- Integration Tests across the board
- TokenWipeTransaction Class
- TokenNFTInfoQuery Class
- TokenInfo Class
- TokenRejectTransaction Class
- TokenUpdateNftsTransaction Class
- TokenInfoQuery Class
- TokenPauseTransaction Class
- TokenBurnTransaction Class
- TokenGrantKycTransaction Class
- TokenUpdateTransaction Class
- added Type hinting and initial methods to several modules
- TokenRevoceKycTransaction Class
- [Types Guide](hiero/hedera_sdk_python/documentation/sdk_developers/types.md)

- TransactionRecordQuery Class
- AccountInfoQuery Class

### Changed

- replace datetime.utcnow() with datetime.now(timezone.utc) for Python 3.10
- updated pr-checks.yml
- added add_require_frozen() to Transaction Base Class
- added NFT Transfer in TransferTransaction
- bumped solo-actions to latest release
- updated to/from_proto method to be protected
- Example scripts updated to be easily run form root
- README updated
- added PublicKey.from_proto to PublicKey class
- changed Query Class to have method get_cost
- SimpleContract and StatefulContract constructors to be payable
- added new_pending_airdrops to TransactionRecord Class
- Reorganized SDK developer documentation:
    - Renamed and moved `README_linting.md` to `linting.md`
    - Renamed and moved `README_types.md` to `types.md`
    - Renamed and moved `Commit_Signing.md` to `signing.md`
- Created `sdk_users` docs folder and renamed `examples/README.md` to `running_examples.md`
- Updated references and links accordingly

### Fixed

- fixed INVALID_NODE_ACCOUNT during node switching
- fixed ed25519 key ambiguity (PrivateKey.from_string -> PrivateKey.from_string_ed25519 in examples)

### Removed

- Redundant test.py file

## [0.1.2] - 2025-03-12

### Added

- NFTId Class

### Changed

- use SEC1 ECPrivateKey instead of PKCS#8

### Fixed

- PR checks
- misnamed parameter (ECDSASecp256k1=pub_bytes -> ECDSA_secp256k1=pub_bytes)

### Removed

- .DS_store file

## [0.1.1] – 2025-02-25

### Added

- RELEASE.md
- CONTRIBUTING.md

### Changed

- README now split into root README for project overview and /examples README for transaction types and syntax.
- Python version incremented from 3.9 to 3.10

### Removed

- pdm.lock & uv.lock file

## [0.1.0] - 2025-02-19

### Added

- Initial release of the Python SDK core functionality.
- Basic documentation on how to install and use the SDK.
- Example scripts illustrating setup and usage.

### Changed

- N/A

### Fixed

- N/A

### Removed

- N/A<|MERGE_RESOLUTION|>--- conflicted
+++ resolved
@@ -7,11 +7,8 @@
 ## [Unreleased]
 
 ### Added
-<<<<<<< HEAD
 - Added __str__() to CustomFixedFee and updated examples and tests accordingly.
-=======
 - Added a github template for good first issues
->>>>>>> 5ec352fa
 - Added `.github/workflows/bot-assignment-check.yml` to limit non-maintainers to 2 concurrent issue assignments.
 - Add examples/tokens/token_create_transaction_pause_key.py example demonstrating token pause/unpause behavior and pause key usage (#833)
 - Added `docs/sdk_developers/training/transaction_lifecycle.md` to explain the typical lifecycle of executing a transaction using the Hedera Python SDK.
