--- conflicted
+++ resolved
@@ -8,11 +8,8 @@
 
 
 ### Added
-<<<<<<< HEAD
-- Add examples/topic_id.py
-=======
+- Add `examples/topic_id.py` to demonstrate `TopicId` opeartions
 - Add `examples/topic_message.py` to demonstrate `TopicMessage` and `TopicMessageChunk` with local mock data.
->>>>>>> 1c77123e
 
 ### Changed
 - Refactored token-related example scripts (`token_delete.py`, `token_dissociate.py`, etc.) for improved readability and modularity. [#370]
