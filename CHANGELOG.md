# Changelog

All notable changes to this project will be documented in this file.
This project adheres to [Semantic Versioning](https://semver.org).
This changelog is based on [Keep a Changelog](https://keepachangelog.com/en/1.1.0/).

## [Unreleased]

- Refactor `query_balance.py` into modular, reusable functions with `setup_client()`, `create_account()`, `get_balance()`, `transfer_hbars()`, and `main()` for improved readability, maintainability, and error handling.
- Unified balance and transfer logging format — both now consistently display values in hbars for clarity.

### Added
<<<<<<< HEAD
- Refactored `examples/topic_create.py` into modular functions for better readability and reuse.
=======
- Add `examples/account_id.py` demonstrating AccountId class usage including creating standard AccountIds, parsing from strings, comparing instances, and creating AccountIds with public key aliases

- Added Google-style docstrings to `CustomFractionalFee` class and its methods in `custom_fractional_fee.py`.
- Added `dependabot.yaml` file to enable automated dependency management.
- Common issues guide for SDK developers at `examples/sdk_developers/common_issues.md`
- Added documentation for resolving changelog conflicts in `docs/common_issues.md`
- - Added comprehensive changelog entry guide at `docs/sdk_developers/changelog.md` to help contributors create proper changelog entries (#532).
- docs: Added Google-style docstrings to `CustomFixedFee` class and its methods in `custom_fixed_fee.py`.
- docs: Add Google-style docstrings to `CustomRoyaltyFee` class and its methods in `custom_royalty_fee.py`.
- docs: Add Google-style docstrings to `AbstractTokenTransferTransaction` class and its methods in `abstract_token_transfer_transaction.py`.
>>>>>>> b8a4481b

### Changed

- Renamed `examples/nft_allowance.py` to `examples/account_allowance_nft.py` for consistency with account class naming scheme
- Added changelog conflict resolution examples to `docs/common_issues.md`
- Refactored `examples/topic_create.py` to be more modular by splitting functions and renaming `create_topic()` to `main()`.
- Refactored `examples/transfer_hbar.py` to improve modularity by separating transfer and balance query operations into dedicated functions
- Enhanced contributing section in README.md with resource links
- Refactored examples/topic_message_submit.py to be more modular
- Added "One Issue Per Pull Request" section to `examples/sdk_developers/common_issues.md`.
- docs: Improved the contributing section in the README.md file
- Refactored `examples/transfer_nft.py` to be more modular by isolating transfer logic.
- Renamed `examples/hbar_allowance.py` to `examples/account_allowance_hbar.py` for naming consistency
- Converted monolithic function in `token_create_nft_infinite.py` to multiple modular functions for better structure and ease.

### Fixed

- Add type hints to `setup_client()` and `create_new_account()` functions in `examples/account_create.py` (#418)
- Added explicit read and write permissions to test.yml

## [0.1.6] - 2025-10-21

### Added

- Add comprehensive Google-style docstrings to examples/account_create.py
- add revenue generating topic tests/example
- add fee_schedule_key, fee_exempt_keys, custom_fees fields in TopicCreateTransaction, TopicUpdateTransaction, TopicInfo classes
- add CustomFeeLimit class
- TokenNftAllowance class
- TokenAllowance class
- HbarAllowance class
- HbarTransfer class
- AccountAllowanceApproveTransaction class
- AccountAllowanceDeleteTransaction class
- FileAppendTransaction class
- Documentation examples for Allowance Approve Transaction, Allowance Delete Transaction, and File Append Transaction
- Approved transfer support to TransferTransaction
- set_transaction_id() API to Transaction class
- Allowance examples (hbar_allowance.py, token_allowance.py, nft_allowance.py)

### Changed

- TransferTransaction refactored to use TokenTransfer and HbarTransfer classes instead of dictionaries
- Added checksum validation for TokenId
- Refactor examples/token_cancel_airdrop
- Refactor token creation examples for modularity and consistency
- Rearranged running_examples.md to be alphabetical
- Refactor token_associate.py for better structure, add association verification query (#367)
- Refactored `examples/account_create.py` to improve modularity and readability (#363)
- Replace Hendrik Ebbers with Sophie Bulloch in the MAINTAINERS.md file
- Improved `CONTRIBUTING.md` by explaining the /docs folder structure and fixing broken hyperlinks.(#431)
- Converted class in `token_nft_info.py` to dataclass for simplicity.

### Fixed

- Incompatible Types assignment in token_transfer_list.py
- Corrected references to \_require_not_frozen() and removed the surplus \_is_frozen
- Removed duplicate static methods in `TokenInfo` class:
    - `_copy_msg_to_proto`
    - `_copy_key_if_present`
    - `_parse_custom_fees`
    Kept robust versions with proper docstrings and error handling.
- Add strict type hints to `TransactionGetReceiptQuery` (#420)
- Fixed broken documentation links in CONTRIBUTING.md by converting absolute GitHub URLs to relative paths
- Updated all documentation references to use local paths instead of pointing to hiero-sdk project hub

## [0.1.5] - 2025-09-25

### Added

- ScheduleSignTransaction class
- NodeUpdateTransaction class
- NodeDeleteTransaction class
- ScheduleDeleteTransaction class
- prng_number and prng_bytes properties in TransactionRecord
- PrngTransaction class
- ScheduleInfoQuery class
- ScheduleInfo class
- Exposed node_id property in `TransactionReceipt`
- NodeCreateTransaction class
- ScheduleId() class
- ScheduleCreateTransaction() class
- build_scheduled_body() in every transaction
- ContractDeleteTransaction class
- ContractExecuteTransaction class
- setMessageAndPay() function in StatefulContract
- AccountDeleteTransaction Class
- generate_proto.py
- Bumped Hedera proto version from v0.57.3 to v0.64.3
- Added `dev` and `lint` dependency groups as default in `pyproject.toml`
- EthereumTransaction class
- AccountId support for ECDSA alias accounts
- ContractId.to_evm_address() method for EVM compatibility
- consumeLargeData() function in StatefulContract
- example script for Token Airdrop
- added variables directly in the example script to reduce the need for users to supply extra environment variables.
- Added new `merge_conflicts.md` with detailed guidance on handling conflicts during rebase.
- Type hinting to /tokens, /transaction, /query, /consensus
- Linting to /tokens, /transaction, /query, /consensus
- Module docstrings in /tokens, /transaction, /query, /consensus
- Function docstrings in /tokens, /transaction, /query, /consensus

### Changed

- bump solo version to `v0.14`
- bump protobufs version to `v0.66.0`
- bump solo version to `v0.13`
- Extract \_build_proto_body() from build_transaction_body() in every transaction
- StatefulContract's setMessage() function designed with no access restrictions, allowing calls from any address
- bump solo version to `v0.12`
- Extract Ed25519 byte loading logic into private helper method `_from_bytes_ed25519()`
- Documentation structure updated: contents moved from `/documentation` to `/docs`.
- Switched Mirror Node endpoints used by SDK to secure ones instead of deprecated insecure endpoints (shut down on Aug 20th, see [Hedera blogpost](https://hedera.com/blog/updated-deprecation-of-the-insecure-hedera-consensus-service-hcs-mirror-node-endpoints))
- Update protobuf dependency from 5.28.1 to 5.29.1
- Update grpcio dependency from 1.68.1 to 1.71.2
- Updated `rebasing.md` with clarification on using `git reset --soft HEAD~<n>` where `<n>` specifies the number of commits to rewind.
- Calls in examples for PrivateKey.from_string_ed25519(os.getenv('OPERATOR_KEY')) to PrivateKey.from_string(os.getenv('OPERATOR_KEY')) to enable general key types
- Add CI tests across Python 3.10–3.12.
- kyc_status: Optional[TokenFreezeStatusProto] = None → kyc_status: Optional[TokenKycStatus] = None
- assert relationship.freeze_status == TokenFreezeStatus.FROZEN, f"Expected freeze status to be FROZEN, but got {relationship.freeze_status}" → assert relationship.freeze_status == TokenFreezeStatus.UNFROZEN, f"Expected freeze status to be UNFROZEN, but got {relationship.freeze_status}"

### Fixed

- Format account_create_transaction.py and add type hints
- Format account_balance.py and fix pylint issues
- Format account_delete_transaction.py and fix pylint issues
- Format account_id.py and fix pylint issues
- Format account_info.py and fix pylint issues
- Format account_update_transaction.py and fix pylint issues
- Unit test compatibility issues when running with UV package manager
- Type annotations in TokenRelationship class (kyc_status and freeze_status)
- Test assertions in test_executable.py using pytest match parameter
- Moved and renamed README_upstream.md to docs/sdk_developers/rebasing.md
- Invalid DRE Hex representation in examples/keys_private_ecdsa.py
- Windows malformed path using uv run generate_proto.py using as_posix()
- Changed README MIT license to Apache
- deprecated CamelCase instances in /examples such as TokenId and totalSupply to snake_case
- Invalid HEX representation and signature validation in keys_public_ecdsa.py
- Invalid signature verification for examples/keys_public_der.py
- Duplicate validation function in TokenCreate

### Removed

- Removed the old `/documentation` folder.
- Rebase command in README_upstream changed to just -S
- generate_proto.sh
- pkg_resources dependency in generate_proto.py

### Breaking API changes

- We have some changed imports and returns to maintain compatability in the proto bump

transaction_body_pb2.TransactionBody -> transaction_pb2.TransactionBody
contract_call_local_pb2.ContractFunctionResult -> contract_types_pb2.ContractFunctionResult
contract_call_local_pb2.ContractLoginfo -> contract_types_pb2.ContractLoginfo

- Removed init.py content in /tokens

**Changed imports**

- src/hiero_sdk_python/consensus/topic_message.py: from hiero_sdk_python import Timestamp → from hiero_sdk_python.timestamp import Timestamp
- src/hiero_sdk_python/query/topic_message_query.py: from hiero_sdk_python import Client → from hiero_sdk_python.client.client import Client
- src/hiero_sdk_python/tokens/**init**.py: content removed.
- src/hiero_sdk_python/tokens/token_info.py: from hiero_sdk_python.hapi.services.token_get_info_pb2 import TokenInfo as proto_TokenInfo → from hiero_sdk_python.hapi.services import token_get_info_pb2
- src/hiero_sdk_python/tokens/token_key_validation.py: from hiero_sdk_python.hapi.services → import basic_types_pb2
- src/hiero_sdk_python/tokens/token_kyc_status.py: from hiero_sdk_python.hapi.services.basic_types_pb2 import TokenKycStatus as proto_TokenKycStatus → from hiero_sdk_python.hapi.services import basic_types_pb2
- src/hiero_sdk_python/tokens/token_pause_status.py: from hiero_sdk_python.hapi.services.basic_types_pb2 import (TokenPauseStatus as proto_TokenPauseStatus,) → from hiero_sdk_python.hapi.services import basic_types_pb2
- src/hiero_sdk_python/tokens/token_pause_transaction.py: from hiero_sdk_python.hapi.services.token_pause_pb2 import TokenPauseTransactionBody → from hiero_sdk_python.hapi.services import token_pause_pb2, transaction_pb2
- from hiero_sdk_python.hapi.services.token_revoke_kyc_pb2 import TokenRevokeKycTransactionBody → from hiero_sdk_python.hapi.services import token_revoke_kyc_pb2, transaction_pb2
- src/hiero_sdk_python/tokens/token_update_nfts_transaction.py: from hiero_sdk_python.hapi.services.token_update_nfts_pb2 import TokenUpdateNftsTransactionBody → from hiero_sdk_python.hapi.services import token_update_nfts_pb2,transaction_pb2
- src/hiero_sdk_python/tokens/token_wipe_transaction.py: from hiero_sdk_python.hapi.services.token_wipe_account_pb2 import TokenWipeAccountTransactionBody → from hiero_sdk_python.hapi.services import token_wipe_account_pb2, transaction_pb2

## [0.1.4] - 2025-08-19

### Added

- CONTRIBUTING.md: expanded documentation detailing various contribution processes in a step-by-step way. Includes new sections: blog posts and support.
- README_upstream.md: documentation explaining how to rebase to main.

### Added

- Legacy ECDSA DER parse support
- documented private key from_string method behavior
- ContractInfo class
- ContractInfoQuery class
- ContractID check in PublicKey.\_from_proto() method
- PendingAirdropId Class
- PendingAirdropRecord Class
- TokenCancelAirdropTransaction Class
- AccountUpdateTransaction class
- ContractBytecodeQuery class
- SimpleStorage.bin-runtime
- Support for both .bin and .bin-runtime contract bytecode extensions in contract_utils.py
- ContractUpdateTransaction class

### Fixed

- missing ECDSA support in query.py and contract_create_transaction.py (was only creating ED25519 keys)
- Applied linting and code formatting across the consensus module
- fixed pip install hiero_sdk_python -> pip install hiero-sdk-python in README.md

### Breaking API changes

**We have several camelCase uses that will be deprecated → snake_case** Original aliases will continue to function, with a warning, until the following release.

#### In `token_info.py`

- tokenId → token_id
- totalSupply → total_supply
- isDeleted → is_deleted
- tokenType → token_type
- maxSupply → max_supply
- adminKey → admin_key
- kycKey → kyc_key
- freezeKey → freeze_key
- wipeKey → wipe_key
- supplyKey → supply_key
- defaultFreezeStatus → default_freeze_status
- defaultKycStatus → default_kyc_status
- autoRenewAccount → auto_renew_account
- autoRenewPeriod → auto_renew_period
- pauseStatus → pause_status
- supplyType → supply_type

#### In `nft_id.py`

- tokenId → token_id
- serialNumber → serial_number

#### In `transaction_receipt.py`

- tokenId → token_id
- topicId → topic_id
- accountId → account_id
- fileId → file_id

### Deprecated Additions

- logger.warn will be deprecated in v0.1.4. Please use logger.warning instead.
- get_logger method passing (name, level) will be deprecated in v0.1.4 for (level, name).

## [0.1.3] - 2025-07-03

### Added

- TokenType Class
- MAINTAINERS.md file
- Duration Class
- NFTTokenCreateTransaction Class
- TokenUnfreezeTransaction
- Executable Abstraction
- Logger
- Node Implementation
- Integration Tests across the board
- TokenWipeTransaction Class
- TokenNFTInfoQuery Class
- TokenInfo Class
- TokenRejectTransaction Class
- TokenUpdateNftsTransaction Class
- TokenInfoQuery Class
- TokenPauseTransaction Class
- TokenBurnTransaction Class
- TokenGrantKycTransaction Class
- TokenUpdateTransaction Class
- added Type hinting and initial methods to several modules
- TokenRevoceKycTransaction Class
- [Types Guide](hiero/hedera_sdk_python/documentation/sdk_developers/types.md)

- TransactionRecordQuery Class
- AccountInfoQuery Class

### Changed

- replace datetime.utcnow() with datetime.now(timezone.utc) for Python 3.10
- updated pr-checks.yml
- added add_require_frozen() to Transaction Base Class
- added NFT Transfer in TransferTransaction
- bumped solo-actions to latest release
- updated to/from_proto method to be protected
- Example scripts updated to be easily run form root
- README updated
- added PublicKey.from_proto to PublicKey class
- changed Query Class to have method get_cost
- SimpleContract and StatefulContract constructors to be payable
- added new_pending_airdrops to TransactionRecord Class
- Reorganized SDK developer documentation:
    - Renamed and moved `README_linting.md` to `linting.md`
    - Renamed and moved `README_types.md` to `types.md`
    - Renamed and moved `Commit_Signing.md` to `signing.md`
- Created `sdk_users` docs folder and renamed `examples/README.md` to `running_examples.md`
- Updated references and links accordingly

### Fixed

- fixed INVALID_NODE_ACCOUNT during node switching
- fixed ed25519 key ambiguity (PrivateKey.from_string -> PrivateKey.from_string_ed25519 in examples)

### Removed

- Redundant test.py file

## [0.1.2] - 2025-03-12

### Added

- NFTId Class

### Changed

- use SEC1 ECPrivateKey instead of PKCS#8

### Fixed

- PR checks
- misnamed parameter (ECDSASecp256k1=pub_bytes -> ECDSA_secp256k1=pub_bytes)

### Removed

- .DS_store file

## [0.1.1] – 2025-02-25

### Added

- RELEASE.md
- CONTRIBUTING.md

### Changed

- README now split into root README for project overview and /examples README for transaction types and syntax.
- Python version incremented from 3.9 to 3.10

### Removed

- pdm.lock & uv.lock file

## [0.1.0] - 2025-02-19

### Added

- Initial release of the Python SDK core functionality.
- Basic documentation on how to install and use the SDK.
- Example scripts illustrating setup and usage.

### Changed

- N/A

### Fixed

- N/A

### Removed

- N/A<|MERGE_RESOLUTION|>--- conflicted
+++ resolved
@@ -10,9 +10,7 @@
 - Unified balance and transfer logging format — both now consistently display values in hbars for clarity.
 
 ### Added
-<<<<<<< HEAD
 - Refactored `examples/topic_create.py` into modular functions for better readability and reuse.
-=======
 - Add `examples/account_id.py` demonstrating AccountId class usage including creating standard AccountIds, parsing from strings, comparing instances, and creating AccountIds with public key aliases
 
 - Added Google-style docstrings to `CustomFractionalFee` class and its methods in `custom_fractional_fee.py`.
@@ -23,7 +21,6 @@
 - docs: Added Google-style docstrings to `CustomFixedFee` class and its methods in `custom_fixed_fee.py`.
 - docs: Add Google-style docstrings to `CustomRoyaltyFee` class and its methods in `custom_royalty_fee.py`.
 - docs: Add Google-style docstrings to `AbstractTokenTransferTransaction` class and its methods in `abstract_token_transfer_transaction.py`.
->>>>>>> b8a4481b
 
 ### Changed
 
