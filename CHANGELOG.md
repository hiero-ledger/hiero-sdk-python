--- conflicted
+++ resolved
@@ -50,14 +50,11 @@
 - Added `examples/token_create_transaction_wipe_key.py` to demonstrate token wiping and the role of the wipe key.
 - Added `examples/account_allowance_approve_transaction_hbar.py` and `examples/account_allowance_delete_transaction_hbar.py`, deleted `examples/account_allowance_hbar.py`. [#775]
 - Added `docs\sdk_developers\training\receipts.md` as a training guide for users to understand hedera receipts.
-<<<<<<< HEAD
 - Add comprehensive documentation for `MaxAttemptsError` in `docs/sdk_developers/training/max_attempts_error.md` (2025-11-26)
 - Add practical example `examples/errors/max_attempts_error.py` demonstrating network error handling and recovery strategies (2025-11-26)
 - Document error handling patterns for network failures and node retry attempts (#877)
-=======
 - Add `set_token_ids`, `_from_proto`, `_validate_checksum` to TokenAssociateTransaction [#795]
 - docs: added `network_and_client.md` with a table of contents, and added external example scripts (`client.py`).
->>>>>>> 78292c6e
 
 ### Changed
 
@@ -73,10 +70,7 @@
 - Update github actions checkout from 5.0.0 to 5.0.1 (#814)
 - changed to add concurrency to workflow bot
 - feat: Refactor `TokenDissociateTransaction` to use set_token_ids method and update transaction fee to Hbar, also update `transaction.py` and expand `examples/token_dissociate.py`, `tests/unit/token_dissociate.py`.
-<<<<<<< HEAD
-=======
-
->>>>>>> 78292c6e
+
 
 ### Fixed
 
