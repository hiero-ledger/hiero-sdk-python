# Changelog

All notable changes to this project will be documented in this file.
This project adheres to [Semantic Versioning](https://semver.org).
This changelog is based on [Keep a Changelog](https://keepachangelog.com/en/1.1.0/).

## [Unreleased]

### Added

- Add Google-style docstrings to `AccountInfo` class and its methods in `account_info.py`.

- add AccountRecordsQuery class

### Changed

- chore: fix type hint for TokenCancelAirdropTransaction pending_airdrops parameter
- chore: Moved documentation file `common_issues.md` from `examples/sdk_developers/` to `docs/sdk_developers/` for unified documentation management (#516).

### Fixed

- Added explicit read permissions to examples.yml (#623)

### Breaking Changes

## [0.1.7] - 2025-10-28

### Added

- Expanded `README.md` with a new "Follow Us" section detailing how to watch, star, and fork the repository (#472).
- Refactored `examples/topic_create.py` into modular functions for better readability and reuse.
- Add Rebasing and Signing section to signing.md with instructions for maintaining commit verification during rebase operations (#556)
- Add `examples/account_id.py` demonstrating AccountId class usage including creating standard AccountIds, parsing from strings, comparing instances, and creating AccountIds with public key aliases
- Add `TokenFeeScheduleUpdateTransaction` class to support updating custom fee schedules on tokens (#471).
- Added Google-style docstrings to `CustomFractionalFee` class and its methods in `custom_fractional_fee.py`.
- Added `dependabot.yaml` file to enable automated dependency management.
- Common issues guide for SDK developers at `examples/sdk_developers/common_issues.md`
- Added `examples/update_token_fee_schedule.py` demonstrating the use of `TokenFeeScheduleUpdateTransaction`.
- Added documentation for resolving changelog conflicts in `docs/common_issues.md`
- Added comprehensive changelog entry guide at `docs/sdk_developers/changelog.md` to help contributors create proper changelog entries (#532).
<<<<<<< HEAD
- Updated `docs/sdk_users/running_examples.md` to include the new fee schedule update example.
=======
>>>>>>> cc79fd32
- docs: Added Google-style docstrings to `CustomFixedFee` class and its methods in `custom_fixed_fee.py`.
- docs: Add Google-style docstrings to `CustomRoyaltyFee` class and its methods in `custom_royalty_fee.py`.
- docs: Add Google-style docstrings to `AbstractTokenTransferTransaction` class and its methods in `abstract_token_transfer_transaction.py`.
- docs: Add Google-style docstrings to `TokenRelationship` class and its methods in `token_relationship.py`.
- feat: add initial testing guide structure
- Added `checksum` filed for TopicId, FileId, ContractId, ScheduleId class
- Added workflow for running example scripts.
- docs: workflow.md documenting key steps to creating a pull request (#605)
- Added `docs/discord.md` explaining how to join and navigate the Hiero community Discord (#614).

### Changed

- Added direct links to Python SDK channel in Linux Foundation Decentralized Trust Discord back in
- Updated all occurrences of non-functional Discord invite links throughout the documentation with the new, stable Hyperledger and Hedera invite links (#603).
- Refactored TopicId class to use @dataclass decorator for reducing boilerplate code
- Renamed `examples/nft_allowance.py` to `examples/account_allowance_nft.py` for consistency with account class naming scheme
- Added changelog conflict resolution examples to `docs/common_issues.md`
- Refactored `examples/topic_create.py` to be more modular by splitting functions and renaming `create_topic()` to `main()`.
- Refactored `examples/transfer_hbar.py` to improve modularity by separating transfer and balance query operations into dedicated functions
- Enhanced contributing section in README.md with resource links
- Refactored examples/topic_message_submit.py to be more modular
- Added "One Issue Per Pull Request" section to `examples/sdk_developers/common_issues.md`.
- docs: Improved the contributing section in the README.md file
- Refactored `examples/transfer_nft.py` to be more modular by isolating transfer logic.
- Refactored `examples/file_append.py` into modular functions for better readability, reuse, and consistency across examples.
- Ensured identical runtime behavior and output to the previous version to maintain backward compatibility.
- Renamed `examples/hbar_allowance.py` to `examples/account_allowance_hbar.py` for naming consistency
- Converted monolithic function in `token_create_nft_infinite.py` to multiple modular functions for better structure and ease.
- docs: Use relative paths for internal GitHub links (#560).
- Update pyproject.toml maintainers list.
  – docs: Updated README.md/CHANGELOG.md and added blog.md, bud.md and setup.md (#474)
- renamed docs/sdk_developers/changelog.md to docs/sdk_developers/changelog_entry.md for clarity.
- Refactor `query_balance.py` into modular, reusable functions with `setup_client()`, `create_account()`, `get_balance()`, `transfer_hbars()`, and `main()` for improved readability, maintainability, and error handling.
- Unified balance and transfer logging format — both now consistently display values in hbars for clarity.

### Fixed

- Add type hints to `setup_client()` and `create_new_account()` functions in `examples/account_create.py` (#418)
- Added explicit read and write permissions to test.yml
- Type hinting for `Topic` related transactions.

### Removed

- Remove deprecated camelCase alias support and `_DeprecatedAliasesMixin`; SDK now only exposes snake_case attributes for `NftId`, `TokenInfo`, and `TransactionReceipt`. (Issue #428)

## [0.1.6] - 2025-10-21

### Added

- Add comprehensive Google-style docstrings to examples/account_create.py
- add revenue generating topic tests/example
- add fee_schedule_key, fee_exempt_keys, custom_fees fields in TopicCreateTransaction, TopicUpdateTransaction, TopicInfo classes
- add CustomFeeLimit class
- TokenNftAllowance class
- TokenAllowance class
- HbarAllowance class
- HbarTransfer class
- AccountAllowanceApproveTransaction class
- AccountAllowanceDeleteTransaction class
- FileAppendTransaction class
- Documentation examples for Allowance Approve Transaction, Allowance Delete Transaction, and File Append Transaction
- Approved transfer support to TransferTransaction
- set_transaction_id() API to Transaction class
- Allowance examples (hbar_allowance.py, token_allowance.py, nft_allowance.py)
- Refactored examples/logging_example.py for better modularity (#478)

### Changed

- TransferTransaction refactored to use TokenTransfer and HbarTransfer classes instead of dictionaries
- Added checksum validation for TokenId
- Refactor examples/token_cancel_airdrop
- Refactor token creation examples for modularity and consistency
- Updated `signing.md` to clarify commit signing requirements, including DCO, GPG, and branch-specific guidelines (#459)

### Changed

- Rearranged running_examples.md to be alphabetical
- Refactor token_associate.py for better structure, add association verification query (#367)
- Refactored `examples/account_create.py` to improve modularity and readability (#363)
- Replace Hendrik Ebbers with Sophie Bulloch in the MAINTAINERS.md file
- Improved `CONTRIBUTING.md` by explaining the /docs folder structure and fixing broken hyperlinks.(#431)
- Converted class in `token_nft_info.py` to dataclass for simplicity.

### Fixed

- Incompatible Types assignment in token_transfer_list.py
- Corrected references to \_require_not_frozen() and removed the surplus \_is_frozen
- Removed duplicate static methods in `TokenInfo` class:
    - `_copy_msg_to_proto`
    - `_copy_key_if_present`
    - `_parse_custom_fees`
    Kept robust versions with proper docstrings and error handling.
- Add strict type hints to `TransactionGetReceiptQuery` (#420)
- Fixed broken documentation links in CONTRIBUTING.md by converting absolute GitHub URLs to relative paths
- Updated all documentation references to use local paths instead of pointing to hiero-sdk project hub

## [0.1.5] - 2025-09-25

### Added

- ScheduleSignTransaction class
- NodeUpdateTransaction class
- NodeDeleteTransaction class
- ScheduleDeleteTransaction class
- prng_number and prng_bytes properties in TransactionRecord
- PrngTransaction class
- ScheduleInfoQuery class
- ScheduleInfo class
- Exposed node_id property in `TransactionReceipt`
- NodeCreateTransaction class
- ScheduleId() class
- ScheduleCreateTransaction() class
- build_scheduled_body() in every transaction
- ContractDeleteTransaction class
- ContractExecuteTransaction class
- setMessageAndPay() function in StatefulContract
- AccountDeleteTransaction Class
- generate_proto.py
- Bumped Hedera proto version from v0.57.3 to v0.64.3
- Added `dev` and `lint` dependency groups as default in `pyproject.toml`
- EthereumTransaction class
- AccountId support for ECDSA alias accounts
- ContractId.to_evm_address() method for EVM compatibility
- consumeLargeData() function in StatefulContract
- example script for Token Airdrop
- added variables directly in the example script to reduce the need for users to supply extra environment variables.
- Added new `merge_conflicts.md` with detailed guidance on handling conflicts during rebase.
- Type hinting to /tokens, /transaction, /query, /consensus
- Linting to /tokens, /transaction, /query, /consensus
- Module docstrings in /tokens, /transaction, /query, /consensus
- Function docstrings in /tokens, /transaction, /query, /consensus

### Changed

- bump solo version to `v0.14`
- bump protobufs version to `v0.66.0`
- bump solo version to `v0.13`
- Extract \_build_proto_body() from build_transaction_body() in every transaction
- StatefulContract's setMessage() function designed with no access restrictions, allowing calls from any address
- bump solo version to `v0.12`
- Extract Ed25519 byte loading logic into private helper method `_from_bytes_ed25519()`
- Documentation structure updated: contents moved from `/documentation` to `/docs`.
- Switched Mirror Node endpoints used by SDK to secure ones instead of deprecated insecure endpoints (shut down on Aug 20th, see [Hedera blogpost](https://hedera.com/blog/updated-deprecation-of-the-insecure-hedera-consensus-service-hcs-mirror-node-endpoints))
- Update protobuf dependency from 5.28.1 to 5.29.1
- Update grpcio dependency from 1.68.1 to 1.71.2
- Updated `rebasing.md` with clarification on using `git reset --soft HEAD~<n>` where `<n>` specifies the number of commits to rewind.
- Calls in examples for PrivateKey.from_string_ed25519(os.getenv('OPERATOR_KEY')) to PrivateKey.from_string(os.getenv('OPERATOR_KEY')) to enable general key types
- Add CI tests across Python 3.10–3.12.
- kyc_status: Optional[TokenFreezeStatusProto] = None → kyc_status: Optional[TokenKycStatus] = None
- assert relationship.freeze_status == TokenFreezeStatus.FROZEN, f"Expected freeze status to be FROZEN, but got {relationship.freeze_status}" → assert relationship.freeze_status == TokenFreezeStatus.UNFROZEN, f"Expected freeze status to be UNFROZEN, but got {relationship.freeze_status}"

### Fixed

- Format account_create_transaction.py and add type hints
- Format account_balance.py and fix pylint issues
- Format account_delete_transaction.py and fix pylint issues
- Format account_id.py and fix pylint issues
- Format account_info.py and fix pylint issues
- Format account_update_transaction.py and fix pylint issues
- Unit test compatibility issues when running with UV package manager
- Type annotations in TokenRelationship class (kyc_status and freeze_status)
- Test assertions in test_executable.py using pytest match parameter
- Moved and renamed README_upstream.md to docs/sdk_developers/rebasing.md
- Invalid DRE Hex representation in examples/keys_private_ecdsa.py
- Windows malformed path using uv run generate_proto.py using as_posix()
- Changed README MIT license to Apache
- deprecated CamelCase instances in /examples such as TokenId and totalSupply to snake_case
- Invalid HEX representation and signature validation in keys_public_ecdsa.py
- Invalid signature verification for examples/keys_public_der.py
- Duplicate validation function in TokenCreate

### Removed

- Removed the old `/documentation` folder.
- Rebase command in README_upstream changed to just -S
- generate_proto.sh
- pkg_resources dependency in generate_proto.py

### Breaking API changes

- We have some changed imports and returns to maintain compatability in the proto bump

transaction_body_pb2.TransactionBody -> transaction_pb2.TransactionBody
contract_call_local_pb2.ContractFunctionResult -> contract_types_pb2.ContractFunctionResult
contract_call_local_pb2.ContractLoginfo -> contract_types_pb2.ContractLoginfo

- Removed init.py content in /tokens

**Changed imports**

- src/hiero_sdk_python/consensus/topic_message.py: from hiero_sdk_python import Timestamp → from hiero_sdk_python.timestamp import Timestamp
- src/hiero_sdk_python/query/topic_message_query.py: from hiero_sdk_python import Client → from hiero_sdk_python.client.client import Client
- src/hiero_sdk_python/tokens/**init**.py: content removed.
- src/hiero_sdk_python/tokens/token_info.py: from hiero_sdk_python.hapi.services.token_get_info_pb2 import TokenInfo as proto_TokenInfo → from hiero_sdk_python.hapi.services import token_get_info_pb2
- src/hiero_sdk_python/tokens/token_key_validation.py: from hiero_sdk_python.hapi.services → import basic_types_pb2
- src/hiero_sdk_python/tokens/token_kyc_status.py: from hiero_sdk_python.hapi.services.basic_types_pb2 import TokenKycStatus as proto_TokenKycStatus → from hiero_sdk_python.hapi.services import basic_types_pb2
- src/hiero_sdk_python/tokens/token_pause_status.py: from hiero_sdk_python.hapi.services.basic_types_pb2 import (TokenPauseStatus as proto_TokenPauseStatus,) → from hiero_sdk_python.hapi.services import basic_types_pb2
- src/hiero_sdk_python/tokens/token_pause_transaction.py: from hiero_sdk_python.hapi.services.token_pause_pb2 import TokenPauseTransactionBody → from hiero_sdk_python.hapi.services import token_pause_pb2, transaction_pb2
- from hiero_sdk_python.hapi.services.token_revoke_kyc_pb2 import TokenRevokeKycTransactionBody → from hiero_sdk_python.hapi.services import token_revoke_kyc_pb2, transaction_pb2
- src/hiero_sdk_python/tokens/token_update_nfts_transaction.py: from hiero_sdk_python.hapi.services.token_update_nfts_pb2 import TokenUpdateNftsTransactionBody → from hiero_sdk_python.hapi.services import token_update_nfts_pb2,transaction_pb2
- src/hiero_sdk_python/tokens/token_wipe_transaction.py: from hiero_sdk_python.hapi.services.token_wipe_account_pb2 import TokenWipeAccountTransactionBody → from hiero_sdk_python.hapi.services import token_wipe_account_pb2, transaction_pb2

## [0.1.4] - 2025-08-19

### Added

- CONTRIBUTING.md: expanded documentation detailing various contribution processes in a step-by-step way. Includes new sections: blog posts and support.
- README_upstream.md: documentation explaining how to rebase to main.

### Added

- Legacy ECDSA DER parse support
- documented private key from_string method behavior
- ContractInfo class
- ContractInfoQuery class
- ContractID check in PublicKey.\_from_proto() method
- PendingAirdropId Class
- PendingAirdropRecord Class
- TokenCancelAirdropTransaction Class
- AccountUpdateTransaction class
- ContractBytecodeQuery class
- SimpleStorage.bin-runtime
- Support for both .bin and .bin-runtime contract bytecode extensions in contract_utils.py
- ContractUpdateTransaction class

### Fixed

- missing ECDSA support in query.py and contract_create_transaction.py (was only creating ED25519 keys)
- Applied linting and code formatting across the consensus module
- fixed pip install hiero_sdk_python -> pip install hiero-sdk-python in README.md

### Breaking API changes

**We have several camelCase uses that will be deprecated → snake_case** Original aliases will continue to function, with a warning, until the following release.

#### In `token_info.py`

- tokenId → token_id
- totalSupply → total_supply
- isDeleted → is_deleted
- tokenType → token_type
- maxSupply → max_supply
- adminKey → admin_key
- kycKey → kyc_key
- freezeKey → freeze_key
- wipeKey → wipe_key
- supplyKey → supply_key
- defaultFreezeStatus → default_freeze_status
- defaultKycStatus → default_kyc_status
- autoRenewAccount → auto_renew_account
- autoRenewPeriod → auto_renew_period
- pauseStatus → pause_status
- supplyType → supply_type

#### In `nft_id.py`

- tokenId → token_id
- serialNumber → serial_number

#### In `transaction_receipt.py`

- tokenId → token_id
- topicId → topic_id
- accountId → account_id
- fileId → file_id

### Deprecated Additions

- logger.warn will be deprecated in v0.1.4. Please use logger.warning instead.
- get_logger method passing (name, level) will be deprecated in v0.1.4 for (level, name).

## [0.1.3] - 2025-07-03

### Added

- TokenType Class
- MAINTAINERS.md file
- Duration Class
- NFTTokenCreateTransaction Class
- TokenUnfreezeTransaction
- Executable Abstraction
- Logger
- Node Implementation
- Integration Tests across the board
- TokenWipeTransaction Class
- TokenNFTInfoQuery Class
- TokenInfo Class
- TokenRejectTransaction Class
- TokenUpdateNftsTransaction Class
- TokenInfoQuery Class
- TokenPauseTransaction Class
- TokenBurnTransaction Class
- TokenGrantKycTransaction Class
- TokenUpdateTransaction Class
- added Type hinting and initial methods to several modules
- TokenRevoceKycTransaction Class
- [Types Guide](hiero/hedera_sdk_python/documentation/sdk_developers/types.md)

- TransactionRecordQuery Class
- AccountInfoQuery Class

### Changed

- replace datetime.utcnow() with datetime.now(timezone.utc) for Python 3.10
- updated pr-checks.yml
- added add_require_frozen() to Transaction Base Class
- added NFT Transfer in TransferTransaction
- bumped solo-actions to latest release
- updated to/from_proto method to be protected
- Example scripts updated to be easily run form root
- README updated
- added PublicKey.from_proto to PublicKey class
- changed Query Class to have method get_cost
- SimpleContract and StatefulContract constructors to be payable
- added new_pending_airdrops to TransactionRecord Class
- Reorganized SDK developer documentation:
    - Renamed and moved `README_linting.md` to `linting.md`
    - Renamed and moved `README_types.md` to `types.md`
    - Renamed and moved `Commit_Signing.md` to `signing.md`
- Created `sdk_users` docs folder and renamed `examples/README.md` to `running_examples.md`
- Updated references and links accordingly

### Fixed

- fixed INVALID_NODE_ACCOUNT during node switching
- fixed ed25519 key ambiguity (PrivateKey.from_string -> PrivateKey.from_string_ed25519 in examples)

### Removed

- Redundant test.py file

## [0.1.2] - 2025-03-12

### Added

- NFTId Class

### Changed

- use SEC1 ECPrivateKey instead of PKCS#8

### Fixed

- PR checks
- misnamed parameter (ECDSASecp256k1=pub_bytes -> ECDSA_secp256k1=pub_bytes)

### Removed

- .DS_store file

## [0.1.1] – 2025-02-25

### Added

- RELEASE.md
- CONTRIBUTING.md

### Changed

- README now split into root README for project overview and /examples README for transaction types and syntax.
- Python version incremented from 3.9 to 3.10

### Removed

- pdm.lock & uv.lock file

## [0.1.0] - 2025-02-19

### Added

- Initial release of the Python SDK core functionality.
- Basic documentation on how to install and use the SDK.
- Example scripts illustrating setup and usage.

### Changed

- N/A

### Fixed

- N/A

### Removed

- N/A<|MERGE_RESOLUTION|>--- conflicted
+++ resolved
@@ -38,10 +38,7 @@
 - Added `examples/update_token_fee_schedule.py` demonstrating the use of `TokenFeeScheduleUpdateTransaction`.
 - Added documentation for resolving changelog conflicts in `docs/common_issues.md`
 - Added comprehensive changelog entry guide at `docs/sdk_developers/changelog.md` to help contributors create proper changelog entries (#532).
-<<<<<<< HEAD
 - Updated `docs/sdk_users/running_examples.md` to include the new fee schedule update example.
-=======
->>>>>>> cc79fd32
 - docs: Added Google-style docstrings to `CustomFixedFee` class and its methods in `custom_fixed_fee.py`.
 - docs: Add Google-style docstrings to `CustomRoyaltyFee` class and its methods in `custom_royalty_fee.py`.
 - docs: Add Google-style docstrings to `AbstractTokenTransferTransaction` class and its methods in `abstract_token_transfer_transaction.py`.
