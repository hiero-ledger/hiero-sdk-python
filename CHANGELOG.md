--- conflicted
+++ resolved
@@ -9,11 +9,8 @@
 
 
 ### Added
-<<<<<<< HEAD
 - Automated assignment guard for `advanced` issues; requires completion of at least one `good first issue` and one `intermediate` issue before assignment. (#1142)
-=======
 - Added a GitHub Actions workflow to validate broken Markdown links in pull requests.
->>>>>>> ea160359
 - Added method chaining examples to the developer training guide (`docs/sdk_developers/training/coding_token_transactions.md`) (#1194)
 - examples/mypy.ini for stricter type checking in example scripts
 - Added a GitHub Actions workflow that reminds contributors to link pull requests to issues.
