﻿# Changelog

All notable changes to this project will be documented in this file.
This project adheres to [Semantic Versioning](https://semver.org).
This changelog is based on [Keep a Changelog](https://keepachangelog.com/en/1.1.0/).

## [Unreleased]

### Added
- Phase 2 of the inactivity-unassign bot:Automatically detects stale open pull requests (no commit activity for 21+ days), comments with a helpful InactivityBot message, closes the stale PR, and unassigns the contributor from the linked issue.
- Added **str**() to CustomFixedFee and updated examples and tests accordingly.
- Added a github template for good first issues
- Added `.github/workflows/bot-assignment-check.yml` to limit non-maintainers to 2 concurrent issue assignments.
- Added all missing fields to **str**() method and updated `test_tokem_info.py`
- Add examples/tokens/token_create_transaction_pause_key.py example demonstrating token pause/unpause behavior and pause key usage (#833)
- Added `docs/sdk_developers/training/transaction_lifecycle.md` to explain the typical lifecycle of executing a transaction using the Hedera Python SDK.
- Add inactivity bot workflow to unassign stale issue assignees (#952)
- Made custom fraction fee end to end
- feat: AccountCreateTransaction now supports both PrivateKey and PublicKey [#939](https://github.com/hiero-ledger/hiero-sdk-python/issues/939)
- Added Acceptance Criteria section to Good First Issue template for better contributor guidance (#997)
- Added __str__() to CustomRoyaltyFee and updated examples and tests accordingly (#986)
<<<<<<< HEAD
- Restore bug and feature request issue templates (#996)(https://github.com/hiero-ledger/hiero-sdk-python/issues/996)

=======
- Support selecting specific node account ID(s) for queries and transactions and added `Network._get_node()` with updated execution flow (#362)
>>>>>>> 2882580f

### Changed

- Allow `PublicKey` for `TokenUpdateKeys` in `TokenUpdateTransaction`, enabling non-custodial workflows where operators can build transactions using only public keys (#934).
- Bump protobuf toml to protobuf==6.33.2

### Fixed

- Fixed inactivity bot workflow not checking out repository before running (#964)
- Fixed the topic_message_query integarion test
- good first issue template yaml rendering

### Breaking Change

-

## [0.1.10] - 2025-12-03

### Added

- Added docs/sdk_developers/training/workflow: a training for developers to learn the workflow to contribute to the python SDK.
- Added Improved NFT allowance deletion flow with receipt-based status checks and strict `SPENDER_DOES_NOT_HAVE_ALLOWANCE` verification.
- Add `max_automatic_token_associations`, `staked_account_id`, `staked_node_id` and `decline_staking_reward` fields to `AccountUpdateTransaction` (#801)
- Added docs/sdk_developers/training/setup: a training to set up as a developer to the python sdk
- Add example demonstrating usage of `CustomFeeLimit` in `examples/transaction/custom_fee_limit.py`
- Added `.github/workflows/merge-conflict-bot.yml` to automatically detect and notify users of merge conflicts in Pull Requests.
- Added `.github/workflows/bot-office-hours.yml` to automate the Weekly Office Hour Reminder.
- feat: Implement account creation with EVM-style alias transaction example.
- Added validation logic in `.github/workflows/pr-checks.yml` to detect when no new chnagelog entries are added under [Unreleased].
- Support for message chunking in `TopicSubmitMessageTransaction`.

### Changed

- bot workflows to include new changelog entry
- Removed duplicate import of transaction_pb2 in transaction.py
- Refactor `TokenInfo` into an immutable dataclass, remove all setters, and rewrite `_from_proto` as a pure factory for consistent parsing [#800]
- feat: Add string representation method for `CustomFractionalFee` class and update `custom_fractional_fee.py` example.
- Moved query examples to their respective domain folders to improve structure matching.

### Fixed

- fixed workflow: changelog check with improved sensitivity to deletions, additions, new releases

## [0.1.9] - 2025-11-26

### Added

- Add a limit of one comment for PR to the commit verification bot. [#892]
- Removed `actions/checkout@v4` from `bot-verified-commits.yml`
- Add comprehensive documentation for `ReceiptStatusError` in `docs/sdk_developers/training/receipt_status_error.md`
- Add practical example `examples/errors/receipt_status_error.py` demonstrating transaction error handling
- Document error handling patterns and best practices for transaction receipts
- fix `pull_request` to `pull_request_target` in `bot-verified-commits.yml`
- Add more robust receipt checks and removed fallback to `examples/tokens/token_delete_transaction.py`
- Add detail to `token_airdrop.py` and `token_airdrop_cancel.py`
- Add workflow: github bot to respond to unverified PR commits (#750)
- Add workflow: bot workflow which notifies developers of workflow failures in their pull requests.
- Add `examples/token_create_transaction_max_automatic_token_associations_0.py` to demonstrate how `max_automatic_token_associations=0` behaves.
- Add `examples/topic_id.py` to demonstrate `TopicId` opeartions
- Add `examples/topic_message.py` to demonstrate `TopicMessage` and `TopicMessageChunk` with local mock data.
- Added missing validation logic `fee_schedule_key` in integration `token_create_transaction_e2e_test.py` and ``token_update_transaction_e2e_test.py`.
- Add `account_balance_query.py` example to demonstrate how to use the CryptoGetAccountBalanceQuery class.
- Add `examples/token_create_transaction_admin_key.py` demonstrating admin key privileges for token management including token updates, key changes, and deletion (#798)
- Add `examples/token_create_transaction_freeze_key.py` showcasing freeze key behavior, expected failures without the key, and the effect of freezing/unfreezing on transfers.
- Add `examples/account_info.py` to demonstrate `AccountInfo` opeartions
- Added `HbarUnit` class and Extend `Hbar` class to handle floating-point numbers
- Add `examples/topic_info.py` to demonstrate `TopicInfo` operations.
- feat: Allow `PrivateKey` to be used for keys in `TopicCreateTransaction` for consistency.
- EvmAddress class
- `alias`, `staked_account_id`, `staked_node_id` and `decline_staking_reward` fields to AccountCreateTransaction
- `staked_account_id`, `staked_node_id` and `decline_staking_reward` fields to AccountInfo
- Added `examples/token_create_transaction_supply_key.py` to demonstrate token creation with and without a supply key.
- Added `examples/token_create_transaction_kyc_key.py` to demonstrate KYC key functionality, including creating tokens with/without KYC keys, granting/revoking KYC status, and understanding KYC requirements for token transfers.
- Add `set_token_ids`, `_from_proto`, `_validate_checksum` to TokenAssociateTransaction [#795]
- Added BatchTransaction class
- Add support for token metadata (bytes, max 100 bytes) in `TokenCreateTransaction`, including a new `set_metadata` setter, example, and tests. [#799]
- Added `examples/token_create_transaction_token_fee_schedule.py` to demonstrate creating tokens with custom fee schedules and the consequences of not having it.
- Added `examples/token_create_transaction_wipe_key.py` to demonstrate token wiping and the role of the wipe key.
- Added `examples/account_allowance_approve_transaction_hbar.py` and `examples/account_allowance_delete_transaction_hbar.py`, deleted `examples/account_allowance_hbar.py`. [#775]
- Added `docs\sdk_developers\training\receipts.md` as a training guide for users to understand hedera receipts.
- Add `set_token_ids`, `_from_proto`, `_validate_checksum` to TokenAssociateTransaction [#795]
- docs: added `network_and_client.md` with a table of contents, and added external example scripts (`client.py`).

### Changed

- Upgraded step-security/harden-runner v2.13.2
- bumped actions/checkout from 5.0.0 to 6.0.0
- Limit workflow bot to one message per PR
- Refactored token-related example scripts (`token_delete.py`, `token_dissociate.py`, etc.) for improved readability and modularity. [#370]
- upgrade: step security action upgraded from harden-runner-2.13.1 to harden-runner-2.13.1
- chore: Split `examples/account_allowance_nft.py` into separate `account_allowance_approve_transaction_nft.py` and `account_allowance_delete_transaction_nft.py` examples.
- chore: bump protobuf from 6.33.0 to 6.33.1 (#796)
- fix: Allow `max_automatic_token_associations` to be set to -1 (unlimited) in `AccountCreateTransaction` and add field to `AccountInfo`.
- Allow `PrivateKey` to be used for keys in `TopicCreateTransaction` for consistency.
- Update github actions checkout from 5.0.0 to 5.0.1 (#814)
- changed to add concurrency to workflow bot
- feat: Refactor `TokenDissociateTransaction` to use set_token_ids method and update transaction fee to Hbar, also update `transaction.py` and expand `examples/token_dissociate.py`, `tests/unit/token_dissociate.py`.

### Fixed

- chore: updated solo action to avoid v5
- chore: fix test.yml workflow to log import errors (#740)
- chore: fixed integration test names without a test prefix or postfix
- Staked node ID id issue in the account_create_transationt_e2e_test
- workflow: verified commits syntax for verfication bot

## [0.1.8] - 2025-11-07

### Added

- `is_unknown` property added to `src/hiero_sdk_python/response_code.py`
- Example `response_code.py`
- Add `TokenFeeScheduleUpdateTransaction` class to support updating custom fee schedules on tokens (#471).
- Add `examples/token_update_fee_schedule_fungible.py` and `examples/token_update_fee_schedule_nft.py` demonstrating the use of `TokenFeeScheduleUpdateTransaction`.
- Update `docs/sdk_users/running_examples.md` to include `TokenFeeScheduleUpdateTransaction`.
- added FreezeTransaction class
- added FreezeType class
- Added `docs/sdk_developers/pylance.md`, a new guide explaining how to set up and use **Pylance** in VS Code for validating imports, file references, and methods before review. (#713)
- feat: TokenAirdropClaim Transaction, examples (with signing required and not), unit and integration tests (#201)
- docs: Add Google-style docstrings to `TokenId` class and its methods in `token_id.py`.
- added Google-style docstrings to the `TransactionRecord` class including all dataclass fields, `__repr__`, `_from_proto()` & `_to_proto()` methods.
- Standardized docstrings, improved error handling, and updated type hinting (`str | None` to `Optional[str]`) for the `FileId` class (#652).
- Add Google-style docstrings to `AccountInfo` class and its methods in `account_info.py`.
- Added comprehensive Google-style docstrings to the `Logger` class and all utility functions in `src/hiero_sdk_python/logger/logger.py` (#639).
- add AccountRecordsQuery class
- chore: added python 3.13 to test.yml workflow (#510, #449)
- Transaction bytes serialization support: `Transaction.freeze()`, `Transaction.to_bytes()`, and `Transaction.from_bytes()` methods for offline signing and transaction storage
- docs: Add Google-style docstrings to `ContractId` class and methods in `contract_id.py`.
- Added TokenUnpauseTransaction class
- Added expiration_time, auto_renew_period, auto_renew_account, fee_schedule_key, kyc_key in `TokenCreateTransaction`, `TokenUpdateTransaction` classes
- Added comprehensive Google-style docstrings to the `CustomFee` class and its methods in `custom_fee.py`.
- docs: Add `docs/sdk_developers/project_structure.md` to explain repository layout and import paths.

### Changed

- chore: renamed examples to match src where possible
- Moved examples/ to be inside subfiles to match src structure
- changed example script workflow to run on new subdirectory structure
- chore: bumped solo action from 14.0 to 15.0 (#764)
- chore: replaced hardcoded 'testnet' messages with environment network name
- chore: validate that token airdrop transactions require an available token service on the channel (#632)
- chore: update local environment configuration in env.example (#649)
- chore: Update env.example NETWORK to encourage testnet or local usage (#659)
- chore: updated pyproject.toml with python 3.10 to 3.13 (#510, #449)
- chore: fix type hint for TokenCancelAirdropTransaction pending_airdrops parameter
- chore: Moved documentation file `common_issues.md` from `examples/sdk_developers/` to `docs/sdk_developers/` for unified documentation management (#516).
- chore: Refactored the script of examples/custom_fee.py into modular functions
- fix: Replaced `collections.namedtuple` with `typing.NamedTuple` in `client.py` for improved type checking.
- chore: Refactored examples/custom_fee.py into three separate example files.
- Expanded `docs/sdk_developers/checklist.md` with a self-review guide for all pull request submission requirements (#645).
- Expanded docs/sdk_developers/signing.md to clarify GPG and DCO requirements and add a Table of Contents (#455).
- chore: Standardized client initialization across all examples/ files to promote consistency (#658).
- chore: changed the file names of airdrop examples, classes, unit and integration tests so they are grouped together. (#631)
- Refactor `AbstractTokenTransferTransaction` to unify Token/NFT transfer logic.

### Fixed

- Added explicit read permissions to examples.yml (#623)
- Removed deprecated Logger.warn() method and legacy parameter swap logic from get_logger() (#673).
- Improved type hinting in `file_append_transaction.py` to resolve 'mypy --strict` errors. ([#495](https://github.com/hiero-ledger/hiero-sdk-python/issues/495))
- fix: Resolve `__eq__` type conflict in `CustomFee` class (#627)
- Fixes a type conflict in `token_id.py` where `from_string` could receive `None`, preventing a runtime error by raising a `ValueError` if the input is missing. #630
- Dependabot alerts (version bumps)
- Fixed incorrect `TokenType` import (protobuf vs. SDK enum) in 18 example files.
- Update `schedule_sign_transaction_e2e_test` to check for key presence instead of relying on index.
- Add `localhost` and `local` as network names

### Breaking Changes

- chore: changed the file names airdrop classes (#631)
  {pending_airdrop_id.py -> token_airdrop_pending_id.py}
  {pending_airdrop_record.py -> token_airdrop_pending_record.py}
  {token_cancel_airdrop_transaction.py -> token_airdrop_transaction_cancel.py}

- In `TokenAirdropTransaction` the parameters of the following methods have been renamed:
  - add_nft_transfer(sender → sender_id, receiver → receiver_id)
  - add_approved_nft_transfer(sender → sender_id, receiver → receiver_id)

## [0.1.7] - 2025-10-28

### Added

- Expanded `README.md` with a new "Follow Us" section detailing how to watch, star, and fork the repository (#472).
- Refactored `examples/topic_create.py` into modular functions for better readability and reuse.
- Add Rebasing and Signing section to signing.md with instructions for maintaining commit verification during rebase operations (#556)
- Add `examples/account_id.py` demonstrating AccountId class usage including creating standard AccountIds, parsing from strings, comparing instances, and creating AccountIds with public key aliases
- Added Google-style docstrings to `CustomFractionalFee` class and its methods in `custom_fractional_fee.py`.
- Added `dependabot.yaml` file to enable automated dependency management.
- Common issues guide for SDK developers at `examples/sdk_developers/common_issues.md`
- Added documentation for resolving changelog conflicts in `docs/common_issues.md`
- Added comprehensive changelog entry guide at `docs/sdk_developers/changelog.md` to help contributors create proper changelog entries (#532).
- docs: Added Google-style docstrings to `CustomFixedFee` class and its methods in `custom_fixed_fee.py`.
- docs: Add Google-style docstrings to `CustomRoyaltyFee` class and its methods in `custom_royalty_fee.py`.
- docs: Add Google-style docstrings to `AbstractTokenTransferTransaction` class and its methods in `abstract_token_transfer_transaction.py`.
- docs: Add Google-style docstrings to `TokenRelationship` class and its methods in `token_relationship.py`.
- feat: add initial testing guide structure
- Added `checksum` filed for TopicId, FileId, ContractId, ScheduleId class
- Added workflow for running example scripts.
- docs: workflow.md documenting key steps to creating a pull request (#605)
- chore: fix the examples workflow to log error messages and run on import failure (#738)
- Added `docs/discord.md` explaining how to join and navigate the Hiero community Discord (#614).

### Changed

- Added direct links to Python SDK channel in Linux Foundation Decentralized Trust Discord back in
- Updated all occurrences of non-functional Discord invite links throughout the documentation with the new, stable Hyperledger and Hedera invite links (#603).
- Refactored TopicId class to use @dataclass decorator for reducing boilerplate code
- Renamed `examples/nft_allowance.py` to `examples/account_allowance_nft.py` for consistency with account class naming scheme
- Added changelog conflict resolution examples to `docs/common_issues.md`
- Refactored `examples/topic_create.py` to be more modular by splitting functions and renaming `create_topic()` to `main()`.
- Refactored `examples/transfer_hbar.py` to improve modularity by separating transfer and balance query operations into dedicated functions
- Enhanced contributing section in README.md with resource links
- Refactored examples/topic_message_submit.py to be more modular
- Added "One Issue Per Pull Request" section to `examples/sdk_developers/common_issues.md`.
- docs: Improved the contributing section in the README.md file
- Refactored `examples/transfer_nft.py` to be more modular by isolating transfer logic.
- Refactored `examples/file_append.py` into modular functions for better readability, reuse, and consistency across examples.
- Ensured identical runtime behavior and output to the previous version to maintain backward compatibility.
- Renamed `examples/hbar_allowance.py` to `examples/account_allowance_hbar.py` for naming consistency
- Converted monolithic function in `token_create_nft_infinite.py` to multiple modular functions for better structure and ease.
- docs: Use relative paths for internal GitHub links (#560).
- Update pyproject.toml maintainers list.
  – docs: Updated README.md/CHANGELOG.md and added blog.md, bud.md and setup.md (#474)
- renamed docs/sdk_developers/changelog.md to docs/sdk_developers/changelog_entry.md for clarity.
- Refactor `query_balance.py` into modular, reusable functions with `setup_client()`, `create_account()`, `get_balance()`, `transfer_hbars()`, and `main()` for improved readability, maintainability, and error handling.
- Unified balance and transfer logging format — both now consistently display values in hbars for clarity.

### Fixed

- Add type hints to `setup_client()` and `create_new_account()` functions in `examples/account_create.py` (#418)
- Added explicit read and write permissions to test.yml
- Type hinting for `Topic` related transactions.

### Removed

- Remove deprecated camelCase alias support and `_DeprecatedAliasesMixin`; SDK now only exposes snake_case attributes for `NftId`, `TokenInfo`, and `TransactionReceipt`. (Issue #428)

## [0.1.6] - 2025-10-21

### Added

- Add comprehensive Google-style docstrings to examples/account_create.py
- add revenue generating topic tests/example
- add fee_schedule_key, fee_exempt_keys, custom_fees fields in TopicCreateTransaction, TopicUpdateTransaction, TopicInfo classes
- add CustomFeeLimit class
- TokenNftAllowance class
- TokenAllowance class
- HbarAllowance class
- HbarTransfer class
- AccountAllowanceApproveTransaction class
- AccountAllowanceDeleteTransaction class
- FileAppendTransaction class
- Documentation examples for Allowance Approve Transaction, Allowance Delete Transaction, and File Append Transaction
- Approved transfer support to TransferTransaction
- set_transaction_id() API to Transaction class
- Allowance examples (hbar_allowance.py, token_allowance.py, nft_allowance.py)
- Refactored examples/logging_example.py for better modularity (#478)

### Changed

- TransferTransaction refactored to use TokenTransfer and HbarTransfer classes instead of dictionaries
- Added checksum validation for TokenId
- Refactor examples/token_cancel_airdrop
- Refactor token creation examples for modularity and consistency
- Updated `signing.md` to clarify commit signing requirements, including DCO, GPG, and branch-specific guidelines (#459)

### Changed

- Rearranged running_examples.md to be alphabetical
- Refactor token_associate.py for better structure, add association verification query (#367)
- Refactored `examples/account_create.py` to improve modularity and readability (#363)
- Replace Hendrik Ebbers with Sophie Bulloch in the MAINTAINERS.md file
- Improved `CONTRIBUTING.md` by explaining the /docs folder structure and fixing broken hyperlinks.(#431)
- Converted class in `token_nft_info.py` to dataclass for simplicity.

### Fixed

- Incompatible Types assignment in token_transfer_list.py
- Corrected references to \_require_not_frozen() and removed the surplus \_is_frozen
- Removed duplicate static methods in `TokenInfo` class:
    - `_copy_msg_to_proto`
    - `_copy_key_if_present`
    - `_parse_custom_fees`
    Kept robust versions with proper docstrings and error handling.
- Add strict type hints to `TransactionGetReceiptQuery` (#420)
- Fixed broken documentation links in CONTRIBUTING.md by converting absolute GitHub URLs to relative paths
- Updated all documentation references to use local paths instead of pointing to hiero-sdk project hub

## [0.1.5] - 2025-09-25

### Added

- ScheduleSignTransaction class
- NodeUpdateTransaction class
- NodeDeleteTransaction class
- ScheduleDeleteTransaction class
- prng_number and prng_bytes properties in TransactionRecord
- PrngTransaction class
- ScheduleInfoQuery class
- ScheduleInfo class
- Exposed node_id property in `TransactionReceipt`
- NodeCreateTransaction class
- ScheduleId() class
- ScheduleCreateTransaction() class
- build_scheduled_body() in every transaction
- ContractDeleteTransaction class
- ContractExecuteTransaction class
- setMessageAndPay() function in StatefulContract
- AccountDeleteTransaction Class
- generate_proto.py
- Bumped Hedera proto version from v0.57.3 to v0.64.3
- Added `dev` and `lint` dependency groups as default in `pyproject.toml`
- EthereumTransaction class
- AccountId support for ECDSA alias accounts
- ContractId.to_evm_address() method for EVM compatibility
- consumeLargeData() function in StatefulContract
- example script for Token Airdrop
- added variables directly in the example script to reduce the need for users to supply extra environment variables.
- Added new `merge_conflicts.md` with detailed guidance on handling conflicts during rebase.
- Type hinting to /tokens, /transaction, /query, /consensus
- Linting to /tokens, /transaction, /query, /consensus
- Module docstrings in /tokens, /transaction, /query, /consensus
- Function docstrings in /tokens, /transaction, /query, /consensus

### Changed

- bump solo version to `v0.14`
- bump protobufs version to `v0.66.0`
- bump solo version to `v0.13`
- Extract \_build_proto_body() from build_transaction_body() in every transaction
- StatefulContract's setMessage() function designed with no access restrictions, allowing calls from any address
- bump solo version to `v0.12`
- Extract Ed25519 byte loading logic into private helper method `_from_bytes_ed25519()`
- Documentation structure updated: contents moved from `/documentation` to `/docs`.
- Switched Mirror Node endpoints used by SDK to secure ones instead of deprecated insecure endpoints (shut down on Aug 20th, see [Hedera blogpost](https://hedera.com/blog/updated-deprecation-of-the-insecure-hedera-consensus-service-hcs-mirror-node-endpoints))
- Update protobuf dependency from 5.28.1 to 5.29.1
- Update grpcio dependency from 1.68.1 to 1.71.2
- Updated `rebasing.md` with clarification on using `git reset --soft HEAD~<n>` where `<n>` specifies the number of commits to rewind.
- Calls in examples for PrivateKey.from_string_ed25519(os.getenv('OPERATOR_KEY')) to PrivateKey.from_string(os.getenv('OPERATOR_KEY')) to enable general key types
- Add CI tests across Python 3.10–3.12.
- kyc_status: Optional[TokenFreezeStatusProto] = None → kyc_status: Optional[TokenKycStatus] = None
- assert relationship.freeze_status == TokenFreezeStatus.FROZEN, f"Expected freeze status to be FROZEN, but got {relationship.freeze_status}" → assert relationship.freeze_status == TokenFreezeStatus.UNFROZEN, f"Expected freeze status to be UNFROZEN, but got {relationship.freeze_status}"

### Fixed

- Format account_create_transaction.py and add type hints
- Format account_balance.py and fix pylint issues
- Format account_delete_transaction.py and fix pylint issues
- Format account_id.py and fix pylint issues
- Format account_info.py and fix pylint issues
- Format account_update_transaction.py and fix pylint issues
- Unit test compatibility issues when running with UV package manager
- Type annotations in TokenRelationship class (kyc_status and freeze_status)
- Test assertions in test_executable.py using pytest match parameter
- Moved and renamed README_upstream.md to docs/sdk_developers/rebasing.md
- Invalid DRE Hex representation in examples/keys_private_ecdsa.py
- Windows malformed path using uv run generate_proto.py using as_posix()
- Changed README MIT license to Apache
- deprecated CamelCase instances in /examples such as TokenId and totalSupply to snake_case
- Invalid HEX representation and signature validation in keys_public_ecdsa.py
- Invalid signature verification for examples/keys_public_der.py
- Duplicate validation function in TokenCreate

### Removed

- Removed the old `/documentation` folder.
- Rebase command in README_upstream changed to just -S
- generate_proto.sh
- pkg_resources dependency in generate_proto.py

### Breaking API changes

- We have some changed imports and returns to maintain compatability in the proto bump

transaction_body_pb2.TransactionBody -> transaction_pb2.TransactionBody
contract_call_local_pb2.ContractFunctionResult -> contract_types_pb2.ContractFunctionResult
contract_call_local_pb2.ContractLoginfo -> contract_types_pb2.ContractLoginfo

- Removed init.py content in /tokens

**Changed imports**

- src/hiero_sdk_python/consensus/topic_message.py: from hiero_sdk_python import Timestamp → from hiero_sdk_python.timestamp import Timestamp
- src/hiero_sdk_python/query/topic_message_query.py: from hiero_sdk_python import Client → from hiero_sdk_python.client.client import Client
- src/hiero_sdk_python/tokens/**init**.py: content removed.
- src/hiero_sdk_python/tokens/token_info.py: from hiero_sdk_python.hapi.services.token_get_info_pb2 import TokenInfo as proto_TokenInfo → from hiero_sdk_python.hapi.services import token_get_info_pb2
- src/hiero_sdk_python/tokens/token_key_validation.py: from hiero_sdk_python.hapi.services → import basic_types_pb2
- src/hiero_sdk_python/tokens/token_kyc_status.py: from hiero_sdk_python.hapi.services.basic_types_pb2 import TokenKycStatus as proto_TokenKycStatus → from hiero_sdk_python.hapi.services import basic_types_pb2
- src/hiero_sdk_python/tokens/token_pause_status.py: from hiero_sdk_python.hapi.services.basic_types_pb2 import (TokenPauseStatus as proto_TokenPauseStatus,) → from hiero_sdk_python.hapi.services import basic_types_pb2
- src/hiero_sdk_python/tokens/token_pause_transaction.py: from hiero_sdk_python.hapi.services.token_pause_pb2 import TokenPauseTransactionBody → from hiero_sdk_python.hapi.services import token_pause_pb2, transaction_pb2
- from hiero_sdk_python.hapi.services.token_revoke_kyc_pb2 import TokenRevokeKycTransactionBody → from hiero_sdk_python.hapi.services import token_revoke_kyc_pb2, transaction_pb2
- src/hiero_sdk_python/tokens/token_update_nfts_transaction.py: from hiero_sdk_python.hapi.services.token_update_nfts_pb2 import TokenUpdateNftsTransactionBody → from hiero_sdk_python.hapi.services import token_update_nfts_pb2,transaction_pb2
- src/hiero_sdk_python/tokens/token_wipe_transaction.py: from hiero_sdk_python.hapi.services.token_wipe_account_pb2 import TokenWipeAccountTransactionBody → from hiero_sdk_python.hapi.services import token_wipe_account_pb2, transaction_pb2

## [0.1.4] - 2025-08-19

### Added

- CONTRIBUTING.md: expanded documentation detailing various contribution processes in a step-by-step way. Includes new sections: blog posts and support.
- README_upstream.md: documentation explaining how to rebase to main.

### Added

- Legacy ECDSA DER parse support
- documented private key from_string method behavior
- ContractInfo class
- ContractInfoQuery class
- ContractID check in PublicKey.\_from_proto() method
- PendingAirdropId Class
- PendingAirdropRecord Class
- TokenCancelAirdropTransaction Class
- AccountUpdateTransaction class
- ContractBytecodeQuery class
- SimpleStorage.bin-runtime
- Support for both .bin and .bin-runtime contract bytecode extensions in contract_utils.py
- ContractUpdateTransaction class

### Fixed

- missing ECDSA support in query.py and contract_create_transaction.py (was only creating ED25519 keys)
- Applied linting and code formatting across the consensus module
- fixed pip install hiero_sdk_python -> pip install hiero-sdk-python in README.md

### Breaking API changes

**We have several camelCase uses that will be deprecated → snake_case** Original aliases will continue to function, with a warning, until the following release.

#### In `token_info.py`

- tokenId → token_id
- totalSupply → total_supply
- isDeleted → is_deleted
- tokenType → token_type
- maxSupply → max_supply
- adminKey → admin_key
- kycKey → kyc_key
- freezeKey → freeze_key
- wipeKey → wipe_key
- supplyKey → supply_key
- defaultFreezeStatus → default_freeze_status
- defaultKycStatus → default_kyc_status
- autoRenewAccount → auto_renew_account
- autoRenewPeriod → auto_renew_period
- pauseStatus → pause_status
- supplyType → supply_type

#### In `nft_id.py`

- tokenId → token_id
- serialNumber → serial_number

#### In `transaction_receipt.py`

- tokenId → token_id
- topicId → topic_id
- accountId → account_id
- fileId → file_id

### Deprecated Additions

- logger.warn will be deprecated in v0.1.4. Please use logger.warning instead.
- get_logger method passing (name, level) will be deprecated in v0.1.4 for (level, name).

## [0.1.3] - 2025-07-03

### Added

- TokenType Class
- MAINTAINERS.md file
- Duration Class
- NFTTokenCreateTransaction Class
- TokenUnfreezeTransaction
- Executable Abstraction
- Logger
- Node Implementation
- Integration Tests across the board
- TokenWipeTransaction Class
- TokenNFTInfoQuery Class
- TokenInfo Class
- TokenRejectTransaction Class
- TokenUpdateNftsTransaction Class
- TokenInfoQuery Class
- TokenPauseTransaction Class
- TokenBurnTransaction Class
- TokenGrantKycTransaction Class
- TokenUpdateTransaction Class
- added Type hinting and initial methods to several modules
- TokenRevoceKycTransaction Class
- [Types Guide](hiero/hedera_sdk_python/documentation/sdk_developers/types.md)

- TransactionRecordQuery Class
- AccountInfoQuery Class

### Changed

- replace datetime.utcnow() with datetime.now(timezone.utc) for Python 3.10
- updated pr-checks.yml
- added add_require_frozen() to Transaction Base Class
- added NFT Transfer in TransferTransaction
- bumped solo-actions to latest release
- updated to/from_proto method to be protected
- Example scripts updated to be easily run form root
- README updated
- added PublicKey.from_proto to PublicKey class
- changed Query Class to have method get_cost
- SimpleContract and StatefulContract constructors to be payable
- added new_pending_airdrops to TransactionRecord Class
- Reorganized SDK developer documentation:
    - Renamed and moved `README_linting.md` to `linting.md`
    - Renamed and moved `README_types.md` to `types.md`
    - Renamed and moved `Commit_Signing.md` to `signing.md`
- Created `sdk_users` docs folder and renamed `examples/README.md` to `running_examples.md`
- Updated references and links accordingly

### Fixed

- fixed INVALID_NODE_ACCOUNT during node switching
- fixed ed25519 key ambiguity (PrivateKey.from_string -> PrivateKey.from_string_ed25519 in examples)

### Removed

- Redundant test.py file

## [0.1.2] - 2025-03-12

### Added

- NFTId Class

### Changed

- use SEC1 ECPrivateKey instead of PKCS#8

### Fixed

- PR checks
- misnamed parameter (ECDSASecp256k1=pub_bytes -> ECDSA_secp256k1=pub_bytes)

### Removed

- .DS_store file

## [0.1.1] – 2025-02-25

### Added

- RELEASE.md
- CONTRIBUTING.md

### Changed

- README now split into root README for project overview and /examples README for transaction types and syntax.
- Python version incremented from 3.9 to 3.10

### Removed

- pdm.lock & uv.lock file

## [0.1.0] - 2025-02-19

### Added

- Initial release of the Python SDK core functionality.
- Basic documentation on how to install and use the SDK.
- Example scripts illustrating setup and usage.

### Changed

- N/A

### Fixed

- N/A

### Removed

- N/A<|MERGE_RESOLUTION|>--- conflicted
+++ resolved
@@ -19,12 +19,8 @@
 - feat: AccountCreateTransaction now supports both PrivateKey and PublicKey [#939](https://github.com/hiero-ledger/hiero-sdk-python/issues/939)
 - Added Acceptance Criteria section to Good First Issue template for better contributor guidance (#997)
 - Added __str__() to CustomRoyaltyFee and updated examples and tests accordingly (#986)
-<<<<<<< HEAD
 - Restore bug and feature request issue templates (#996)(https://github.com/hiero-ledger/hiero-sdk-python/issues/996)
-
-=======
 - Support selecting specific node account ID(s) for queries and transactions and added `Network._get_node()` with updated execution flow (#362)
->>>>>>> 2882580f
 
 ### Changed
 
