﻿# Changelog

All notable changes to this project will be documented in this file.
This project adheres to [Semantic Versioning](https://semver.org).
This changelog is based on [Keep a Changelog](https://keepachangelog.com/en/1.1.0/).

## [Unreleased]

### Added
- Enable auto assignment to good first issues (#1312), archived good first issue support team notification. Changed templates with new assign instruction.
- Added unit test for 'endpoint.py' to increase coverage.
- Automated assignment guard for `advanced` issues; requires completion of at least one `good first issue` and one `intermediate` issue before assignment (exempts maintainers, committers, and triage members). (#1142)
- Added Hbar object support for TransferTransaction HBAR transfers:
  - Methods now accept `Union[int, Hbar]` for amount parameters with immediate normalization to tinybars
  - Includes comprehensive unit tests covering various Hbar units (HBAR, MICROBAR, NANOBAR, TINYBAR) and accumulation behavior with mixed `int` and `Hbar` inputs
- Added a module-level docstring to the HBAR allowance approval example to clarify
  delegated spending behavior and key concepts. [#1202](https://github.com/hiero-ledger/hiero-sdk-python/issues/1202)
- Added a GitHub Actions workflow to validate broken Markdown links in pull requests.
- Added method chaining examples to the developer training guide (`docs/sdk_developers/training/coding_token_transactions.md`) (#1194)
- Added documentation explaining how to pin GitHub Actions to specific commit SHAs (`docs/sdk_developers/how-to-pin-github-actions.md`)(#1211)
- examples/mypy.ini for stricter type checking in example scripts
- Added a GitHub Actions workflow that reminds contributors to link pull requests to issues.
- Added `__str__` and `__repr__` methods to `AccountInfo` class for improved logging and debugging experience (#1098)
- Added Good First Issue (GFI) management and frequency documentation to clarify maintainer expectations and SDK-level GFI governance.
- Added SDK-level Good First Issue (GFI) guidelines for maintainers to clarify what qualifies as a good first issue.
- Codecov workflow
- Added unit tests for `key_format.py` to improve coverage.
- Fix inactivity bot execution for local dry-run testing.
- Added Good First Issue candidate guidelines documentation (`docs/maintainers/good_first_issue_candidate_guidelines.md`) and Good First Issues guidelines documentation (`docs/maintainers/good_first_issues_guidelines.md`) (#1066)
- Added documentation: "Testing GitHub Actions using Forks" (`docs/sdk_developers/training/testing_forks.md`).
- Documentation: created docs/maintainers/hiero_python_sdk_team.md
- Unified the inactivity-unassign bot into a single script with `DRY_RUN` support, and fixed handling of cross-repo PR references for stale detection.
- Added unit tests for `SubscriptionHandle` class covering cancellation state, thread management, and join operations.
- Refactored `account_create_transaction_create_with_alias.py` example by splitting monolithic function into modular functions: `generate_main_and_alias_keys()`, `create_account_with_ecdsa_alias()`, `fetch_account_info()`, `print_account_summary()` (#1016)
- Added `.github/workflows/bot-pr-auto-draft-on-changes.yml` to automatically convert PRs to draft and notify authors when reviewers request changes.
- Add beginner issue template
- Modularized `transfer_transaction_fungible` example by introducing `account_balance_query()` & `transfer_transaction()`.Renamed `transfer_tokens()` → `main()`
- Phase 2 of the inactivity-unassign bot: Automatically detects stale open pull requests (no commit activity for 21+ days), comments with a helpful InactivityBot message, closes the stale PR, and unassigns the contributor from the linked issue.
- Added `__str__()` to CustomFixedFee and updated examples and tests accordingly.
- Added unit tests for `crypto_utils` (#993)
- Added a github template for good first issues
- Added `.github/workflows/bot-assignment-check.yml` to limit non-maintainers to 2 concurrent issue assignments.
- Configured coderabbit with a `.coderabbit.yaml`
- Added all missing fields to `__str__()` method and updated `test_tokem_info.py`
- Add examples/tokens/token_create_transaction_pause_key.py example demonstrating token pause/unpause behavior and pause key usage (#833)
- Added `docs/sdk_developers/training/transaction_lifecycle.md` to explain the typical lifecycle of executing a transaction using the Hedera Python SDK.
- Add inactivity bot workflow to unassign stale issue assignees (#952)
- Made custom fraction fee end to end
- feat: AccountCreateTransaction now supports both PrivateKey and PublicKey [#939](https://github.com/hiero-ledger/hiero-sdk-python/issues/939)
- Added Acceptance Criteria section to Good First Issue template for better contributor guidance (#997)
- Added `__str__()` to CustomRoyaltyFee and updated examples and tests accordingly (#986)
- Restore bug and feature request issue templates (#996)(https://github.com/hiero-ledger/hiero-sdk-python/issues/996)
- Support selecting specific node account ID(s) for queries and transactions and added `Network._get_node()` with updated execution flow (#362)
- Add TLS support with two-stage control (`set_transport_security()` and `set_verify_certificates()`) for encrypted connections to Hedera networks. TLS is enabled by default for hosted networks (mainnet, testnet, previewnet) and disabled for local networks (solo, localhost) (#855)
- Add PR inactivity reminder bot for stale pull requests `.github/workflows/pr-inactivity-reminder-bot.yml`
- Add comprehensive training documentation for \_Executable class `docs/sdk_developers/training/executable.md`
- Added empty `docs/maintainers/good_first_issues.md` file for maintainers to write Good First Issue guidelines (#1034)
- Added new `.github/ISSUE_TEMPLATE/04_good_first_issue_candidate.yml` file (1068)(https://github.com/hiero-ledger/hiero-sdk-python/issues/1068)
- Enhanced `.github/ISSUE_TEMPLATE/01_good_first_issue.yml` with welcoming message and acceptance criteria sections to guide contributors in creating quality GFIs (#1052)
- Add workflow to notify team about P0 issues `bot-p0-issues-notify-team.yml`
- Added Issue Reminder (no-PR) bot, .github/scripts/issue_reminder_no_pr.sh and .github/workflows/bot-issue-reminder-no-pr.yml to automatically detect assigned issues with no linked pull requests for 7+ days and post a gentle ReminderBot comment.(#951)
- Add support for include_children in TransactionGetReceiptQuery (#1100)(https://github.com/hiero-ledger/hiero-sdk-python/issues/1100)
- Add new `.github/ISSUE_TEMPLATE/05_intermediate_issue.yml` file (1072)(https://github.com/hiero-ledger/hiero-sdk-python/issues/1072)
- Add a workflow to notify the team when issues are labeled as “good first issues” or identified as candidates for that label: `bot-gfi-notify-team.yml`(#1115)
- Added **str** and **repr** to AccountBalance
- Added GitHub workflow that makes sure newly added test files follow pytest test files naming conventions (#1054)
- Added advanced issue template for contributors `.github/ISSUE_TEMPLATE/06_advanced_issue.yml`.
- Add new tests to `tests/unit/topic_info_query_test.py` (#1124)
- Added `coding_token_transactions.md` for a high level overview training on how token transactions are created in the python sdk.
- Added prompt for codeRabbit on how to review /examples ([#1180](https://github.com/hiero-ledger/hiero-sdk-python/issues/1180))
- Add Linked Issue Enforcer to automatically close PRs without linked issues `.github/workflows/bot-linked-issue-enforcer.yml`.
- Added support for include duplicates in get transaction receipt query (#1166)
- Added `.github/workflows/cron-check-broken-links.yml` workflow to perform scheduled monthly Markdown link validation across the entire repository with automatic issue creation for broken links ([#1210](https://github.com/hiero-ledger/hiero-sdk-python/issues/1210))
- Added `transfer_transaction_tinybar.py` example demonstrating tinybar transfers with both integer and Hbar object approaches. ([#1249](https://github.com/hiero-ledger/hiero-sdk-python/issues/1249))
- Added `transfer_transaction_gigabar.py` example demonstrating `GIGABAR` unit usage for large-value transfers. ([#1249](https://github.com/hiero-ledger/hiero-sdk-python/issues/1249))
- Coderabbit prompt for .github
- Added convenient factory methods to `Hbar` class for easier instantiation: `from_microbars()`, `from_millibars()`, `from_hbars()`, `from_kilobars()`, `from_megabars()`, and `from_gigabars()`. [#1272](https://github.com/hiero-ledger/hiero-sdk-python/issues/1272)
- Added merge conflict bot workflow (`.github/workflows/bot-merge-conflict.yml`) and helper script (`.github/scripts/bot-merge-conflict.js`) to detect and notify about PR merge conflicts, with retry logic for unknown mergeable states, idempotent commenting, and push-to-main recheck logic (#1247)
- Added workflow to prevent assigning intermediate issues to contributors without prior Good First Issue completion (#1143).
- Added `Client.from_env()` and network-specific factory methods (e.g., `Client.for_testnet()`) to simplify client initialization and reduce boilerplate. [[#1251](https://github.com/hiero-ledger/hiero-sdk-python/issues/1251)]

### Changed

- Renamed the GitHub notify team script to match its corresponding workflow filename for better maintainability (#1338)
- style: apply black formatting to examples (#1299)
-Update GitHub workflow names in `.github/workflows/bot-workflows.yml` to match correct references [(#1284)]
- Renamed templates for improved clarity [(#1265)]
- Updated Good First Issue notifications to trigger only after the first comment is posted, reducing noise on unassigned issues.(#1212)
- Bumped requests from 2.32.3 to 2.32.4 to 2.32.5
- Moved `docs/sdk_developers/how_to_link_issues.md` to `docs/sdk_developers/training/workflow/how_to_link_issues.md` and updated all references (#1222)
- Moved docs/sdk_developers/project_structure.md to docs/sdk_developers/training/setup/project_structure.md and ensured all previous references are updated [#1223](https://github.com/hiero-ledger/hiero-sdk-python/issues/1223)
- Renamed workflow scripts in `.github/scripts/` to match their corresponding workflow file names for improved consistency and maintainability (#1198)
- Refactored `account_create_transaction_evm_alias.py` to improve readability by splitting the monolithic function into smaller helper functions. [#1017](https://github.com/hiero-ledger/hiero-sdk-python/issues/1017)
- Improved docstring for `account_allowance_approve_transaction_nft.py` with purpose, key concepts and required vs optional steps.
- Updated Codecov coverage thresholds in 'codecov.yml' to require 90% of project coverage and 92% of patch coverage (#1157)
- Reduce office-hours reminder spam by posting only on each user's most recent open PR, grouping by author and sorting by creation time (#1121)
- Reduce office-hours reminder spam by never posting on PRs of maintainers and committers
- Pylint cleanup for token_airdrop_transaction_cancel.py (#1081) [@tiya-15](https://github.com/tiya-15)
- Move `account_allowance_delete_transaction_hbar.py` from `examples/` to `examples/account/` for better organization (#1003)
- Improved consistency of transaction examples (#1120)
- Refactored `account_create_transaction_with_fallback_alias.py` by splitting the monolithic `create_account_with_fallback_alias` function into modular functions: `generate_fallback_key`, `fetch_account_info`, and `print_account_summary`. The existing `setup_client()` function was reused for improved readability and structure (#1018)
- Allow `PublicKey` for batch_key in `Transaction`, enabling both `PrivateKey` and `PublicKey` for batched transactions
- Allow `PublicKey` for `TokenUpdateKeys` in `TokenUpdateTransaction`, enabling non-custodial workflows where operators can build transactions using only public keys (#934).
- Bump protobuf toml to protobuf==6.33.2
- Improved the contributing section for sdk developers in CONTRIBUTING.md for clarity and including new documentation
- chore: Move account allowance example to correct folder
- Added more tests to the CustomFee class for different functionalities (#991)
- Changed messaged for test failure summaries so it is clearer by extracting test failure names into summary
- Renamed example files to match src naming (#1053)
- Updated bot naming conventions in `.github/workflows` to be consistent (#1042)
- Renamed workflow files for consistent PR check naming:
  `examples.yml` → `pr-check-examples.yml`,
  `test.yml` → `pr-check-test.yml` (#1043)
- Cleaned up `token_airdrop_claim_auto` example for pylint compliance (no functional changes). (#1079)
- Formatted `examples/query` using black (#1082)(https://github.com/hiero-ledger/hiero-sdk-python/issues/1082)
- Update team notification script and workflow for P0 issues 'p0_issues_notify_team.js'
- Rename test files across the repository to ensure they consistently end with \_test.py (#1055)
- Cleaned up `token_airdrop_claim_signature_required` example for pylint compliance (no functional changes). (#1080)
- Rename the file 'test_token_fee_schedule_update_transaction_e2e.py' to make it ends with \_test.py as all other test files.(#1117)
- Format token examples with Black for consistent code style and improved readability (#1119)
- Transformed `examples/tokens/custom_fee_fixed.py` to be an end-to-end example, that interacts with the Hedera network, rather than a static object demo.
- Format token examples with Black for consistent code style and improved readability (#1119)
- Replaced `ResponseCode.get_name(receipt.status)` with the `ResponseCode(receipt.status).name` across examples and integration tests for consistency. (#1136)
- Moved helpful references to Additional Context section and added clickable links.
- Transformed `examples\tokens\custom_royalty_fee.py` to be an end-to-end example, that interacts with the Hedera network, rather than a static object demo.
- Refactored `examples/tokens/custom_royalty_fee.py` by splitting monolithic function custom_royalty_fee_example() into modular functions create_royalty_fee_object(), create_token_with_fee(), verify_token_fee(), and main() to improve readability, cleaned up setup_client() (#1169)
- Added comprehensive unit tests for Timestamp class (#1158)
- Enhance unit and integration test review instructions for clarity and coverage `.coderabbit.yaml`.
- Issue reminder bot now explicitly mentions assignees (e.g., `@user`) in comments. ([#1232](https://github.com/hiero-ledger/hiero-sdk-python/issues/1232))
- Updated `transfer_transaction_hbar.py` example to use `Hbar` objects instead of raw integers and added receipt checking with `ResponseCode` validation.([#1249](https://github.com/hiero-ledger/hiero-sdk-python/issues/1249))
- Renamed `pr-missing-linked-issue.yml` and `pr_missing_linked_issue.js` to `bot-pr-missing-linked-issue.yml` and `bot-pr-missing-linked-issue.js` respectively. Enhanced LinkBot PR comment with clickable hyperlinks to documentation for linking issues and creating issues. (#1264)
- Enhance assignment bot to guard against users with spam PRs `.github/scripts/bot-assignment-check.sh`
- Add CodeRabbit documentation review prompts for docs, sdk_users, and sdk_developers with priorities, philosophy, and edge case checks. ([#1236](https://github.com/hiero-ledger/hiero-sdk-python/issues/1236))
- Enhance NodeAddress tests with additional coverage for proto conversion `tests/unit/node_address_test.py`

### Fixed
<<<<<<< HEAD

- Fixed typo in workflow.md documentation - changed 'reslve' to 'resolve' in the changelog update section (#1248)
=======
- GFI workflow casing 
- Update `bot-workflows.yml` to trigger only on open PRs with failed workflows; ignore closed PRs and branches without open PRs.
- Fixed step-security/harden-runner action SHA in merge conflict bot workflow (#1278)
- Fixed the README account balance example to use correct SDK APIs and provide a runnable testnet setup. (#1250)
>>>>>>> 5ca07c60
- Fix token association verification in `token_airdrop_transaction.py` to correctly check if tokens are associated by using `token_id in token_balances` instead of incorrectly displaying zero balances which was misleading (#[815])
- Fixed inactivity bot workflow not checking out repository before running (#964)
- Fixed the topic_message_query integarion test
- Improved the precision of `scripts/examples/match_examples_src.py` to correctly identify source files that have matching examples.
- fixed workflow: changelog check with improved sensitivity to deletions, additions, new releases
- good first issue template yaml rendering
- Fixed solo workflow defaulting to zero
- Fix unit test tet_query.py
- TLS Hostname Mismatch & Certificate Verification Failure for Nodes
- Workflow does not contain permissions for `pr-check-test-files` and `pr-check-codecov`
<<<<<<< HEAD
=======
- Fixed `cron-check-broken-links.yml` string parsing issue in context input `dry_run` (#1235)
- Flaky tests by disabling TLS in mock Hedera nodes in `mock_server.py`
>>>>>>> 5ca07c60

### Breaking Change

- Remove deprecated 'in_tinybars' parameter and update related tests `/src/hiero_sdk_python/hbar.py`, `/tests/unit/hbar_test.py` and `/src/hiero_sdk_python/tokens/custom_fixed_fee.py`.

## [0.1.10] - 2025-12-03

### Added

- Added docs/sdk_developers/training/workflow: a training for developers to learn the workflow to contribute to the python SDK.
- Added Improved NFT allowance deletion flow with receipt-based status checks and strict `SPENDER_DOES_NOT_HAVE_ALLOWANCE` verification.
- Add `max_automatic_token_associations`, `staked_account_id`, `staked_node_id` and `decline_staking_reward` fields to `AccountUpdateTransaction` (#801)
- Added docs/sdk_developers/training/setup: a training to set up as a developer to the python sdk
- Add example demonstrating usage of `CustomFeeLimit` in `examples/transaction/custom_fee_limit.py`
- Added `.github/workflows/merge-conflict-bot.yml` to automatically detect and notify users of merge conflicts in Pull Requests.
- Added `.github/workflows/bot-office-hours.yml` to automate the Weekly Office Hour Reminder.
- feat: Implement account creation with EVM-style alias transaction example.
- Added validation logic in `.github/workflows/pr-checks.yml` to detect when no new chnagelog entries are added under [Unreleased].
- Support for message chunking in `TopicSubmitMessageTransaction`.

### Changed

- bot workflows to include new changelog entry
- Removed duplicate import of transaction_pb2 in transaction.py
- Refactor `TokenInfo` into an immutable dataclass, remove all setters, and rewrite `_from_proto` as a pure factory for consistent parsing [#800]
- feat: Add string representation method for `CustomFractionalFee` class and update `custom_fractional_fee.py` example.
- Moved query examples to their respective domain folders to improve structure matching.

### Fixed

- Fix token association verification in `token_airdrop_transaction.py` to correctly check if tokens are associated by using `token_id in token_balances` instead of incorrectly displaying zero balances which was misleading (#[815])
- Fixed inactivity bot workflow not checking out repository before running (#964)
- Fixed topic_message_query integarion test
- Improved the precision of `scripts/examples/match_examples_src.py` to correctly identify source files that have matching examples.
- fixed workflow: changelog check with improved sensitivity to deletions, additions, new releases

## [0.1.9] - 2025-11-26

### Added

- Add a limit of one comment for PR to the commit verification bot. [#892]
- Removed `actions/checkout@v4` from `bot-verified-commits.yml`
- Add comprehensive documentation for `ReceiptStatusError` in `docs/sdk_developers/training/receipt_status_error.md`
- Add practical example `examples/errors/receipt_status_error.py` demonstrating transaction error handling
- Document error handling patterns and best practices for transaction receipts
- fix `pull_request` to `pull_request_target` in `bot-verified-commits.yml`
- Add more robust receipt checks and removed fallback to `examples/tokens/token_delete_transaction.py`
- Add detail to `token_airdrop.py` and `token_airdrop_cancel.py`
- Add workflow: github bot to respond to unverified PR commits (#750)
- Add workflow: bot workflow which notifies developers of workflow failures in their pull requests.
- Add `examples/token_create_transaction_max_automatic_token_associations_0.py` to demonstrate how `max_automatic_token_associations=0` behaves.
- Add `examples/topic_id.py` to demonstrate `TopicId` opeartions
- Add `examples/topic_message.py` to demonstrate `TopicMessage` and `TopicMessageChunk` with local mock data.
- Added missing validation logic `fee_schedule_key` in integration `token_create_transaction_e2e_test.py` and ``token_update_transaction_e2e_test.py`.
- Add `account_balance_query.py` example to demonstrate how to use the CryptoGetAccountBalanceQuery class.
- Add `examples/token_create_transaction_admin_key.py` demonstrating admin key privileges for token management including token updates, key changes, and deletion (#798)
- Add `examples/token_create_transaction_freeze_key.py` showcasing freeze key behavior, expected failures without the key, and the effect of freezing/unfreezing on transfers.
- Add `examples/account_info.py` to demonstrate `AccountInfo` opeartions
- Added `HbarUnit` class and Extend `Hbar` class to handle floating-point numbers
- Add `examples/topic_info.py` to demonstrate `TopicInfo` operations.
- feat: Allow `PrivateKey` to be used for keys in `TopicCreateTransaction` for consistency.
- EvmAddress class
- `alias`, `staked_account_id`, `staked_node_id` and `decline_staking_reward` fields to AccountCreateTransaction
- `staked_account_id`, `staked_node_id` and `decline_staking_reward` fields to AccountInfo
- Added `examples/token_create_transaction_supply_key.py` to demonstrate token creation with and without a supply key.
- Added `examples/token_create_transaction_kyc_key.py` to demonstrate KYC key functionality, including creating tokens with/without KYC keys, granting/revoking KYC status, and understanding KYC requirements for token transfers.
- Add `set_token_ids`, `_from_proto`, `_validate_checksum` to TokenAssociateTransaction [#795]
- Added BatchTransaction class
- Add support for token metadata (bytes, max 100 bytes) in `TokenCreateTransaction`, including a new `set_metadata` setter, example, and tests. [#799]
- Added `examples/token_create_transaction_token_fee_schedule.py` to demonstrate creating tokens with custom fee schedules and the consequences of not having it.
- Added `examples/token_create_transaction_wipe_key.py` to demonstrate token wiping and the role of the wipe key.
- Added `examples/account_allowance_approve_transaction_hbar.py` and `examples/account_allowance_delete_transaction_hbar.py`, deleted `examples/account_allowance_hbar.py`. [#775]
- Added `docs\sdk_developers\training\receipts.md` as a training guide for users to understand hedera receipts.
- Add `set_token_ids`, `_from_proto`, `_validate_checksum` to TokenAssociateTransaction [#795]
- docs: added `network_and_client.md` with a table of contents, and added external example scripts (`client.py`).

### Changed

- Upgraded step-security/harden-runner v2.13.2
- bumped actions/checkout from 5.0.0 to 6.0.0
- Limit workflow bot to one message per PR
- Refactored token-related example scripts (`token_delete.py`, `token_dissociate.py`, etc.) for improved readability and modularity. [#370]
- upgrade: step security action upgraded from harden-runner-2.13.1 to harden-runner-2.13.1
- chore: Split `examples/account_allowance_nft.py` into separate `account_allowance_approve_transaction_nft.py` and `account_allowance_delete_transaction_nft.py` examples.
- chore: bump protobuf from 6.33.0 to 6.33.1 (#796)
- fix: Allow `max_automatic_token_associations` to be set to -1 (unlimited) in `AccountCreateTransaction` and add field to `AccountInfo`.
- Allow `PrivateKey` to be used for keys in `TopicCreateTransaction` for consistency.
- Update github actions checkout from 5.0.0 to 5.0.1 (#814)
- changed to add concurrency to workflow bot
- feat: Refactor `TokenDissociateTransaction` to use set_token_ids method and update transaction fee to Hbar, also update `transaction.py` and expand `examples/token_dissociate.py`, `tests/unit/token_dissociate.py`.

### Fixed

- chore: updated solo action to avoid v5
- chore: fix test.yml workflow to log import errors (#740)
- chore: fixed integration test names without a test prefix or postfix
- Staked node ID id issue in the account_create_transationt_e2e_test
- workflow: verified commits syntax for verfication bot

## [0.1.8] - 2025-11-07

### Added

- `is_unknown` property added to `src/hiero_sdk_python/response_code.py`
- Example `response_code.py`
- Add `TokenFeeScheduleUpdateTransaction` class to support updating custom fee schedules on tokens (#471).
- Add `examples/token_update_fee_schedule_fungible.py` and `examples/token_update_fee_schedule_nft.py` demonstrating the use of `TokenFeeScheduleUpdateTransaction`.
- Update `docs/sdk_users/running_examples.md` to include `TokenFeeScheduleUpdateTransaction`.
- added FreezeTransaction class
- added FreezeType class
- Added `docs/sdk_developers/pylance.md`, a new guide explaining how to set up and use **Pylance** in VS Code for validating imports, file references, and methods before review. (#713)
- feat: TokenAirdropClaim Transaction, examples (with signing required and not), unit and integration tests (#201)
- docs: Add Google-style docstrings to `TokenId` class and its methods in `token_id.py`.
- added Google-style docstrings to the `TransactionRecord` class including all dataclass fields, `__repr__`, `_from_proto()` & `_to_proto()` methods.
- Standardized docstrings, improved error handling, and updated type hinting (`str | None` to `Optional[str]`) for the `FileId` class (#652).
- Add Google-style docstrings to `AccountInfo` class and its methods in `account_info.py`.
- Added comprehensive Google-style docstrings to the `Logger` class and all utility functions in `src/hiero_sdk_python/logger/logger.py` (#639).
- add AccountRecordsQuery class
- chore: added python 3.13 to test.yml workflow (#510, #449)
- Transaction bytes serialization support: `Transaction.freeze()`, `Transaction.to_bytes()`, and `Transaction.from_bytes()` methods for offline signing and transaction storage
- docs: Add Google-style docstrings to `ContractId` class and methods in `contract_id.py`.
- Added TokenUnpauseTransaction class
- Added expiration_time, auto_renew_period, auto_renew_account, fee_schedule_key, kyc_key in `TokenCreateTransaction`, `TokenUpdateTransaction` classes
- Added comprehensive Google-style docstrings to the `CustomFee` class and its methods in `custom_fee.py`.
- docs: Add `docs/sdk_developers/project_structure.md` to explain repository layout and import paths.

### Changed

- chore: renamed examples to match src where possible
- Moved examples/ to be inside subfiles to match src structure
- changed example script workflow to run on new subdirectory structure
- chore: bumped solo action from 14.0 to 15.0 (#764)
- chore: replaced hardcoded 'testnet' messages with environment network name
- chore: validate that token airdrop transactions require an available token service on the channel (#632)
- chore: update local environment configuration in env.example (#649)
- chore: Update env.example NETWORK to encourage testnet or local usage (#659)
- chore: updated pyproject.toml with python 3.10 to 3.13 (#510, #449)
- chore: fix type hint for TokenCancelAirdropTransaction pending_airdrops parameter
- chore: Moved documentation file `common_issues.md` from `examples/sdk_developers/` to `docs/sdk_developers/` for unified documentation management (#516).
- chore: Refactored the script of examples/custom_fee.py into modular functions
- fix: Replaced `collections.namedtuple` with `typing.NamedTuple` in `client.py` for improved type checking.
- chore: Refactored examples/custom_fee.py into three separate example files.
- Expanded `docs/sdk_developers/checklist.md` with a self-review guide for all pull request submission requirements (#645).
- Expanded docs/sdk_developers/signing.md to clarify GPG and DCO requirements and add a Table of Contents (#455).
- chore: Standardized client initialization across all examples/ files to promote consistency (#658).
- chore: changed the file names of airdrop examples, classes, unit and integration tests so they are grouped together. (#631)
- Refactor `AbstractTokenTransferTransaction` to unify Token/NFT transfer logic.

### Fixed

- Added explicit read permissions to examples.yml (#623)
- Removed deprecated Logger.warn() method and legacy parameter swap logic from get_logger() (#673).
- Improved type hinting in `file_append_transaction.py` to resolve 'mypy --strict` errors. ([#495](https://github.com/hiero-ledger/hiero-sdk-python/issues/495))
- fix: Resolve `__eq__` type conflict in `CustomFee` class (#627)
- Fixes a type conflict in `token_id.py` where `from_string` could receive `None`, preventing a runtime error by raising a `ValueError` if the input is missing. #630
- Dependabot alerts (version bumps)
- Fixed incorrect `TokenType` import (protobuf vs. SDK enum) in 18 example files.
- Update `schedule_sign_transaction_e2e_test` to check for key presence instead of relying on index.
- Add `localhost` and `local` as network names

### Breaking Changes

- chore: changed the file names airdrop classes (#631)
  {pending_airdrop_id.py -> token_airdrop_pending_id.py}
  {pending_airdrop_record.py -> token_airdrop_pending_record.py}
  {token_cancel_airdrop_transaction.py -> token_airdrop_transaction_cancel.py}

- In `TokenAirdropTransaction` the parameters of the following methods have been renamed:
  - add_nft_transfer(sender → sender_id, receiver → receiver_id)
  - add_approved_nft_transfer(sender → sender_id, receiver → receiver_id)

## [0.1.7] - 2025-10-28

### Added

- Expanded `README.md` with a new "Follow Us" section detailing how to watch, star, and fork the repository (#472).
- Refactored `examples/topic_create.py` into modular functions for better readability and reuse.
- Add Rebasing and Signing section to signing.md with instructions for maintaining commit verification during rebase operations (#556)
- Add `examples/account_id.py` demonstrating AccountId class usage including creating standard AccountIds, parsing from strings, comparing instances, and creating AccountIds with public key aliases
- Added Google-style docstrings to `CustomFractionalFee` class and its methods in `custom_fractional_fee.py`.
- Added `dependabot.yaml` file to enable automated dependency management.
- Common issues guide for SDK developers at `examples/sdk_developers/common_issues.md`
- Added documentation for resolving changelog conflicts in `docs/common_issues.md`
- Added comprehensive changelog entry guide at `docs/sdk_developers/changelog.md` to help contributors create proper changelog entries (#532).
- docs: Added Google-style docstrings to `CustomFixedFee` class and its methods in `custom_fixed_fee.py`.
- docs: Add Google-style docstrings to `CustomRoyaltyFee` class and its methods in `custom_royalty_fee.py`.
- docs: Add Google-style docstrings to `AbstractTokenTransferTransaction` class and its methods in `abstract_token_transfer_transaction.py`.
- docs: Add Google-style docstrings to `TokenRelationship` class and its methods in `token_relationship.py`.
- feat: add initial testing guide structure
- Added `checksum` filed for TopicId, FileId, ContractId, ScheduleId class
- Added workflow for running example scripts.
- docs: workflow.md documenting key steps to creating a pull request (#605)
- chore: fix the examples workflow to log error messages and run on import failure (#738)
- Added `docs/discord.md` explaining how to join and navigate the Hiero community Discord (#614).

### Changed

- Added direct links to Python SDK channel in Linux Foundation Decentralized Trust Discord back in
- Updated all occurrences of non-functional Discord invite links throughout the documentation with the new, stable Hyperledger and Hedera invite links (#603).
- Refactored TopicId class to use @dataclass decorator for reducing boilerplate code
- Renamed `examples/nft_allowance.py` to `examples/account_allowance_nft.py` for consistency with account class naming scheme
- Added changelog conflict resolution examples to `docs/common_issues.md`
- Refactored `examples/topic_create.py` to be more modular by splitting functions and renaming `create_topic()` to `main()`.
- Refactored `examples/transfer_hbar.py` to improve modularity by separating transfer and balance query operations into dedicated functions
- Enhanced contributing section in README.md with resource links
- Refactored examples/topic_message_submit.py to be more modular
- Added "One Issue Per Pull Request" section to `examples/sdk_developers/common_issues.md`.
- docs: Improved the contributing section in the README.md file
- Refactored `examples/transfer_nft.py` to be more modular by isolating transfer logic.
- Refactored `examples/file_append.py` into modular functions for better readability, reuse, and consistency across examples.
- Ensured identical runtime behavior and output to the previous version to maintain backward compatibility.
- Renamed `examples/hbar_allowance.py` to `examples/account_allowance_hbar.py` for naming consistency
- Converted monolithic function in `token_create_nft_infinite.py` to multiple modular functions for better structure and ease.
- docs: Use relative paths for internal GitHub links (#560).
- Update pyproject.toml maintainers list.
  – docs: Updated README.md/CHANGELOG.md and added blog.md, bud.md and setup.md (#474)
- renamed docs/sdk_developers/changelog.md to docs/sdk_developers/changelog_entry.md for clarity.
- Refactor `query_balance.py` into modular, reusable functions with `setup_client()`, `create_account()`, `get_balance()`, `transfer_hbars()`, and `main()` for improved readability, maintainability, and error handling.
- Unified balance and transfer logging format — both now consistently display values in hbars for clarity.

### Fixed

- Add type hints to `setup_client()` and `create_new_account()` functions in `examples/account_create.py` (#418)
- Added explicit read and write permissions to test.yml
- Type hinting for `Topic` related transactions.

### Removed

- Remove deprecated camelCase alias support and `_DeprecatedAliasesMixin`; SDK now only exposes snake_case attributes for `NftId`, `TokenInfo`, and `TransactionReceipt`. (Issue #428)

## [0.1.6] - 2025-10-21

### Added

- Add comprehensive Google-style docstrings to examples/account_create.py
- add revenue generating topic tests/example
- add fee_schedule_key, fee_exempt_keys, custom_fees fields in TopicCreateTransaction, TopicUpdateTransaction, TopicInfo classes
- add CustomFeeLimit class
- TokenNftAllowance class
- TokenAllowance class
- HbarAllowance class
- HbarTransfer class
- AccountAllowanceApproveTransaction class
- AccountAllowanceDeleteTransaction class
- FileAppendTransaction class
- Documentation examples for Allowance Approve Transaction, Allowance Delete Transaction, and File Append Transaction
- Approved transfer support to TransferTransaction
- set_transaction_id() API to Transaction class
- Allowance examples (hbar_allowance.py, token_allowance.py, nft_allowance.py)
- Refactored examples/logging_example.py for better modularity (#478)

### Changed

- TransferTransaction refactored to use TokenTransfer and HbarTransfer classes instead of dictionaries
- Added checksum validation for TokenId
- Refactor examples/token_cancel_airdrop
- Refactor token creation examples for modularity and consistency
- Updated `signing.md` to clarify commit signing requirements, including DCO, GPG, and branch-specific guidelines (#459)

### Changed

- Rearranged running_examples.md to be alphabetical
- Refactor token_associate.py for better structure, add association verification query (#367)
- Refactored `examples/account_create.py` to improve modularity and readability (#363)
- Replace Hendrik Ebbers with Sophie Bulloch in the MAINTAINERS.md file
- Improved `CONTRIBUTING.md` by explaining the /docs folder structure and fixing broken hyperlinks.(#431)
- Converted class in `token_nft_info.py` to dataclass for simplicity.

### Fixed

- Incompatible Types assignment in token_transfer_list.py
- Corrected references to \_require_not_frozen() and removed the surplus \_is_frozen
- Removed duplicate static methods in `TokenInfo` class:
    - `_copy_msg_to_proto`
    - `_copy_key_if_present`
    - `_parse_custom_fees`
    Kept robust versions with proper docstrings and error handling.
- Add strict type hints to `TransactionGetReceiptQuery` (#420)
- Fixed broken documentation links in CONTRIBUTING.md by converting absolute GitHub URLs to relative paths
- Updated all documentation references to use local paths instead of pointing to hiero-sdk project hub

## [0.1.5] - 2025-09-25

### Added

- ScheduleSignTransaction class
- NodeUpdateTransaction class
- NodeDeleteTransaction class
- ScheduleDeleteTransaction class
- prng_number and prng_bytes properties in TransactionRecord
- PrngTransaction class
- ScheduleInfoQuery class
- ScheduleInfo class
- Exposed node_id property in `TransactionReceipt`
- NodeCreateTransaction class
- ScheduleId() class
- ScheduleCreateTransaction() class
- build_scheduled_body() in every transaction
- ContractDeleteTransaction class
- ContractExecuteTransaction class
- setMessageAndPay() function in StatefulContract
- AccountDeleteTransaction Class
- generate_proto.py
- Bumped Hedera proto version from v0.57.3 to v0.64.3
- Added `dev` and `lint` dependency groups as default in `pyproject.toml`
- EthereumTransaction class
- AccountId support for ECDSA alias accounts
- ContractId.to_evm_address() method for EVM compatibility
- consumeLargeData() function in StatefulContract
- example script for Token Airdrop
- added variables directly in the example script to reduce the need for users to supply extra environment variables.
- Added new `merge_conflicts.md` with detailed guidance on handling conflicts during rebase.
- Type hinting to /tokens, /transaction, /query, /consensus
- Linting to /tokens, /transaction, /query, /consensus
- Module docstrings in /tokens, /transaction, /query, /consensus
- Function docstrings in /tokens, /transaction, /query, /consensus

### Changed

- bump solo version to `v0.14`
- bump protobufs version to `v0.66.0`
- bump solo version to `v0.13`
- Extract \_build_proto_body() from build_transaction_body() in every transaction
- StatefulContract's setMessage() function designed with no access restrictions, allowing calls from any address
- bump solo version to `v0.12`
- Extract Ed25519 byte loading logic into private helper method `_from_bytes_ed25519()`
- Documentation structure updated: contents moved from `/documentation` to `/docs`.
- Switched Mirror Node endpoints used by SDK to secure ones instead of deprecated insecure endpoints (shut down on Aug 20th, see [Hedera blogpost](https://hedera.com/blog/updated-deprecation-of-the-insecure-hedera-consensus-service-hcs-mirror-node-endpoints))
- Update protobuf dependency from 5.28.1 to 5.29.1
- Update grpcio dependency from 1.68.1 to 1.71.2
- Updated `rebasing.md` with clarification on using `git reset --soft HEAD~<n>` where `<n>` specifies the number of commits to rewind.
- Calls in examples for PrivateKey.from_string_ed25519(os.getenv('OPERATOR_KEY')) to PrivateKey.from_string(os.getenv('OPERATOR_KEY')) to enable general key types
- Add CI tests across Python 3.10–3.12.
- kyc_status: Optional[TokenFreezeStatusProto] = None → kyc_status: Optional[TokenKycStatus] = None
- assert relationship.freeze_status == TokenFreezeStatus.FROZEN, f"Expected freeze status to be FROZEN, but got {relationship.freeze_status}" → assert relationship.freeze_status == TokenFreezeStatus.UNFROZEN, f"Expected freeze status to be UNFROZEN, but got {relationship.freeze_status}"

### Fixed

- Format account_create_transaction.py and add type hints
- Format account_balance.py and fix pylint issues
- Format account_delete_transaction.py and fix pylint issues
- Format account_id.py and fix pylint issues
- Format account_info.py and fix pylint issues
- Format account_update_transaction.py and fix pylint issues
- Unit test compatibility issues when running with UV package manager
- Type annotations in TokenRelationship class (kyc_status and freeze_status)
- Test assertions in test_executable.py using pytest match parameter
- Moved and renamed README_upstream.md to docs/sdk_developers/rebasing.md
- Invalid DRE Hex representation in examples/keys_private_ecdsa.py
- Windows malformed path using uv run generate_proto.py using as_posix()
- Changed README MIT license to Apache
- deprecated CamelCase instances in /examples such as TokenId and totalSupply to snake_case
- Invalid HEX representation and signature validation in keys_public_ecdsa.py
- Invalid signature verification for examples/keys_public_der.py
- Duplicate validation function in TokenCreate

### Removed

- Removed the old `/documentation` folder.
- Rebase command in README_upstream changed to just -S
- generate_proto.sh
- pkg_resources dependency in generate_proto.py

### Breaking API changes

- We have some changed imports and returns to maintain compatability in the proto bump

transaction_body_pb2.TransactionBody -> transaction_pb2.TransactionBody
contract_call_local_pb2.ContractFunctionResult -> contract_types_pb2.ContractFunctionResult
contract_call_local_pb2.ContractLoginfo -> contract_types_pb2.ContractLoginfo

- Removed init.py content in /tokens

**Changed imports**

- src/hiero_sdk_python/consensus/topic_message.py: from hiero_sdk_python import Timestamp → from hiero_sdk_python.timestamp import Timestamp
- src/hiero_sdk_python/query/topic_message_query.py: from hiero_sdk_python import Client → from hiero_sdk_python.client.client import Client
- src/hiero_sdk_python/tokens/**init**.py: content removed.
- src/hiero_sdk_python/tokens/token_info.py: from hiero_sdk_python.hapi.services.token_get_info_pb2 import TokenInfo as proto_TokenInfo → from hiero_sdk_python.hapi.services import token_get_info_pb2
- src/hiero_sdk_python/tokens/token_key_validation.py: from hiero_sdk_python.hapi.services → import basic_types_pb2
- src/hiero_sdk_python/tokens/token_kyc_status.py: from hiero_sdk_python.hapi.services.basic_types_pb2 import TokenKycStatus as proto_TokenKycStatus → from hiero_sdk_python.hapi.services import basic_types_pb2
- src/hiero_sdk_python/tokens/token_pause_status.py: from hiero_sdk_python.hapi.services.basic_types_pb2 import (TokenPauseStatus as proto_TokenPauseStatus,) → from hiero_sdk_python.hapi.services import basic_types_pb2
- src/hiero_sdk_python/tokens/token_pause_transaction.py: from hiero_sdk_python.hapi.services.token_pause_pb2 import TokenPauseTransactionBody → from hiero_sdk_python.hapi.services import token_pause_pb2, transaction_pb2
- from hiero_sdk_python.hapi.services.token_revoke_kyc_pb2 import TokenRevokeKycTransactionBody → from hiero_sdk_python.hapi.services import token_revoke_kyc_pb2, transaction_pb2
- src/hiero_sdk_python/tokens/token_update_nfts_transaction.py: from hiero_sdk_python.hapi.services.token_update_nfts_pb2 import TokenUpdateNftsTransactionBody → from hiero_sdk_python.hapi.services import token_update_nfts_pb2,transaction_pb2
- src/hiero_sdk_python/tokens/token_wipe_transaction.py: from hiero_sdk_python.hapi.services.token_wipe_account_pb2 import TokenWipeAccountTransactionBody → from hiero_sdk_python.hapi.services import token_wipe_account_pb2, transaction_pb2

## [0.1.4] - 2025-08-19

### Added

- CONTRIBUTING.md: expanded documentation detailing various contribution processes in a step-by-step way. Includes new sections: blog posts and support.
- README_upstream.md: documentation explaining how to rebase to main.

### Added

- Legacy ECDSA DER parse support
- documented private key from_string method behavior
- ContractInfo class
- ContractInfoQuery class
- ContractID check in PublicKey.\_from_proto() method
- PendingAirdropId Class
- PendingAirdropRecord Class
- TokenCancelAirdropTransaction Class
- AccountUpdateTransaction class
- ContractBytecodeQuery class
- SimpleStorage.bin-runtime
- Support for both .bin and .bin-runtime contract bytecode extensions in contract_utils.py
- ContractUpdateTransaction class

### Fixed

- missing ECDSA support in query.py and contract_create_transaction.py (was only creating ED25519 keys)
- Applied linting and code formatting across the consensus module
- fixed pip install hiero_sdk_python -> pip install hiero-sdk-python in README.md

### Breaking API changes

**We have several camelCase uses that will be deprecated → snake_case** Original aliases will continue to function, with a warning, until the following release.

#### In `token_info.py`

- tokenId → token_id
- totalSupply → total_supply
- isDeleted → is_deleted
- tokenType → token_type
- maxSupply → max_supply
- adminKey → admin_key
- kycKey → kyc_key
- freezeKey → freeze_key
- wipeKey → wipe_key
- supplyKey → supply_key
- defaultFreezeStatus → default_freeze_status
- defaultKycStatus → default_kyc_status
- autoRenewAccount → auto_renew_account
- autoRenewPeriod → auto_renew_period
- pauseStatus → pause_status
- supplyType → supply_type

#### In `nft_id.py`

- tokenId → token_id
- serialNumber → serial_number

#### In `transaction_receipt.py`

- tokenId → token_id
- topicId → topic_id
- accountId → account_id
- fileId → file_id

### Deprecated Additions

- logger.warn will be deprecated in v0.1.4. Please use logger.warning instead.
- get_logger method passing (name, level) will be deprecated in v0.1.4 for (level, name).

## [0.1.3] - 2025-07-03

### Added

- TokenType Class
- MAINTAINERS.md file
- Duration Class
- NFTTokenCreateTransaction Class
- TokenUnfreezeTransaction
- Executable Abstraction
- Logger
- Node Implementation
- Integration Tests across the board
- TokenWipeTransaction Class
- TokenNFTInfoQuery Class
- TokenInfo Class
- TokenRejectTransaction Class
- TokenUpdateNftsTransaction Class
- TokenInfoQuery Class
- TokenPauseTransaction Class
- TokenBurnTransaction Class
- TokenGrantKycTransaction Class
- TokenUpdateTransaction Class
- added Type hinting and initial methods to several modules
- TokenRevoceKycTransaction Class
- [Types Guide](hiero/hedera_sdk_python/documentation/sdk_developers/types.md)

- TransactionRecordQuery Class
- AccountInfoQuery Class

### Changed

- replace datetime.utcnow() with datetime.now(timezone.utc) for Python 3.10
- updated pr-checks.yml
- added add_require_frozen() to Transaction Base Class
- added NFT Transfer in TransferTransaction
- bumped solo-actions to latest release
- updated to/from_proto method to be protected
- Example scripts updated to be easily run form root
- README updated
- added PublicKey.from_proto to PublicKey class
- changed Query Class to have method get_cost
- SimpleContract and StatefulContract constructors to be payable
- added new_pending_airdrops to TransactionRecord Class
- Reorganized SDK developer documentation:
    - Renamed and moved `README_linting.md` to `linting.md`
    - Renamed and moved `README_types.md` to `types.md`
    - Renamed and moved `Commit_Signing.md` to `signing.md`
- Created `sdk_users` docs folder and renamed `examples/README.md` to `running_examples.md`
- Updated references and links accordingly

### Fixed

- fixed INVALID_NODE_ACCOUNT during node switching
- fixed ed25519 key ambiguity (PrivateKey.from_string -> PrivateKey.from_string_ed25519 in examples)

### Removed

- Redundant test.py file

## [0.1.2] - 2025-03-12

### Added

- NFTId Class

### Changed

- use SEC1 ECPrivateKey instead of PKCS#8

### Fixed

- PR checks
- misnamed parameter (ECDSASecp256k1=pub_bytes -> ECDSA_secp256k1=pub_bytes)

### Removed

- .DS_store file

## [0.1.1] – 2025-02-25

### Added

- RELEASE.md
- CONTRIBUTING.md

### Changed

- README now split into root README for project overview and /examples README for transaction types and syntax.
- Python version incremented from 3.9 to 3.10

### Removed

- pdm.lock & uv.lock file

## [0.1.0] - 2025-02-19

### Added

- Initial release of the Python SDK core functionality.
- Basic documentation on how to install and use the SDK.
- Example scripts illustrating setup and usage.

### Changed

- N/A

### Fixed

- N/A

### Removed

- N/A<|MERGE_RESOLUTION|>--- conflicted
+++ resolved
@@ -134,15 +134,12 @@
 - Enhance NodeAddress tests with additional coverage for proto conversion `tests/unit/node_address_test.py`
 
 ### Fixed
-<<<<<<< HEAD
 
 - Fixed typo in workflow.md documentation - changed 'reslve' to 'resolve' in the changelog update section (#1248)
-=======
 - GFI workflow casing 
 - Update `bot-workflows.yml` to trigger only on open PRs with failed workflows; ignore closed PRs and branches without open PRs.
 - Fixed step-security/harden-runner action SHA in merge conflict bot workflow (#1278)
 - Fixed the README account balance example to use correct SDK APIs and provide a runnable testnet setup. (#1250)
->>>>>>> 5ca07c60
 - Fix token association verification in `token_airdrop_transaction.py` to correctly check if tokens are associated by using `token_id in token_balances` instead of incorrectly displaying zero balances which was misleading (#[815])
 - Fixed inactivity bot workflow not checking out repository before running (#964)
 - Fixed the topic_message_query integarion test
@@ -153,11 +150,8 @@
 - Fix unit test tet_query.py
 - TLS Hostname Mismatch & Certificate Verification Failure for Nodes
 - Workflow does not contain permissions for `pr-check-test-files` and `pr-check-codecov`
-<<<<<<< HEAD
-=======
 - Fixed `cron-check-broken-links.yml` string parsing issue in context input `dry_run` (#1235)
 - Flaky tests by disabling TLS in mock Hedera nodes in `mock_server.py`
->>>>>>> 5ca07c60
 
 ### Breaking Change
 
