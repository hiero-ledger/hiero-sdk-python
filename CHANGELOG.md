# Changelog

All notable changes to this project will be documented in this file.  
This project adheres to [Semantic Versioning](https://semver.org).  
This changelog is based on [Keep a Changelog](https://keepachangelog.com/en/1.1.0/).

<<<<<<< HEAD
## [Unreleased]
### Deprecated
- logger.warn is deprecated and will be removed in a future release. Please use logger.warning instead.
- get_logger method passing (name, level) will be removed in preference of (level, name) in a future release.
=======
>>>>>>> 0fc6fccf
## [0.1.3] - 2025-07-03
### Added
- TokenType Class
- MAINTAINERS.md file
- Duration Class
- NFTTokenCreateTransaction Class
- TokenUnfreezeTransaction
- Executable Abstraction
- Logger
- Node Implementation
- Integration Tests across the board
- TokenWipeTransaction Class
- TokenNFTInfoQuery Class
- TokenInfo Class
- TokenRejectTransaction Class
- TokenUpdateNftsTransaction Class
- TokenInfoQuery Class
- TokenPauseTransaction Class
- TokenBurnTransaction Class
- TokenGrantKycTransaction Class
- TokenUpdateTransaction Class
- added Type hinting and initial methods to several modules
- TokenRevoceKycTransaction Class
- README_types.md
- TransactionRecordQuery Class
- AccountInfoQuery Class


### Changed
- replace datetime.utcnow() with datetime.now(timezone.utc) for Python 3.10
- updated pr-checks.yml
- added add_require_frozen() to Transaction Base Class
- added NFT Transfer in TransferTransaction
- bumped solo-actions to latest release
- updated to/from_proto method to be protected
- Example scripts updated to be easily run form root
- README updated
- added PublicKey.from_proto to PublicKey class
- changed Query Class to have method get_cost

### Fixed
- fixed INVALID_NODE_ACCOUNT during node switching
- fixed ed25519 key ambiguity (PrivateKey.from_string -> PrivateKey.from_string_ed25519 in examples)

### Removed
- Redundant test.py file


## [0.1.2] - 2025-03-12
### Added
- NFTId Class

### Changed
- use SEC1 ECPrivateKey instead of PKCS#8

### Fixed
- PR checks
- misnamed parameter (ECDSASecp256k1=pub_bytes -> ECDSA_secp256k1=pub_bytes)

### Removed
- .DS_store file


## [0.1.1] – 2025-02-25
### Added
- RELEASE.md
- CONTRIBUTING.md

### Changed
- README now split into root README for project overview and /examples README for transaction types and syntax.
- Python version incremented from 3.9 to 3.10

### Removed
- pdm.lock & uv.lock file


## [0.1.0] - 2025-02-19
### Added
- Initial release of the Python SDK core functionality.
- Basic documentation on how to install and use the SDK.
- Example scripts illustrating setup and usage.

### Changed
- N/A

### Fixed
- N/A

### Removed
- N/A<|MERGE_RESOLUTION|>--- conflicted
+++ resolved
@@ -4,13 +4,11 @@
 This project adheres to [Semantic Versioning](https://semver.org).  
 This changelog is based on [Keep a Changelog](https://keepachangelog.com/en/1.1.0/).
 
-<<<<<<< HEAD
 ## [Unreleased]
 ### Deprecated
 - logger.warn is deprecated and will be removed in a future release. Please use logger.warning instead.
 - get_logger method passing (name, level) will be removed in preference of (level, name) in a future release.
-=======
->>>>>>> 0fc6fccf
+
 ## [0.1.3] - 2025-07-03
 ### Added
 - TokenType Class
