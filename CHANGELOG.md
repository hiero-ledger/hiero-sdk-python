--- conflicted
+++ resolved
@@ -25,16 +25,7 @@
 - `alias`, `staked_account_id`, `staked_node_id` and `decline_staking_reward` fields to AccountCreateTransaction
 - `staked_account_id`, `staked_node_id` and `decline_staking_reward` fields to AccountInfo
 - Added `examples/token_create_transaction_supply_key.py` to demonstrate token creation with and without a supply key.
-<<<<<<< HEAD
-- Added `examples/token_create_transaction_auto_renew_period.py` to demonstrate setting the auto renew period when creating a fungible token.
-- Add `examples/token_create_transaction_expiration_time.py` to demonstrate setting the expiration time when creating a fungible token.
-- Add `examples/token_create_transaction_kyc_key.py` to showcase KYC key functionality, including enabling/disabling KYC checks and verifying them through queries.
-- Add `examples/token_create_transaction_memo.py` to demonstrate memo functionality for tokens.
-- Add `examples/token_create_transaction_name.py` to demonstrate setting the name of a fungible token upon creation.
 - Added `examples/token_create_transaction_kyc_key.py` to demonstrate KYC key functionality, including creating tokens with/without KYC keys, granting/revoking KYC status, and understanding KYC requirements for token transfers.
-=======
-- Added BatchTransaction class
->>>>>>> efa96730
 
 
 ### Changed
