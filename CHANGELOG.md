--- conflicted
+++ resolved
@@ -10,15 +10,12 @@
 - Convert camelCase to snake_case in integration tests (#318)
 
 ### Added
-<<<<<<< HEAD
 - ScheduleSignTransaction class
-=======
 - NodeUpdateTransaction class
 - NodeDeleteTransaction class
 - ScheduleDeleteTransaction class
 - prng_number and prng_bytes properties in TransactionRecord
 - PrngTransaction class
->>>>>>> e04e28ce
 - ScheduleInfoQuery class
 - ScheduleInfo class
 - Exposed node_id property in `TransactionReceipt`
