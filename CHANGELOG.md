--- conflicted
+++ resolved
@@ -27,9 +27,7 @@
 - ContractExecuteTransaction class
 - setMessageAndPay() function in StatefulContract
 - AccountDeleteTransaction Class
-<<<<<<< HEAD
 - testing.md
-=======
 - generate_proto.py
 - Bumped Hedera proto version from v0.57.3 to v0.64.3
 - Added `dev` and `lint` dependency groups as default in `pyproject.toml`
@@ -44,7 +42,6 @@
 - Linting to /tokens, /transaction, /query, /consensus
 - Module docstrings in /tokens, /transaction, /query, /consensus
 - Function docstrings in /tokens, /transaction, /query, /consensus
->>>>>>> 4da8bc8a
 
 ### Changed
 - Extract _build_proto_body() from build_transaction_body() in every transaction
@@ -74,10 +71,8 @@
 ### Removed
 - Removed the old `/documentation` folder.
 - Rebase command in README_upstream changed to just -S
-<<<<<<< HEAD
 - Testing Guide link in CONTRIBUTING.md
 - Removed Testing Section in README.md and Added a link to testing.md
-=======
 - generate_proto.sh
 - pkg_resources dependency in generate_proto.py
 
@@ -111,7 +106,7 @@
 - from hiero_sdk_python.hapi.services.token_revoke_kyc_pb2 import TokenRevokeKycTransactionBody → from hiero_sdk_python.hapi.services import token_revoke_kyc_pb2, transaction_pb2
 - src/hiero_sdk_python/tokens/token_update_nfts_transaction.py: from hiero_sdk_python.hapi.services.token_update_nfts_pb2 import TokenUpdateNftsTransactionBody → from hiero_sdk_python.hapi.services import token_update_nfts_pb2,transaction_pb2
 - src/hiero_sdk_python/tokens/token_wipe_transaction.py: from hiero_sdk_python.hapi.services.token_wipe_account_pb2 import TokenWipeAccountTransactionBody →  from hiero_sdk_python.hapi.services import token_wipe_account_pb2, transaction_pb2
->>>>>>> 4da8bc8a
+
 
 ## [0.1.4] - 2025-08-19
 ### Added
