﻿# Changelog

All notable changes to this project will be documented in this file.
This project adheres to [Semantic Versioning](https://semver.org).
This changelog is based on [Keep a Changelog](https://keepachangelog.com/en/1.1.0/).

## [Unreleased]

### Added
<<<<<<< HEAD
- Phase 2 of the inactivity-unassign bot:Automatically detects stale open pull requests (no commit activity for 21+ days), comments with a helpful InactivityBot message, closes the stale PR, and unassigns the contributor from the linked issue.
- Added __str__() to CustomFixedFee and updated examples and tests accordingly.
=======

- Added **str**() to CustomFixedFee and updated examples and tests accordingly.
>>>>>>> aa0e9f0c
- Added a github template for good first issues
- Added `.github/workflows/bot-assignment-check.yml` to limit non-maintainers to 2 concurrent issue assignments.
- Added all missing fields to **str**() method and updated `test_tokem_info.py`
- Add examples/tokens/token_create_transaction_pause_key.py example demonstrating token pause/unpause behavior and pause key usage (#833)
- Added `docs/sdk_developers/training/transaction_lifecycle.md` to explain the typical lifecycle of executing a transaction using the Hedera Python SDK.
- Add inactivity bot workflow to unassign stale issue assignees (#952)
- Made custom fraction fee end to end
- Added Acceptance Criteria section to Good First Issue template for better contributor guidance (#997)

### Changed

- Allow `PublicKey` for `TokenUpdateKeys` in `TokenUpdateTransaction`, enabling non-custodial workflows where operators can build transactions using only public keys (#934).
- Bump protobuf toml to protobuf==6.33.2

### Fixed

- Fixed inactivity bot workflow not checking out repository before running (#964)
- Fixed the topic_message_query integarion test
- good first issue template yaml rendering

### Breaking Change

-

## [0.1.10] - 2025-12-03

### Added

- Added docs/sdk_developers/training/workflow: a training for developers to learn the workflow to contribute to the python SDK.
- Added Improved NFT allowance deletion flow with receipt-based status checks and strict `SPENDER_DOES_NOT_HAVE_ALLOWANCE` verification.
- Add `max_automatic_token_associations`, `staked_account_id`, `staked_node_id` and `decline_staking_reward` fields to `AccountUpdateTransaction` (#801)
- Added docs/sdk_developers/training/setup: a training to set up as a developer to the python sdk
- Add example demonstrating usage of `CustomFeeLimit` in `examples/transaction/custom_fee_limit.py`
- Added `.github/workflows/merge-conflict-bot.yml` to automatically detect and notify users of merge conflicts in Pull Requests.
- Added `.github/workflows/bot-office-hours.yml` to automate the Weekly Office Hour Reminder.
- feat: Implement account creation with EVM-style alias transaction example.
- Added validation logic in `.github/workflows/pr-checks.yml` to detect when no new chnagelog entries are added under [Unreleased].
- Support for message chunking in `TopicSubmitMessageTransaction`.

### Changed

- bot workflows to include new changelog entry
- Removed duplicate import of transaction_pb2 in transaction.py
- Refactor `TokenInfo` into an immutable dataclass, remove all setters, and rewrite `_from_proto` as a pure factory for consistent parsing [#800]
- feat: Add string representation method for `CustomFractionalFee` class and update `custom_fractional_fee.py` example.
- Moved query examples to their respective domain folders to improve structure matching.

### Fixed

- fixed workflow: changelog check with improved sensitivity to deletions, additions, new releases

## [0.1.9] - 2025-11-26

### Added

- Add a limit of one comment for PR to the commit verification bot. [#892]
- Removed `actions/checkout@v4` from `bot-verified-commits.yml`
- Add comprehensive documentation for `ReceiptStatusError` in `docs/sdk_developers/training/receipt_status_error.md`
- Add practical example `examples/errors/receipt_status_error.py` demonstrating transaction error handling
- Document error handling patterns and best practices for transaction receipts
- fix `pull_request` to `pull_request_target` in `bot-verified-commits.yml`
- Add more robust receipt checks and removed fallback to `examples/tokens/token_delete_transaction.py`
- Add detail to `token_airdrop.py` and `token_airdrop_cancel.py`
- Add workflow: github bot to respond to unverified PR commits (#750)
- Add workflow: bot workflow which notifies developers of workflow failures in their pull requests.
- Add `examples/token_create_transaction_max_automatic_token_associations_0.py` to demonstrate how `max_automatic_token_associations=0` behaves.
- Add `examples/topic_id.py` to demonstrate `TopicId` opeartions
- Add `examples/topic_message.py` to demonstrate `TopicMessage` and `TopicMessageChunk` with local mock data.
- Added missing validation logic `fee_schedule_key` in integration `token_create_transaction_e2e_test.py` and ``token_update_transaction_e2e_test.py`.
- Add `account_balance_query.py` example to demonstrate how to use the CryptoGetAccountBalanceQuery class.
- Add `examples/token_create_transaction_admin_key.py` demonstrating admin key privileges for token management including token updates, key changes, and deletion (#798)
- Add `examples/token_create_transaction_freeze_key.py` showcasing freeze key behavior, expected failures without the key, and the effect of freezing/unfreezing on transfers.
- Add `examples/account_info.py` to demonstrate `AccountInfo` opeartions
- Added `HbarUnit` class and Extend `Hbar` class to handle floating-point numbers
- Add `examples/topic_info.py` to demonstrate `TopicInfo` operations.
- feat: Allow `PrivateKey` to be used for keys in `TopicCreateTransaction` for consistency.
- EvmAddress class
- `alias`, `staked_account_id`, `staked_node_id` and `decline_staking_reward` fields to AccountCreateTransaction
- `staked_account_id`, `staked_node_id` and `decline_staking_reward` fields to AccountInfo
- Added `examples/token_create_transaction_supply_key.py` to demonstrate token creation with and without a supply key.
- Added `examples/token_create_transaction_kyc_key.py` to demonstrate KYC key functionality, including creating tokens with/without KYC keys, granting/revoking KYC status, and understanding KYC requirements for token transfers.
- Add `set_token_ids`, `_from_proto`, `_validate_checksum` to TokenAssociateTransaction [#795]
- Added BatchTransaction class
- Add support for token metadata (bytes, max 100 bytes) in `TokenCreateTransaction`, including a new `set_metadata` setter, example, and tests. [#799]
- Added `examples/token_create_transaction_token_fee_schedule.py` to demonstrate creating tokens with custom fee schedules and the consequences of not having it.
- Added `examples/token_create_transaction_wipe_key.py` to demonstrate token wiping and the role of the wipe key.
- Added `examples/account_allowance_approve_transaction_hbar.py` and `examples/account_allowance_delete_transaction_hbar.py`, deleted `examples/account_allowance_hbar.py`. [#775]
- Added `docs\sdk_developers\training\receipts.md` as a training guide for users to understand hedera receipts.
- Add `set_token_ids`, `_from_proto`, `_validate_checksum` to TokenAssociateTransaction [#795]
- docs: added `network_and_client.md` with a table of contents, and added external example scripts (`client.py`).

### Changed

- Upgraded step-security/harden-runner v2.13.2
- bumped actions/checkout from 5.0.0 to 6.0.0
- Limit workflow bot to one message per PR
- Refactored token-related example scripts (`token_delete.py`, `token_dissociate.py`, etc.) for improved readability and modularity. [#370]
- upgrade: step security action upgraded from harden-runner-2.13.1 to harden-runner-2.13.1
- chore: Split `examples/account_allowance_nft.py` into separate `account_allowance_approve_transaction_nft.py` and `account_allowance_delete_transaction_nft.py` examples.
- chore: bump protobuf from 6.33.0 to 6.33.1 (#796)
- fix: Allow `max_automatic_token_associations` to be set to -1 (unlimited) in `AccountCreateTransaction` and add field to `AccountInfo`.
- Allow `PrivateKey` to be used for keys in `TopicCreateTransaction` for consistency.
- Update github actions checkout from 5.0.0 to 5.0.1 (#814)
- changed to add concurrency to workflow bot
- feat: Refactor `TokenDissociateTransaction` to use set_token_ids method and update transaction fee to Hbar, also update `transaction.py` and expand `examples/token_dissociate.py`, `tests/unit/token_dissociate.py`.

### Fixed

- chore: updated solo action to avoid v5
- chore: fix test.yml workflow to log import errors (#740)
- chore: fixed integration test names without a test prefix or postfix
- Staked node ID id issue in the account_create_transationt_e2e_test
- workflow: verified commits syntax for verfication bot

## [0.1.8] - 2025-11-07

### Added

- `is_unknown` property added to `src/hiero_sdk_python/response_code.py`
- Example `response_code.py`
- Add `TokenFeeScheduleUpdateTransaction` class to support updating custom fee schedules on tokens (#471).
- Add `examples/token_update_fee_schedule_fungible.py` and `examples/token_update_fee_schedule_nft.py` demonstrating the use of `TokenFeeScheduleUpdateTransaction`.
- Update `docs/sdk_users/running_examples.md` to include `TokenFeeScheduleUpdateTransaction`.
- added FreezeTransaction class
- added FreezeType class
- Added `docs/sdk_developers/pylance.md`, a new guide explaining how to set up and use **Pylance** in VS Code for validating imports, file references, and methods before review. (#713)
- feat: TokenAirdropClaim Transaction, examples (with signing required and not), unit and integration tests (#201)
- docs: Add Google-style docstrings to `TokenId` class and its methods in `token_id.py`.
- added Google-style docstrings to the `TransactionRecord` class including all dataclass fields, `__repr__`, `_from_proto()` & `_to_proto()` methods.
- Standardized docstrings, improved error handling, and updated type hinting (`str | None` to `Optional[str]`) for the `FileId` class (#652).
- Add Google-style docstrings to `AccountInfo` class and its methods in `account_info.py`.
- Added comprehensive Google-style docstrings to the `Logger` class and all utility functions in `src/hiero_sdk_python/logger/logger.py` (#639).
- add AccountRecordsQuery class
- chore: added python 3.13 to test.yml workflow (#510, #449)
- Transaction bytes serialization support: `Transaction.freeze()`, `Transaction.to_bytes()`, and `Transaction.from_bytes()` methods for offline signing and transaction storage
- docs: Add Google-style docstrings to `ContractId` class and methods in `contract_id.py`.
- Added TokenUnpauseTransaction class
- Added expiration_time, auto_renew_period, auto_renew_account, fee_schedule_key, kyc_key in `TokenCreateTransaction`, `TokenUpdateTransaction` classes
- Added comprehensive Google-style docstrings to the `CustomFee` class and its methods in `custom_fee.py`.
- docs: Add `docs/sdk_developers/project_structure.md` to explain repository layout and import paths.

### Changed

- chore: renamed examples to match src where possible
- Moved examples/ to be inside subfiles to match src structure
- changed example script workflow to run on new subdirectory structure
- chore: bumped solo action from 14.0 to 15.0 (#764)
- chore: replaced hardcoded 'testnet' messages with environment network name
- chore: validate that token airdrop transactions require an available token service on the channel (#632)
- chore: update local environment configuration in env.example (#649)
- chore: Update env.example NETWORK to encourage testnet or local usage (#659)
- chore: updated pyproject.toml with python 3.10 to 3.13 (#510, #449)
- chore: fix type hint for TokenCancelAirdropTransaction pending_airdrops parameter
- chore: Moved documentation file `common_issues.md` from `examples/sdk_developers/` to `docs/sdk_developers/` for unified documentation management (#516).
- chore: Refactored the script of examples/custom_fee.py into modular functions
- fix: Replaced `collections.namedtuple` with `typing.NamedTuple` in `client.py` for improved type checking.
- chore: Refactored examples/custom_fee.py into three separate example files.
- Expanded `docs/sdk_developers/checklist.md` with a self-review guide for all pull request submission requirements (#645).
- Expanded docs/sdk_developers/signing.md to clarify GPG and DCO requirements and add a Table of Contents (#455).
- chore: Standardized client initialization across all examples/ files to promote consistency (#658).
- chore: changed the file names of airdrop examples, classes, unit and integration tests so they are grouped together. (#631)
- Refactor `AbstractTokenTransferTransaction` to unify Token/NFT transfer logic.

### Fixed

- Added explicit read permissions to examples.yml (#623)
- Removed deprecated Logger.warn() method and legacy parameter swap logic from get_logger() (#673).
- Improved type hinting in `file_append_transaction.py` to resolve 'mypy --strict` errors. ([#495](https://github.com/hiero-ledger/hiero-sdk-python/issues/495))
- fix: Resolve `__eq__` type conflict in `CustomFee` class (#627)
- Fixes a type conflict in `token_id.py` where `from_string` could receive `None`, preventing a runtime error by raising a `ValueError` if the input is missing. #630
- Dependabot alerts (version bumps)
- Fixed incorrect `TokenType` import (protobuf vs. SDK enum) in 18 example files.
- Update `schedule_sign_transaction_e2e_test` to check for key presence instead of relying on index.
- Add `localhost` and `local` as network names

### Breaking Changes

- chore: changed the file names airdrop classes (#631)
  {pending_airdrop_id.py -> token_airdrop_pending_id.py}
  {pending_airdrop_record.py -> token_airdrop_pending_record.py}
  {token_cancel_airdrop_transaction.py -> token_airdrop_transaction_cancel.py}

- In `TokenAirdropTransaction` the parameters of the following methods have been renamed:
  - add_nft_transfer(sender → sender_id, receiver → receiver_id)
  - add_approved_nft_transfer(sender → sender_id, receiver → receiver_id)

## [0.1.7] - 2025-10-28

### Added

- Expanded `README.md` with a new "Follow Us" section detailing how to watch, star, and fork the repository (#472).
- Refactored `examples/topic_create.py` into modular functions for better readability and reuse.
- Add Rebasing and Signing section to signing.md with instructions for maintaining commit verification during rebase operations (#556)
- Add `examples/account_id.py` demonstrating AccountId class usage including creating standard AccountIds, parsing from strings, comparing instances, and creating AccountIds with public key aliases
- Added Google-style docstrings to `CustomFractionalFee` class and its methods in `custom_fractional_fee.py`.
- Added `dependabot.yaml` file to enable automated dependency management.
- Common issues guide for SDK developers at `examples/sdk_developers/common_issues.md`
- Added documentation for resolving changelog conflicts in `docs/common_issues.md`
- Added comprehensive changelog entry guide at `docs/sdk_developers/changelog.md` to help contributors create proper changelog entries (#532).
- docs: Added Google-style docstrings to `CustomFixedFee` class and its methods in `custom_fixed_fee.py`.
- docs: Add Google-style docstrings to `CustomRoyaltyFee` class and its methods in `custom_royalty_fee.py`.
- docs: Add Google-style docstrings to `AbstractTokenTransferTransaction` class and its methods in `abstract_token_transfer_transaction.py`.
- docs: Add Google-style docstrings to `TokenRelationship` class and its methods in `token_relationship.py`.
- feat: add initial testing guide structure
- Added `checksum` filed for TopicId, FileId, ContractId, ScheduleId class
- Added workflow for running example scripts.
- docs: workflow.md documenting key steps to creating a pull request (#605)
- chore: fix the examples workflow to log error messages and run on import failure (#738)
- Added `docs/discord.md` explaining how to join and navigate the Hiero community Discord (#614).

### Changed

- Added direct links to Python SDK channel in Linux Foundation Decentralized Trust Discord back in
- Updated all occurrences of non-functional Discord invite links throughout the documentation with the new, stable Hyperledger and Hedera invite links (#603).
- Refactored TopicId class to use @dataclass decorator for reducing boilerplate code
- Renamed `examples/nft_allowance.py` to `examples/account_allowance_nft.py` for consistency with account class naming scheme
- Added changelog conflict resolution examples to `docs/common_issues.md`
- Refactored `examples/topic_create.py` to be more modular by splitting functions and renaming `create_topic()` to `main()`.
- Refactored `examples/transfer_hbar.py` to improve modularity by separating transfer and balance query operations into dedicated functions
- Enhanced contributing section in README.md with resource links
- Refactored examples/topic_message_submit.py to be more modular
- Added "One Issue Per Pull Request" section to `examples/sdk_developers/common_issues.md`.
- docs: Improved the contributing section in the README.md file
- Refactored `examples/transfer_nft.py` to be more modular by isolating transfer logic.
- Refactored `examples/file_append.py` into modular functions for better readability, reuse, and consistency across examples.
- Ensured identical runtime behavior and output to the previous version to maintain backward compatibility.
- Renamed `examples/hbar_allowance.py` to `examples/account_allowance_hbar.py` for naming consistency
- Converted monolithic function in `token_create_nft_infinite.py` to multiple modular functions for better structure and ease.
- docs: Use relative paths for internal GitHub links (#560).
- Update pyproject.toml maintainers list.
  – docs: Updated README.md/CHANGELOG.md and added blog.md, bud.md and setup.md (#474)
- renamed docs/sdk_developers/changelog.md to docs/sdk_developers/changelog_entry.md for clarity.
- Refactor `query_balance.py` into modular, reusable functions with `setup_client()`, `create_account()`, `get_balance()`, `transfer_hbars()`, and `main()` for improved readability, maintainability, and error handling.
- Unified balance and transfer logging format — both now consistently display values in hbars for clarity.

### Fixed

- Add type hints to `setup_client()` and `create_new_account()` functions in `examples/account_create.py` (#418)
- Added explicit read and write permissions to test.yml
- Type hinting for `Topic` related transactions.

### Removed

- Remove deprecated camelCase alias support and `_DeprecatedAliasesMixin`; SDK now only exposes snake_case attributes for `NftId`, `TokenInfo`, and `TransactionReceipt`. (Issue #428)

## [0.1.6] - 2025-10-21

### Added

- Add comprehensive Google-style docstrings to examples/account_create.py
- add revenue generating topic tests/example
- add fee_schedule_key, fee_exempt_keys, custom_fees fields in TopicCreateTransaction, TopicUpdateTransaction, TopicInfo classes
- add CustomFeeLimit class
- TokenNftAllowance class
- TokenAllowance class
- HbarAllowance class
- HbarTransfer class
- AccountAllowanceApproveTransaction class
- AccountAllowanceDeleteTransaction class
- FileAppendTransaction class
- Documentation examples for Allowance Approve Transaction, Allowance Delete Transaction, and File Append Transaction
- Approved transfer support to TransferTransaction
- set_transaction_id() API to Transaction class
- Allowance examples (hbar_allowance.py, token_allowance.py, nft_allowance.py)
- Refactored examples/logging_example.py for better modularity (#478)

### Changed

- TransferTransaction refactored to use TokenTransfer and HbarTransfer classes instead of dictionaries
- Added checksum validation for TokenId
- Refactor examples/token_cancel_airdrop
- Refactor token creation examples for modularity and consistency
- Updated `signing.md` to clarify commit signing requirements, including DCO, GPG, and branch-specific guidelines (#459)

### Changed

- Rearranged running_examples.md to be alphabetical
- Refactor token_associate.py for better structure, add association verification query (#367)
- Refactored `examples/account_create.py` to improve modularity and readability (#363)
- Replace Hendrik Ebbers with Sophie Bulloch in the MAINTAINERS.md file
- Improved `CONTRIBUTING.md` by explaining the /docs folder structure and fixing broken hyperlinks.(#431)
- Converted class in `token_nft_info.py` to dataclass for simplicity.

### Fixed

- Incompatible Types assignment in token_transfer_list.py
- Corrected references to \_require_not_frozen() and removed the surplus \_is_frozen
- Removed duplicate static methods in `TokenInfo` class:
    - `_copy_msg_to_proto`
    - `_copy_key_if_present`
    - `_parse_custom_fees`
    Kept robust versions with proper docstrings and error handling.
- Add strict type hints to `TransactionGetReceiptQuery` (#420)
- Fixed broken documentation links in CONTRIBUTING.md by converting absolute GitHub URLs to relative paths
- Updated all documentation references to use local paths instead of pointing to hiero-sdk project hub

## [0.1.5] - 2025-09-25

### Added

- ScheduleSignTransaction class
- NodeUpdateTransaction class
- NodeDeleteTransaction class
- ScheduleDeleteTransaction class
- prng_number and prng_bytes properties in TransactionRecord
- PrngTransaction class
- ScheduleInfoQuery class
- ScheduleInfo class
- Exposed node_id property in `TransactionReceipt`
- NodeCreateTransaction class
- ScheduleId() class
- ScheduleCreateTransaction() class
- build_scheduled_body() in every transaction
- ContractDeleteTransaction class
- ContractExecuteTransaction class
- setMessageAndPay() function in StatefulContract
- AccountDeleteTransaction Class
- generate_proto.py
- Bumped Hedera proto version from v0.57.3 to v0.64.3
- Added `dev` and `lint` dependency groups as default in `pyproject.toml`
- EthereumTransaction class
- AccountId support for ECDSA alias accounts
- ContractId.to_evm_address() method for EVM compatibility
- consumeLargeData() function in StatefulContract
- example script for Token Airdrop
- added variables directly in the example script to reduce the need for users to supply extra environment variables.
- Added new `merge_conflicts.md` with detailed guidance on handling conflicts during rebase.
- Type hinting to /tokens, /transaction, /query, /consensus
- Linting to /tokens, /transaction, /query, /consensus
- Module docstrings in /tokens, /transaction, /query, /consensus
- Function docstrings in /tokens, /transaction, /query, /consensus

### Changed

- bump solo version to `v0.14`
- bump protobufs version to `v0.66.0`
- bump solo version to `v0.13`
- Extract \_build_proto_body() from build_transaction_body() in every transaction
- StatefulContract's setMessage() function designed with no access restrictions, allowing calls from any address
- bump solo version to `v0.12`
- Extract Ed25519 byte loading logic into private helper method `_from_bytes_ed25519()`
- Documentation structure updated: contents moved from `/documentation` to `/docs`.
- Switched Mirror Node endpoints used by SDK to secure ones instead of deprecated insecure endpoints (shut down on Aug 20th, see [Hedera blogpost](https://hedera.com/blog/updated-deprecation-of-the-insecure-hedera-consensus-service-hcs-mirror-node-endpoints))
- Update protobuf dependency from 5.28.1 to 5.29.1
- Update grpcio dependency from 1.68.1 to 1.71.2
- Updated `rebasing.md` with clarification on using `git reset --soft HEAD~<n>` where `<n>` specifies the number of commits to rewind.
- Calls in examples for PrivateKey.from_string_ed25519(os.getenv('OPERATOR_KEY')) to PrivateKey.from_string(os.getenv('OPERATOR_KEY')) to enable general key types
- Add CI tests across Python 3.10–3.12.
- kyc_status: Optional[TokenFreezeStatusProto] = None → kyc_status: Optional[TokenKycStatus] = None
- assert relationship.freeze_status == TokenFreezeStatus.FROZEN, f"Expected freeze status to be FROZEN, but got {relationship.freeze_status}" → assert relationship.freeze_status == TokenFreezeStatus.UNFROZEN, f"Expected freeze status to be UNFROZEN, but got {relationship.freeze_status}"

### Fixed

- Format account_create_transaction.py and add type hints
- Format account_balance.py and fix pylint issues
- Format account_delete_transaction.py and fix pylint issues
- Format account_id.py and fix pylint issues
- Format account_info.py and fix pylint issues
- Format account_update_transaction.py and fix pylint issues
- Unit test compatibility issues when running with UV package manager
- Type annotations in TokenRelationship class (kyc_status and freeze_status)
- Test assertions in test_executable.py using pytest match parameter
- Moved and renamed README_upstream.md to docs/sdk_developers/rebasing.md
- Invalid DRE Hex representation in examples/keys_private_ecdsa.py
- Windows malformed path using uv run generate_proto.py using as_posix()
- Changed README MIT license to Apache
- deprecated CamelCase instances in /examples such as TokenId and totalSupply to snake_case
- Invalid HEX representation and signature validation in keys_public_ecdsa.py
- Invalid signature verification for examples/keys_public_der.py
- Duplicate validation function in TokenCreate

### Removed

- Removed the old `/documentation` folder.
- Rebase command in README_upstream changed to just -S
- generate_proto.sh
- pkg_resources dependency in generate_proto.py

### Breaking API changes

- We have some changed imports and returns to maintain compatability in the proto bump

transaction_body_pb2.TransactionBody -> transaction_pb2.TransactionBody
contract_call_local_pb2.ContractFunctionResult -> contract_types_pb2.ContractFunctionResult
contract_call_local_pb2.ContractLoginfo -> contract_types_pb2.ContractLoginfo

- Removed init.py content in /tokens

**Changed imports**

- src/hiero_sdk_python/consensus/topic_message.py: from hiero_sdk_python import Timestamp → from hiero_sdk_python.timestamp import Timestamp
- src/hiero_sdk_python/query/topic_message_query.py: from hiero_sdk_python import Client → from hiero_sdk_python.client.client import Client
- src/hiero_sdk_python/tokens/**init**.py: content removed.
- src/hiero_sdk_python/tokens/token_info.py: from hiero_sdk_python.hapi.services.token_get_info_pb2 import TokenInfo as proto_TokenInfo → from hiero_sdk_python.hapi.services import token_get_info_pb2
- src/hiero_sdk_python/tokens/token_key_validation.py: from hiero_sdk_python.hapi.services → import basic_types_pb2
- src/hiero_sdk_python/tokens/token_kyc_status.py: from hiero_sdk_python.hapi.services.basic_types_pb2 import TokenKycStatus as proto_TokenKycStatus → from hiero_sdk_python.hapi.services import basic_types_pb2
- src/hiero_sdk_python/tokens/token_pause_status.py: from hiero_sdk_python.hapi.services.basic_types_pb2 import (TokenPauseStatus as proto_TokenPauseStatus,) → from hiero_sdk_python.hapi.services import basic_types_pb2
- src/hiero_sdk_python/tokens/token_pause_transaction.py: from hiero_sdk_python.hapi.services.token_pause_pb2 import TokenPauseTransactionBody → from hiero_sdk_python.hapi.services import token_pause_pb2, transaction_pb2
- from hiero_sdk_python.hapi.services.token_revoke_kyc_pb2 import TokenRevokeKycTransactionBody → from hiero_sdk_python.hapi.services import token_revoke_kyc_pb2, transaction_pb2
- src/hiero_sdk_python/tokens/token_update_nfts_transaction.py: from hiero_sdk_python.hapi.services.token_update_nfts_pb2 import TokenUpdateNftsTransactionBody → from hiero_sdk_python.hapi.services import token_update_nfts_pb2,transaction_pb2
- src/hiero_sdk_python/tokens/token_wipe_transaction.py: from hiero_sdk_python.hapi.services.token_wipe_account_pb2 import TokenWipeAccountTransactionBody → from hiero_sdk_python.hapi.services import token_wipe_account_pb2, transaction_pb2

## [0.1.4] - 2025-08-19

### Added

- CONTRIBUTING.md: expanded documentation detailing various contribution processes in a step-by-step way. Includes new sections: blog posts and support.
- README_upstream.md: documentation explaining how to rebase to main.

### Added

- Legacy ECDSA DER parse support
- documented private key from_string method behavior
- ContractInfo class
- ContractInfoQuery class
- ContractID check in PublicKey.\_from_proto() method
- PendingAirdropId Class
- PendingAirdropRecord Class
- TokenCancelAirdropTransaction Class
- AccountUpdateTransaction class
- ContractBytecodeQuery class
- SimpleStorage.bin-runtime
- Support for both .bin and .bin-runtime contract bytecode extensions in contract_utils.py
- ContractUpdateTransaction class

### Fixed

- missing ECDSA support in query.py and contract_create_transaction.py (was only creating ED25519 keys)
- Applied linting and code formatting across the consensus module
- fixed pip install hiero_sdk_python -> pip install hiero-sdk-python in README.md

### Breaking API changes

**We have several camelCase uses that will be deprecated → snake_case** Original aliases will continue to function, with a warning, until the following release.

#### In `token_info.py`

- tokenId → token_id
- totalSupply → total_supply
- isDeleted → is_deleted
- tokenType → token_type
- maxSupply → max_supply
- adminKey → admin_key
- kycKey → kyc_key
- freezeKey → freeze_key
- wipeKey → wipe_key
- supplyKey → supply_key
- defaultFreezeStatus → default_freeze_status
- defaultKycStatus → default_kyc_status
- autoRenewAccount → auto_renew_account
- autoRenewPeriod → auto_renew_period
- pauseStatus → pause_status
- supplyType → supply_type

#### In `nft_id.py`

- tokenId → token_id
- serialNumber → serial_number

#### In `transaction_receipt.py`

- tokenId → token_id
- topicId → topic_id
- accountId → account_id
- fileId → file_id

### Deprecated Additions

- logger.warn will be deprecated in v0.1.4. Please use logger.warning instead.
- get_logger method passing (name, level) will be deprecated in v0.1.4 for (level, name).

## [0.1.3] - 2025-07-03

### Added

- TokenType Class
- MAINTAINERS.md file
- Duration Class
- NFTTokenCreateTransaction Class
- TokenUnfreezeTransaction
- Executable Abstraction
- Logger
- Node Implementation
- Integration Tests across the board
- TokenWipeTransaction Class
- TokenNFTInfoQuery Class
- TokenInfo Class
- TokenRejectTransaction Class
- TokenUpdateNftsTransaction Class
- TokenInfoQuery Class
- TokenPauseTransaction Class
- TokenBurnTransaction Class
- TokenGrantKycTransaction Class
- TokenUpdateTransaction Class
- added Type hinting and initial methods to several modules
- TokenRevoceKycTransaction Class
- [Types Guide](hiero/hedera_sdk_python/documentation/sdk_developers/types.md)

- TransactionRecordQuery Class
- AccountInfoQuery Class

### Changed

- replace datetime.utcnow() with datetime.now(timezone.utc) for Python 3.10
- updated pr-checks.yml
- added add_require_frozen() to Transaction Base Class
- added NFT Transfer in TransferTransaction
- bumped solo-actions to latest release
- updated to/from_proto method to be protected
- Example scripts updated to be easily run form root
- README updated
- added PublicKey.from_proto to PublicKey class
- changed Query Class to have method get_cost
- SimpleContract and StatefulContract constructors to be payable
- added new_pending_airdrops to TransactionRecord Class
- Reorganized SDK developer documentation:
    - Renamed and moved `README_linting.md` to `linting.md`
    - Renamed and moved `README_types.md` to `types.md`
    - Renamed and moved `Commit_Signing.md` to `signing.md`
- Created `sdk_users` docs folder and renamed `examples/README.md` to `running_examples.md`
- Updated references and links accordingly

### Fixed

- fixed INVALID_NODE_ACCOUNT during node switching
- fixed ed25519 key ambiguity (PrivateKey.from_string -> PrivateKey.from_string_ed25519 in examples)

### Removed

- Redundant test.py file

## [0.1.2] - 2025-03-12

### Added

- NFTId Class

### Changed

- use SEC1 ECPrivateKey instead of PKCS#8

### Fixed

- PR checks
- misnamed parameter (ECDSASecp256k1=pub_bytes -> ECDSA_secp256k1=pub_bytes)

### Removed

- .DS_store file

## [0.1.1] – 2025-02-25

### Added

- RELEASE.md
- CONTRIBUTING.md

### Changed

- README now split into root README for project overview and /examples README for transaction types and syntax.
- Python version incremented from 3.9 to 3.10

### Removed

- pdm.lock & uv.lock file

## [0.1.0] - 2025-02-19

### Added

- Initial release of the Python SDK core functionality.
- Basic documentation on how to install and use the SDK.
- Example scripts illustrating setup and usage.

### Changed

- N/A

### Fixed

- N/A

### Removed

- N/A<|MERGE_RESOLUTION|>--- conflicted
+++ resolved
@@ -7,13 +7,9 @@
 ## [Unreleased]
 
 ### Added
-<<<<<<< HEAD
 - Phase 2 of the inactivity-unassign bot:Automatically detects stale open pull requests (no commit activity for 21+ days), comments with a helpful InactivityBot message, closes the stale PR, and unassigns the contributor from the linked issue.
 - Added __str__() to CustomFixedFee and updated examples and tests accordingly.
-=======
-
 - Added **str**() to CustomFixedFee and updated examples and tests accordingly.
->>>>>>> aa0e9f0c
 - Added a github template for good first issues
 - Added `.github/workflows/bot-assignment-check.yml` to limit non-maintainers to 2 concurrent issue assignments.
 - Added all missing fields to **str**() method and updated `test_tokem_info.py`
