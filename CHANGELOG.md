This is a markdown file, click Ctrl+Shift+V to view or click open preview.

# Changelog

All notable changes to this project will be documented in this file.  
This project adheres to [Semantic Versioning](https://semver.org).  
This changelog is based on [Keep a Changelog](https://keepachangelog.com/en/1.1.0/).

## [Unreleased]

<<<<<<< HEAD
- Refactor examples/account_create.py to use modular functions
=======
### Added
- add revenue generating topic tests/example
- add fee_schedule_key, fee_exempt_keys, custom_fees fields in TopicCreateTransaction, TopicUpdateTransaction, TopicInfo classes
- add CustomFeeLimit class
- Added checksum validation for TokenId
>>>>>>> 1f96017a

### Fixed

- Incompatible Types assignment in token_transfer_list.py

## [0.1.5] - 2025-09-25

- Convert camelCase to snake_case in integration tests (#318)

### Added

- ScheduleSignTransaction class
- NodeUpdateTransaction class
- NodeDeleteTransaction class
- ScheduleDeleteTransaction class
- prng_number and prng_bytes properties in TransactionRecord
- PrngTransaction class
- ScheduleInfoQuery class
- ScheduleInfo class
- Exposed node_id property in `TransactionReceipt`
- NodeCreateTransaction class
- ScheduleId() class
- ScheduleCreateTransaction() class
- build_scheduled_body() in every transaction
- ContractDeleteTransaction class
- ContractExecuteTransaction class
- setMessageAndPay() function in StatefulContract
- AccountDeleteTransaction Class
- generate_proto.py
- Bumped Hedera proto version from v0.57.3 to v0.64.3
- Added `dev` and `lint` dependency groups as default in `pyproject.toml`
- EthereumTransaction class
- AccountId support for ECDSA alias accounts
- ContractId.to_evm_address() method for EVM compatibility
- consumeLargeData() function in StatefulContract
- example script for Token Airdrop
- added variables directly in the example script to reduce the need for users to supply extra environment variables.
- Added new `merge_conflicts.md` with detailed guidance on handling conflicts during rebase.
- Type hinting to /tokens, /transaction, /query, /consensus
- Linting to /tokens, /transaction, /query, /consensus
- Module docstrings in /tokens, /transaction, /query, /consensus
- Function docstrings in /tokens, /transaction, /query, /consensus

### Changed

- bump solo version to `v0.14`
- bump protobufs version to `v0.66.0`
- bump solo version to `v0.13`
- Extract \_build_proto_body() from build_transaction_body() in every transaction
- Extract \_build_proto_body() from build_transaction_body() in every transaction
- StatefulContract's setMessage() function designed with no access restrictions, allowing calls from any address
- bump solo version to `v0.12`
- Extract Ed25519 byte loading logic into private helper method `_from_bytes_ed25519()`
- Documentation structure updated: contents moved from `/documentation` to `/docs`.
- Switched Mirror Node endpoints used by SDK to secure ones instead of deprecated insecure endpoints (shut down on Aug 20th, see [Hedera blogpost](https://hedera.com/blog/updated-deprecation-of-the-insecure-hedera-consensus-service-hcs-mirror-node-endpoints))
- Update protobuf dependency from 5.28.1 to 5.29.1
- Update grpcio dependency from 1.68.1 to 1.71.2
- Updated `rebasing.md` with clarification on using `git reset --soft HEAD~<n>` where `<n>` specifies the number of commits to rewind.
- Calls in examples for PrivateKey.from_string_ed25519(os.getenv('OPERATOR_KEY')) to PrivateKey.from_string(os.getenv('OPERATOR_KEY')) to enable general key types
- Add CI tests across Python 3.10–3.12.
- kyc_status: Optional[TokenFreezeStatusProto] = None → kyc_status: Optional[TokenKycStatus] = None
- assert relationship.freeze_status == TokenFreezeStatus.FROZEN, f"Expected freeze status to be FROZEN, but got {relationship.freeze_status}" → assert relationship.freeze_status == TokenFreezeStatus.UNFROZEN, f"Expected freeze status to be UNFROZEN, but got {relationship.freeze_status}"

### Fixed

- Format account_create_transaction.py and add type hints
- Format account_balance.py and fix pylint issues
- Format account_delete_transaction.py and fix pylint issues
- Format account_id.py and fix pylint issues
- Format account_info.py and fix pylint issues
- Format account_update_transaction.py and fix pylint issues
- Unit test compatibility issues when running with UV package manager
- Type annotations in TokenRelationship class (kyc_status and freeze_status)
- Test assertions in test_executable.py using pytest match parameter
- Moved and renamed README_upstream.md to docs/sdk_developers/rebasing.md
- Invalid DRE Hex representation in examples/keys_private_ecdsa.py
- Windows malformed path using uv run generate_proto.py using as_posix()
- Changed README MIT license to Apache
- deprecated CamelCase instances in /examples such as TokenId and totalSupply to snake_case
- Invalid HEX representation and signature validation in keys_public_ecdsa.py
- Invalid signature verification for examples/keys_public_der.py
- Duplicate validation function in TokenCreate

### Removed

- Removed the old `/documentation` folder.
- Rebase command in README_upstream changed to just -S
- generate_proto.sh
- pkg_resources dependency in generate_proto.py

### Breaking API changes

- We have some changed imports and returns to maintain compatability in the proto bump

transaction_body_pb2.TransactionBody -> transaction_pb2.TransactionBody
contract_call_local_pb2.ContractFunctionResult -> contract_types_pb2.ContractFunctionResult
contract_call_local_pb2.ContractLoginfo -> contract_types_pb2.ContractLoginfo

- Removed init.py content in /tokens

## Corrected

- Duplicate validation function in TokenCreate
- kyc_status: Optional[TokenFreezeStatusProto] = None → kyc_status: Optional[TokenKycStatus] = None
- assert relationship.freeze_status == TokenFreezeStatus.FROZEN, f"Expected freeze status to be FROZEN, but got {relationship.freeze_status}" → assert relationship.freeze_status == TokenFreezeStatus.UNFROZEN, f"Expected freeze status to be UNFROZEN, but got {relationship.freeze_status}"

### Breaking API changes

**Changed imports**

- src/hiero_sdk_python/consensus/topic_message.py: from hiero_sdk_python import Timestamp → from hiero_sdk_python.timestamp import Timestamp
- src/hiero_sdk_python/query/topic_message_query.py: from hiero_sdk_python import Client → from hiero_sdk_python.client.client import Client
- src/hiero_sdk_python/tokens/**init**.py: content removed.
- src/hiero_sdk_python/tokens/token_info.py: from hiero_sdk_python.hapi.services.token_get_info_pb2 import TokenInfo as proto_TokenInfo → from hiero_sdk_python.hapi.services import token_get_info_pb2
- src/hiero_sdk_python/tokens/token_key_validation.py: from hiero_sdk_python.hapi.services → import basic_types_pb2
- src/hiero_sdk_python/tokens/token_kyc_status.py: from hiero_sdk_python.hapi.services.basic_types_pb2 import TokenKycStatus as proto_TokenKycStatus → from hiero_sdk_python.hapi.services import basic_types_pb2
- src/hiero_sdk_python/tokens/token_pause_status.py: from hiero_sdk_python.hapi.services.basic_types_pb2 import (TokenPauseStatus as proto_TokenPauseStatus,) → from hiero_sdk_python.hapi.services import basic_types_pb2
- src/hiero_sdk_python/tokens/token_pause_transaction.py: from hiero_sdk_python.hapi.services.token_pause_pb2 import TokenPauseTransactionBody → from hiero_sdk_python.hapi.services import token_pause_pb2, transaction_pb2
- from hiero_sdk_python.hapi.services.token_revoke_kyc_pb2 import TokenRevokeKycTransactionBody → from hiero_sdk_python.hapi.services import token_revoke_kyc_pb2, transaction_pb2
- src/hiero_sdk_python/tokens/token_update_nfts_transaction.py: from hiero_sdk_python.hapi.services.token_update_nfts_pb2 import TokenUpdateNftsTransactionBody → from hiero_sdk_python.hapi.services import token_update_nfts_pb2,transaction_pb2
- src/hiero_sdk_python/tokens/token_wipe_transaction.py: from hiero_sdk_python.hapi.services.token_wipe_account_pb2 import TokenWipeAccountTransactionBody → from hiero_sdk_python.hapi.services import token_wipe_account_pb2, transaction_pb2

## [0.1.4] - 2025-08-19

### Added

- CONTRIBUTING.md: expanded documentation detailing various contribution processes in a step-by-step way. Includes new sections: blog posts and support.
- README_upstream.md: documentation explaining how to rebase to main.

### Added

- Legacy ECDSA DER parse support
- documented private key from_string method behavior
- ContractInfo class
- ContractInfoQuery class
- ContractID check in PublicKey.\_from_proto() method
- PendingAirdropId Class
- PendingAirdropRecord Class
- TokenCancelAirdropTransaction Class
- AccountUpdateTransaction class
- ContractBytecodeQuery class
- SimpleStorage.bin-runtime
- Support for both .bin and .bin-runtime contract bytecode extensions in contract_utils.py
- ContractUpdateTransaction class

### Fixed

- missing ECDSA support in query.py and contract_create_transaction.py (was only creating ED25519 keys)
- Applied linting and code formatting across the consensus module
- fixed pip install hiero_sdk_python -> pip install hiero-sdk-python in README.md

### Breaking API changes

**We have several camelCase uses that will be deprecated → snake_case** Original aliases will continue to function, with a warning, until the following release.

#### In `token_info.py`

- tokenId → token_id
- totalSupply → total_supply
- isDeleted → is_deleted
- tokenType → token_type
- maxSupply → max_supply
- adminKey → admin_key
- kycKey → kyc_key
- freezeKey → freeze_key
- wipeKey → wipe_key
- supplyKey → supply_key
- defaultFreezeStatus → default_freeze_status
- defaultKycStatus → default_kyc_status
- autoRenewAccount → auto_renew_account
- autoRenewPeriod → auto_renew_period
- pauseStatus → pause_status
- supplyType → supply_type

#### In `nft_id.py`

- tokenId → token_id
- serialNumber → serial_number

#### In `transaction_receipt.py`

- tokenId → token_id
- topicId → topic_id
- accountId → account_id
- fileId → file_id

### Deprecated Additions

- logger.warn will be deprecated in v0.1.4. Please use logger.warning instead.
- get_logger method passing (name, level) will be deprecated in v0.1.4 for (level, name).

## [0.1.3] - 2025-07-03

### Added

- TokenType Class
- MAINTAINERS.md file
- Duration Class
- NFTTokenCreateTransaction Class
- TokenUnfreezeTransaction
- Executable Abstraction
- Logger
- Node Implementation
- Integration Tests across the board
- TokenWipeTransaction Class
- TokenNFTInfoQuery Class
- TokenInfo Class
- TokenRejectTransaction Class
- TokenUpdateNftsTransaction Class
- TokenInfoQuery Class
- TokenPauseTransaction Class
- TokenBurnTransaction Class
- TokenGrantKycTransaction Class
- TokenUpdateTransaction Class
- added Type hinting and initial methods to several modules
- TokenRevoceKycTransaction Class
- [Types Guide](hiero/hedera_sdk_python/documentation/sdk_developers/types.md)

- TransactionRecordQuery Class
- AccountInfoQuery Class

### Changed

- replace datetime.utcnow() with datetime.now(timezone.utc) for Python 3.10
- updated pr-checks.yml
- added add_require_frozen() to Transaction Base Class
- added NFT Transfer in TransferTransaction
- bumped solo-actions to latest release
- updated to/from_proto method to be protected
- Example scripts updated to be easily run form root
- README updated
- added PublicKey.from_proto to PublicKey class
- changed Query Class to have method get_cost
- SimpleContract and StatefulContract constructors to be payable
- added new_pending_airdrops to TransactionRecord Class
- Reorganized SDK developer documentation:
  - Renamed and moved `README_linting.md` to `linting.md`
  - Renamed and moved `README_types.md` to `types.md`
  - Renamed and moved `Commit_Signing.md` to `signing.md`
- Created `sdk_users` docs folder and renamed `examples/README.md` to `running_examples.md`
- Updated references and links accordingly

### Fixed

- fixed INVALID_NODE_ACCOUNT during node switching
- fixed ed25519 key ambiguity (PrivateKey.from_string -> PrivateKey.from_string_ed25519 in examples)

### Removed

- Redundant test.py file

## [0.1.2] - 2025-03-12

### Added

- NFTId Class

### Changed

- use SEC1 ECPrivateKey instead of PKCS#8

### Fixed

- PR checks
- misnamed parameter (ECDSASecp256k1=pub_bytes -> ECDSA_secp256k1=pub_bytes)

### Removed

- .DS_store file

## [0.1.1] – 2025-02-25

### Added

- RELEASE.md
- CONTRIBUTING.md

### Changed

- README now split into root README for project overview and /examples README for transaction types and syntax.
- Python version incremented from 3.9 to 3.10

### Removed

- pdm.lock & uv.lock file

## [0.1.0] - 2025-02-19

### Added

- Initial release of the Python SDK core functionality.
- Basic documentation on how to install and use the SDK.
- Example scripts illustrating setup and usage.

### Changed

- N/A

### Fixed

- N/A

### Removed

- N/A<|MERGE_RESOLUTION|>--- conflicted
+++ resolved
@@ -8,15 +8,13 @@
 
 ## [Unreleased]
 
-<<<<<<< HEAD
-- Refactor examples/account_create.py to use modular functions
-=======
 ### Added
 - add revenue generating topic tests/example
 - add fee_schedule_key, fee_exempt_keys, custom_fees fields in TopicCreateTransaction, TopicUpdateTransaction, TopicInfo classes
 - add CustomFeeLimit class
 - Added checksum validation for TokenId
->>>>>>> 1f96017a
+- Refactor examples/account_create.py to use modular functions
+
 
 ### Fixed
 
