--- conflicted
+++ resolved
@@ -16,11 +16,8 @@
 - Added `docs/sdk_developers/training/transaction_lifecycle.md` to explain the typical lifecycle of executing a transaction using the Hedera Python SDK.
 - Add inactivity bot workflow to unassign stale issue assignees (#952)
 - Made custom fraction fee end to end
-<<<<<<< HEAD
 - feat: AccountCreateTransaction now supports both PrivateKey and PublicKey [#939](https://github.com/hiero-ledger/hiero-sdk-python/issues/939)
-=======
 - Added Acceptance Criteria section to Good First Issue template for better contributor guidance (#997)
->>>>>>> aa0e9f0c
 
 ### Changed
 
