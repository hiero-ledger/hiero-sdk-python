--- conflicted
+++ resolved
@@ -77,12 +77,9 @@
 - Added workflow to prevent assigning intermediate issues to contributors without prior Good First Issue completion (#1143).
 
 ### Changed
-<<<<<<< HEAD
 
 -Update GitHub workflow names in `.github/workflows/bot-workflows.yml` to match correct references [(#1284)]
-=======
 - Renamed templates for improved clarity [(#1265)]
->>>>>>> 85b70594
 - Updated Good First Issue notifications to trigger only after the first comment is posted, reducing noise on unassigned issues.(#1212)
 - Bumped requests from 2.32.3 to 2.32.4 to 2.32.5
 - Moved `docs/sdk_developers/how_to_link_issues.md` to `docs/sdk_developers/training/workflow/how_to_link_issues.md` and updated all references (#1222)
