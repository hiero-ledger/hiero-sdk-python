# Changelog

All notable changes to this project will be documented in this file.
This project adheres to [Semantic Versioning](https://semver.org).
This changelog is based on [Keep a Changelog](https://keepachangelog.com/en/1.1.0/).

## [Unreleased]

### Added

- Add `max_automatic_token_associations`, `staked_account_id`, `staked_node_id` and `decline_staking_reward` fields to `AccountUpdateTransaction` (#801)
- Added docs/sdk_developers/training/setup: a training to set up as a developer to the python sdk
- Add example demonstrating usage of `CustomFeeLimit` in `examples/transaction/custom_fee_limit.py`
- Added `.github/workflows/merge-conflict-bot.yml` to automatically detect and notify users of merge conflicts in Pull Requests.
- Added `.github/workflows/bot-office-hours.yml` to automate the Weekly Office Hour Reminder.  
- feat: Implement account creation with EVM-style alias transaction example.
- Added validation logic in `.github/workflows/pr-checks.yml` to detect when no new chnagelog entries are added under [Unreleased]

### Changed
- bot workflows to include new changelog entry
- Removed duplicate import of transaction_pb2 in transaction.py
<<<<<<< HEAD
- Refactor `TokenInfo` into an immutable dataclass, remove all setters, and rewrite `_from_proto` as a pure factory for consistent parsing [#800]

=======
- feat: Add string representation method for `CustomFractionalFee` class and update `custom_fractional_fee.py` example.
- Moved query examples to their respective domain folders to improve structure matching.
>>>>>>> f6077f00

### Fixed
- fixed workflow: changelog check with improved sensitivity to deletions, additions, new releases

## [0.1.9] - 2025-11-26

### Added

- Add a limit of one comment for PR to the commit verification bot. [#892]
- Removed `actions/checkout@v4` from `bot-verified-commits.yml`
- Add comprehensive documentation for `ReceiptStatusError` in `docs/sdk_developers/training/receipt_status_error.md`
- Add practical example `examples/errors/receipt_status_error.py` demonstrating transaction error handling
- Document error handling patterns and best practices for transaction receipts
- fix `pull_request` to `pull_request_target` in `bot-verified-commits.yml`
- Add more robust receipt checks and removed fallback to `examples/tokens/token_delete_transaction.py`
- Add detail to `token_airdrop.py` and `token_airdrop_cancel.py`
- Add workflow: github bot to respond to unverified PR commits (#750)
- Add workflow: bot workflow which notifies developers of workflow failures in their pull requests.
- Add `examples/token_create_transaction_max_automatic_token_associations_0.py` to demonstrate how `max_automatic_token_associations=0` behaves.
- Add `examples/topic_id.py` to demonstrate `TopicId` opeartions
- Add `examples/topic_message.py` to demonstrate `TopicMessage` and `TopicMessageChunk` with local mock data.
- Added missing validation logic `fee_schedule_key` in integration `token_create_transaction_e2e_test.py` and ``token_update_transaction_e2e_test.py`.
- Add `account_balance_query.py` example to demonstrate how to use the CryptoGetAccountBalanceQuery class.
- Add `examples/token_create_transaction_admin_key.py` demonstrating admin key privileges for token management including token updates, key changes, and deletion (#798)
- Add `examples/token_create_transaction_freeze_key.py` showcasing freeze key behavior, expected failures without the key, and the effect of freezing/unfreezing on transfers.
- Add `examples/account_info.py` to demonstrate `AccountInfo` opeartions
- Added `HbarUnit` class and Extend `Hbar` class to handle floating-point numbers
- Add `examples/topic_info.py` to demonstrate `TopicInfo` operations.
- feat: Allow `PrivateKey` to be used for keys in `TopicCreateTransaction` for consistency.
- EvmAddress class
- `alias`, `staked_account_id`, `staked_node_id` and `decline_staking_reward` fields to AccountCreateTransaction
- `staked_account_id`, `staked_node_id` and `decline_staking_reward` fields to AccountInfo
- Added `examples/token_create_transaction_supply_key.py` to demonstrate token creation with and without a supply key.
- Added `examples/token_create_transaction_kyc_key.py` to demonstrate KYC key functionality, including creating tokens with/without KYC keys, granting/revoking KYC status, and understanding KYC requirements for token transfers.
- Add `set_token_ids`, `_from_proto`, `_validate_checksum` to TokenAssociateTransaction [#795]
- Added BatchTransaction class
- Add support for token metadata (bytes, max 100 bytes) in `TokenCreateTransaction`, including a new `set_metadata` setter, example, and tests. [#799]
- Added `examples/token_create_transaction_token_fee_schedule.py` to demonstrate creating tokens with custom fee schedules and the consequences of not having it.
- Added `examples/token_create_transaction_wipe_key.py` to demonstrate token wiping and the role of the wipe key.
- Added `examples/account_allowance_approve_transaction_hbar.py` and `examples/account_allowance_delete_transaction_hbar.py`, deleted `examples/account_allowance_hbar.py`. [#775]
- Added `docs\sdk_developers\training\receipts.md` as a training guide for users to understand hedera receipts.
- Add `set_token_ids`, `_from_proto`, `_validate_checksum` to TokenAssociateTransaction [#795]
- docs: added `network_and_client.md` with a table of contents, and added external example scripts (`client.py`).

### Changed

- Upgraded step-security/harden-runner v2.13.2
- bumped actions/checkout from 5.0.0 to 6.0.0
- Limit workflow bot to one message per PR
- Refactored token-related example scripts (`token_delete.py`, `token_dissociate.py`, etc.) for improved readability and modularity. [#370]
- upgrade: step security action upgraded from harden-runner-2.13.1 to harden-runner-2.13.1
- chore: Split `examples/account_allowance_nft.py` into separate `account_allowance_approve_transaction_nft.py` and `account_allowance_delete_transaction_nft.py` examples.
- chore: bump protobuf from 6.33.0 to 6.33.1 (#796)
- fix: Allow `max_automatic_token_associations` to be set to -1 (unlimited) in `AccountCreateTransaction` and add field to `AccountInfo`.
- Allow `PrivateKey` to be used for keys in `TopicCreateTransaction` for consistency.
- Update github actions checkout from 5.0.0 to 5.0.1 (#814)
- changed to add concurrency to workflow bot
- feat: Refactor `TokenDissociateTransaction` to use set_token_ids method and update transaction fee to Hbar, also update `transaction.py` and expand `examples/token_dissociate.py`, `tests/unit/token_dissociate.py`.

### Fixed

- chore: updated solo action to avoid v5
- chore: fix test.yml workflow to log import errors (#740)
- chore: fixed integration test names without a test prefix or postfix
- Staked node ID id issue in the account_create_transationt_e2e_test
- workflow: verified commits syntax for verfication bot

## [0.1.8] - 2025-11-07

### Added

- `is_unknown` property added to `src/hiero_sdk_python/response_code.py`
- Example `response_code.py`
- Add `TokenFeeScheduleUpdateTransaction` class to support updating custom fee schedules on tokens (#471).
- Add `examples/token_update_fee_schedule_fungible.py` and `examples/token_update_fee_schedule_nft.py` demonstrating the use of `TokenFeeScheduleUpdateTransaction`.
- Update `docs/sdk_users/running_examples.md` to include `TokenFeeScheduleUpdateTransaction`.
- added FreezeTransaction class
- added FreezeType class
- Added `docs/sdk_developers/pylance.md`, a new guide explaining how to set up and use **Pylance** in VS Code for validating imports, file references, and methods before review. (#713)
- feat: TokenAirdropClaim Transaction, examples (with signing required and not), unit and integration tests (#201)
- docs: Add Google-style docstrings to `TokenId` class and its methods in `token_id.py`.
- added Google-style docstrings to the `TransactionRecord` class including all dataclass fields, `__repr__`, `_from_proto()` & `_to_proto()` methods.
- Standardized docstrings, improved error handling, and updated type hinting (`str | None` to `Optional[str]`) for the `FileId` class (#652).
- Add Google-style docstrings to `AccountInfo` class and its methods in `account_info.py`.
- Added comprehensive Google-style docstrings to the `Logger` class and all utility functions in `src/hiero_sdk_python/logger/logger.py` (#639).
- add AccountRecordsQuery class
- chore: added python 3.13 to test.yml workflow (#510, #449)
- Transaction bytes serialization support: `Transaction.freeze()`, `Transaction.to_bytes()`, and `Transaction.from_bytes()` methods for offline signing and transaction storage
- docs: Add Google-style docstrings to `ContractId` class and methods in `contract_id.py`.
- Added TokenUnpauseTransaction class
- Added expiration_time, auto_renew_period, auto_renew_account, fee_schedule_key, kyc_key in `TokenCreateTransaction`, `TokenUpdateTransaction` classes
- Added comprehensive Google-style docstrings to the `CustomFee` class and its methods in `custom_fee.py`.
- docs: Add `docs/sdk_developers/project_structure.md` to explain repository layout and import paths.

### Changed

- chore: renamed examples to match src where possible
- Moved examples/ to be inside subfiles to match src structure
- changed example script workflow to run on new subdirectory structure
- chore: bumped solo action from 14.0 to 15.0 (#764)
- chore: replaced hardcoded 'testnet' messages with environment network name
- chore: validate that token airdrop transactions require an available token service on the channel (#632)
- chore: update local environment configuration in env.example (#649)
- chore: Update env.example NETWORK to encourage testnet or local usage (#659)
- chore: updated pyproject.toml with python 3.10 to 3.13 (#510, #449)
- chore: fix type hint for TokenCancelAirdropTransaction pending_airdrops parameter
- chore: Moved documentation file `common_issues.md` from `examples/sdk_developers/` to `docs/sdk_developers/` for unified documentation management (#516).
- chore: Refactored the script of examples/custom_fee.py into modular functions
- fix: Replaced `collections.namedtuple` with `typing.NamedTuple` in `client.py` for improved type checking.
- chore: Refactored examples/custom_fee.py into three separate example files.
- Expanded `docs/sdk_developers/checklist.md` with a self-review guide for all pull request submission requirements (#645).
- Expanded docs/sdk_developers/signing.md to clarify GPG and DCO requirements and add a Table of Contents (#455).
- chore: Standardized client initialization across all examples/ files to promote consistency (#658).
- chore: changed the file names of airdrop examples, classes, unit and integration tests so they are grouped together. (#631)
- Refactor `AbstractTokenTransferTransaction` to unify Token/NFT transfer logic.

### Fixed

- Added explicit read permissions to examples.yml (#623)
- Removed deprecated Logger.warn() method and legacy parameter swap logic from get_logger() (#673).
- Improved type hinting in `file_append_transaction.py` to resolve 'mypy --strict` errors. ([#495](https://github.com/hiero-ledger/hiero-sdk-python/issues/495))
- fix: Resolve `__eq__` type conflict in `CustomFee` class (#627)
- Fixes a type conflict in `token_id.py` where `from_string` could receive `None`, preventing a runtime error by raising a `ValueError` if the input is missing. #630
- Dependabot alerts (version bumps)
- Fixed incorrect `TokenType` import (protobuf vs. SDK enum) in 18 example files.
- Update `schedule_sign_transaction_e2e_test` to check for key presence instead of relying on index.
- Add `localhost` and `local` as network names

### Breaking Changes

- chore: changed the file names airdrop classes (#631)
  {pending_airdrop_id.py -> token_airdrop_pending_id.py}
  {pending_airdrop_record.py -> token_airdrop_pending_record.py}
  {token_cancel_airdrop_transaction.py -> token_airdrop_transaction_cancel.py}

- In `TokenAirdropTransaction` the parameters of the following methods have been renamed:
  - add_nft_transfer(sender → sender_id, receiver → receiver_id)
  - add_approved_nft_transfer(sender → sender_id, receiver → receiver_id)

## [0.1.7] - 2025-10-28

### Added

- Expanded `README.md` with a new "Follow Us" section detailing how to watch, star, and fork the repository (#472).
- Refactored `examples/topic_create.py` into modular functions for better readability and reuse.
- Add Rebasing and Signing section to signing.md with instructions for maintaining commit verification during rebase operations (#556)
- Add `examples/account_id.py` demonstrating AccountId class usage including creating standard AccountIds, parsing from strings, comparing instances, and creating AccountIds with public key aliases
- Added Google-style docstrings to `CustomFractionalFee` class and its methods in `custom_fractional_fee.py`.
- Added `dependabot.yaml` file to enable automated dependency management.
- Common issues guide for SDK developers at `examples/sdk_developers/common_issues.md`
- Added documentation for resolving changelog conflicts in `docs/common_issues.md`
- Added comprehensive changelog entry guide at `docs/sdk_developers/changelog.md` to help contributors create proper changelog entries (#532).
- docs: Added Google-style docstrings to `CustomFixedFee` class and its methods in `custom_fixed_fee.py`.
- docs: Add Google-style docstrings to `CustomRoyaltyFee` class and its methods in `custom_royalty_fee.py`.
- docs: Add Google-style docstrings to `AbstractTokenTransferTransaction` class and its methods in `abstract_token_transfer_transaction.py`.
- docs: Add Google-style docstrings to `TokenRelationship` class and its methods in `token_relationship.py`.
- feat: add initial testing guide structure
- Added `checksum` filed for TopicId, FileId, ContractId, ScheduleId class
- Added workflow for running example scripts.
- docs: workflow.md documenting key steps to creating a pull request (#605)
- chore: fix the examples workflow to log error messages and run on import failure (#738)
- Added `docs/discord.md` explaining how to join and navigate the Hiero community Discord (#614).

### Changed

- Added direct links to Python SDK channel in Linux Foundation Decentralized Trust Discord back in
- Updated all occurrences of non-functional Discord invite links throughout the documentation with the new, stable Hyperledger and Hedera invite links (#603).
- Refactored TopicId class to use @dataclass decorator for reducing boilerplate code
- Renamed `examples/nft_allowance.py` to `examples/account_allowance_nft.py` for consistency with account class naming scheme
- Added changelog conflict resolution examples to `docs/common_issues.md`
- Refactored `examples/topic_create.py` to be more modular by splitting functions and renaming `create_topic()` to `main()`.
- Refactored `examples/transfer_hbar.py` to improve modularity by separating transfer and balance query operations into dedicated functions
- Enhanced contributing section in README.md with resource links
- Refactored examples/topic_message_submit.py to be more modular
- Added "One Issue Per Pull Request" section to `examples/sdk_developers/common_issues.md`.
- docs: Improved the contributing section in the README.md file
- Refactored `examples/transfer_nft.py` to be more modular by isolating transfer logic.
- Refactored `examples/file_append.py` into modular functions for better readability, reuse, and consistency across examples.
- Ensured identical runtime behavior and output to the previous version to maintain backward compatibility.
- Renamed `examples/hbar_allowance.py` to `examples/account_allowance_hbar.py` for naming consistency
- Converted monolithic function in `token_create_nft_infinite.py` to multiple modular functions for better structure and ease.
- docs: Use relative paths for internal GitHub links (#560).
- Update pyproject.toml maintainers list.
  – docs: Updated README.md/CHANGELOG.md and added blog.md, bud.md and setup.md (#474)
- renamed docs/sdk_developers/changelog.md to docs/sdk_developers/changelog_entry.md for clarity.
- Refactor `query_balance.py` into modular, reusable functions with `setup_client()`, `create_account()`, `get_balance()`, `transfer_hbars()`, and `main()` for improved readability, maintainability, and error handling.
- Unified balance and transfer logging format — both now consistently display values in hbars for clarity.

### Fixed

- Add type hints to `setup_client()` and `create_new_account()` functions in `examples/account_create.py` (#418)
- Added explicit read and write permissions to test.yml
- Type hinting for `Topic` related transactions.

### Removed

- Remove deprecated camelCase alias support and `_DeprecatedAliasesMixin`; SDK now only exposes snake_case attributes for `NftId`, `TokenInfo`, and `TransactionReceipt`. (Issue #428)

## [0.1.6] - 2025-10-21

### Added

- Add comprehensive Google-style docstrings to examples/account_create.py
- add revenue generating topic tests/example
- add fee_schedule_key, fee_exempt_keys, custom_fees fields in TopicCreateTransaction, TopicUpdateTransaction, TopicInfo classes
- add CustomFeeLimit class
- TokenNftAllowance class
- TokenAllowance class
- HbarAllowance class
- HbarTransfer class
- AccountAllowanceApproveTransaction class
- AccountAllowanceDeleteTransaction class
- FileAppendTransaction class
- Documentation examples for Allowance Approve Transaction, Allowance Delete Transaction, and File Append Transaction
- Approved transfer support to TransferTransaction
- set_transaction_id() API to Transaction class
- Allowance examples (hbar_allowance.py, token_allowance.py, nft_allowance.py)
- Refactored examples/logging_example.py for better modularity (#478)

### Changed

- TransferTransaction refactored to use TokenTransfer and HbarTransfer classes instead of dictionaries
- Added checksum validation for TokenId
- Refactor examples/token_cancel_airdrop
- Refactor token creation examples for modularity and consistency
- Updated `signing.md` to clarify commit signing requirements, including DCO, GPG, and branch-specific guidelines (#459)

### Changed

- Rearranged running_examples.md to be alphabetical
- Refactor token_associate.py for better structure, add association verification query (#367)
- Refactored `examples/account_create.py` to improve modularity and readability (#363)
- Replace Hendrik Ebbers with Sophie Bulloch in the MAINTAINERS.md file
- Improved `CONTRIBUTING.md` by explaining the /docs folder structure and fixing broken hyperlinks.(#431)
- Converted class in `token_nft_info.py` to dataclass for simplicity.

### Fixed

- Incompatible Types assignment in token_transfer_list.py
- Corrected references to \_require_not_frozen() and removed the surplus \_is_frozen
- Removed duplicate static methods in `TokenInfo` class:
    - `_copy_msg_to_proto`
    - `_copy_key_if_present`
    - `_parse_custom_fees`
    Kept robust versions with proper docstrings and error handling.
- Add strict type hints to `TransactionGetReceiptQuery` (#420)
- Fixed broken documentation links in CONTRIBUTING.md by converting absolute GitHub URLs to relative paths
- Updated all documentation references to use local paths instead of pointing to hiero-sdk project hub

## [0.1.5] - 2025-09-25

### Added

- ScheduleSignTransaction class
- NodeUpdateTransaction class
- NodeDeleteTransaction class
- ScheduleDeleteTransaction class
- prng_number and prng_bytes properties in TransactionRecord
- PrngTransaction class
- ScheduleInfoQuery class
- ScheduleInfo class
- Exposed node_id property in `TransactionReceipt`
- NodeCreateTransaction class
- ScheduleId() class
- ScheduleCreateTransaction() class
- build_scheduled_body() in every transaction
- ContractDeleteTransaction class
- ContractExecuteTransaction class
- setMessageAndPay() function in StatefulContract
- AccountDeleteTransaction Class
- generate_proto.py
- Bumped Hedera proto version from v0.57.3 to v0.64.3
- Added `dev` and `lint` dependency groups as default in `pyproject.toml`
- EthereumTransaction class
- AccountId support for ECDSA alias accounts
- ContractId.to_evm_address() method for EVM compatibility
- consumeLargeData() function in StatefulContract
- example script for Token Airdrop
- added variables directly in the example script to reduce the need for users to supply extra environment variables.
- Added new `merge_conflicts.md` with detailed guidance on handling conflicts during rebase.
- Type hinting to /tokens, /transaction, /query, /consensus
- Linting to /tokens, /transaction, /query, /consensus
- Module docstrings in /tokens, /transaction, /query, /consensus
- Function docstrings in /tokens, /transaction, /query, /consensus

### Changed

- bump solo version to `v0.14`
- bump protobufs version to `v0.66.0`
- bump solo version to `v0.13`
- Extract \_build_proto_body() from build_transaction_body() in every transaction
- StatefulContract's setMessage() function designed with no access restrictions, allowing calls from any address
- bump solo version to `v0.12`
- Extract Ed25519 byte loading logic into private helper method `_from_bytes_ed25519()`
- Documentation structure updated: contents moved from `/documentation` to `/docs`.
- Switched Mirror Node endpoints used by SDK to secure ones instead of deprecated insecure endpoints (shut down on Aug 20th, see [Hedera blogpost](https://hedera.com/blog/updated-deprecation-of-the-insecure-hedera-consensus-service-hcs-mirror-node-endpoints))
- Update protobuf dependency from 5.28.1 to 5.29.1
- Update grpcio dependency from 1.68.1 to 1.71.2
- Updated `rebasing.md` with clarification on using `git reset --soft HEAD~<n>` where `<n>` specifies the number of commits to rewind.
- Calls in examples for PrivateKey.from_string_ed25519(os.getenv('OPERATOR_KEY')) to PrivateKey.from_string(os.getenv('OPERATOR_KEY')) to enable general key types
- Add CI tests across Python 3.10–3.12.
- kyc_status: Optional[TokenFreezeStatusProto] = None → kyc_status: Optional[TokenKycStatus] = None
- assert relationship.freeze_status == TokenFreezeStatus.FROZEN, f"Expected freeze status to be FROZEN, but got {relationship.freeze_status}" → assert relationship.freeze_status == TokenFreezeStatus.UNFROZEN, f"Expected freeze status to be UNFROZEN, but got {relationship.freeze_status}"

### Fixed

- Format account_create_transaction.py and add type hints
- Format account_balance.py and fix pylint issues
- Format account_delete_transaction.py and fix pylint issues
- Format account_id.py and fix pylint issues
- Format account_info.py and fix pylint issues
- Format account_update_transaction.py and fix pylint issues
- Unit test compatibility issues when running with UV package manager
- Type annotations in TokenRelationship class (kyc_status and freeze_status)
- Test assertions in test_executable.py using pytest match parameter
- Moved and renamed README_upstream.md to docs/sdk_developers/rebasing.md
- Invalid DRE Hex representation in examples/keys_private_ecdsa.py
- Windows malformed path using uv run generate_proto.py using as_posix()
- Changed README MIT license to Apache
- deprecated CamelCase instances in /examples such as TokenId and totalSupply to snake_case
- Invalid HEX representation and signature validation in keys_public_ecdsa.py
- Invalid signature verification for examples/keys_public_der.py
- Duplicate validation function in TokenCreate

### Removed

- Removed the old `/documentation` folder.
- Rebase command in README_upstream changed to just -S
- generate_proto.sh
- pkg_resources dependency in generate_proto.py

### Breaking API changes

- We have some changed imports and returns to maintain compatability in the proto bump

transaction_body_pb2.TransactionBody -> transaction_pb2.TransactionBody
contract_call_local_pb2.ContractFunctionResult -> contract_types_pb2.ContractFunctionResult
contract_call_local_pb2.ContractLoginfo -> contract_types_pb2.ContractLoginfo

- Removed init.py content in /tokens

**Changed imports**

- src/hiero_sdk_python/consensus/topic_message.py: from hiero_sdk_python import Timestamp → from hiero_sdk_python.timestamp import Timestamp
- src/hiero_sdk_python/query/topic_message_query.py: from hiero_sdk_python import Client → from hiero_sdk_python.client.client import Client
- src/hiero_sdk_python/tokens/**init**.py: content removed.
- src/hiero_sdk_python/tokens/token_info.py: from hiero_sdk_python.hapi.services.token_get_info_pb2 import TokenInfo as proto_TokenInfo → from hiero_sdk_python.hapi.services import token_get_info_pb2
- src/hiero_sdk_python/tokens/token_key_validation.py: from hiero_sdk_python.hapi.services → import basic_types_pb2
- src/hiero_sdk_python/tokens/token_kyc_status.py: from hiero_sdk_python.hapi.services.basic_types_pb2 import TokenKycStatus as proto_TokenKycStatus → from hiero_sdk_python.hapi.services import basic_types_pb2
- src/hiero_sdk_python/tokens/token_pause_status.py: from hiero_sdk_python.hapi.services.basic_types_pb2 import (TokenPauseStatus as proto_TokenPauseStatus,) → from hiero_sdk_python.hapi.services import basic_types_pb2
- src/hiero_sdk_python/tokens/token_pause_transaction.py: from hiero_sdk_python.hapi.services.token_pause_pb2 import TokenPauseTransactionBody → from hiero_sdk_python.hapi.services import token_pause_pb2, transaction_pb2
- from hiero_sdk_python.hapi.services.token_revoke_kyc_pb2 import TokenRevokeKycTransactionBody → from hiero_sdk_python.hapi.services import token_revoke_kyc_pb2, transaction_pb2
- src/hiero_sdk_python/tokens/token_update_nfts_transaction.py: from hiero_sdk_python.hapi.services.token_update_nfts_pb2 import TokenUpdateNftsTransactionBody → from hiero_sdk_python.hapi.services import token_update_nfts_pb2,transaction_pb2
- src/hiero_sdk_python/tokens/token_wipe_transaction.py: from hiero_sdk_python.hapi.services.token_wipe_account_pb2 import TokenWipeAccountTransactionBody → from hiero_sdk_python.hapi.services import token_wipe_account_pb2, transaction_pb2

## [0.1.4] - 2025-08-19

### Added

- CONTRIBUTING.md: expanded documentation detailing various contribution processes in a step-by-step way. Includes new sections: blog posts and support.
- README_upstream.md: documentation explaining how to rebase to main.

### Added

- Legacy ECDSA DER parse support
- documented private key from_string method behavior
- ContractInfo class
- ContractInfoQuery class
- ContractID check in PublicKey.\_from_proto() method
- PendingAirdropId Class
- PendingAirdropRecord Class
- TokenCancelAirdropTransaction Class
- AccountUpdateTransaction class
- ContractBytecodeQuery class
- SimpleStorage.bin-runtime
- Support for both .bin and .bin-runtime contract bytecode extensions in contract_utils.py
- ContractUpdateTransaction class

### Fixed

- missing ECDSA support in query.py and contract_create_transaction.py (was only creating ED25519 keys)
- Applied linting and code formatting across the consensus module
- fixed pip install hiero_sdk_python -> pip install hiero-sdk-python in README.md

### Breaking API changes

**We have several camelCase uses that will be deprecated → snake_case** Original aliases will continue to function, with a warning, until the following release.

#### In `token_info.py`

- tokenId → token_id
- totalSupply → total_supply
- isDeleted → is_deleted
- tokenType → token_type
- maxSupply → max_supply
- adminKey → admin_key
- kycKey → kyc_key
- freezeKey → freeze_key
- wipeKey → wipe_key
- supplyKey → supply_key
- defaultFreezeStatus → default_freeze_status
- defaultKycStatus → default_kyc_status
- autoRenewAccount → auto_renew_account
- autoRenewPeriod → auto_renew_period
- pauseStatus → pause_status
- supplyType → supply_type

#### In `nft_id.py`

- tokenId → token_id
- serialNumber → serial_number

#### In `transaction_receipt.py`

- tokenId → token_id
- topicId → topic_id
- accountId → account_id
- fileId → file_id

### Deprecated Additions

- logger.warn will be deprecated in v0.1.4. Please use logger.warning instead.
- get_logger method passing (name, level) will be deprecated in v0.1.4 for (level, name).

## [0.1.3] - 2025-07-03

### Added

- TokenType Class
- MAINTAINERS.md file
- Duration Class
- NFTTokenCreateTransaction Class
- TokenUnfreezeTransaction
- Executable Abstraction
- Logger
- Node Implementation
- Integration Tests across the board
- TokenWipeTransaction Class
- TokenNFTInfoQuery Class
- TokenInfo Class
- TokenRejectTransaction Class
- TokenUpdateNftsTransaction Class
- TokenInfoQuery Class
- TokenPauseTransaction Class
- TokenBurnTransaction Class
- TokenGrantKycTransaction Class
- TokenUpdateTransaction Class
- added Type hinting and initial methods to several modules
- TokenRevoceKycTransaction Class
- [Types Guide](hiero/hedera_sdk_python/documentation/sdk_developers/types.md)

- TransactionRecordQuery Class
- AccountInfoQuery Class

### Changed

- replace datetime.utcnow() with datetime.now(timezone.utc) for Python 3.10
- updated pr-checks.yml
- added add_require_frozen() to Transaction Base Class
- added NFT Transfer in TransferTransaction
- bumped solo-actions to latest release
- updated to/from_proto method to be protected
- Example scripts updated to be easily run form root
- README updated
- added PublicKey.from_proto to PublicKey class
- changed Query Class to have method get_cost
- SimpleContract and StatefulContract constructors to be payable
- added new_pending_airdrops to TransactionRecord Class
- Reorganized SDK developer documentation:
    - Renamed and moved `README_linting.md` to `linting.md`
    - Renamed and moved `README_types.md` to `types.md`
    - Renamed and moved `Commit_Signing.md` to `signing.md`
- Created `sdk_users` docs folder and renamed `examples/README.md` to `running_examples.md`
- Updated references and links accordingly

### Fixed

- fixed INVALID_NODE_ACCOUNT during node switching
- fixed ed25519 key ambiguity (PrivateKey.from_string -> PrivateKey.from_string_ed25519 in examples)

### Removed

- Redundant test.py file

## [0.1.2] - 2025-03-12

### Added

- NFTId Class

### Changed

- use SEC1 ECPrivateKey instead of PKCS#8

### Fixed

- PR checks
- misnamed parameter (ECDSASecp256k1=pub_bytes -> ECDSA_secp256k1=pub_bytes)

### Removed

- .DS_store file

## [0.1.1] – 2025-02-25

### Added

- RELEASE.md
- CONTRIBUTING.md

### Changed

- README now split into root README for project overview and /examples README for transaction types and syntax.
- Python version incremented from 3.9 to 3.10

### Removed

- pdm.lock & uv.lock file

## [0.1.0] - 2025-02-19

### Added

- Initial release of the Python SDK core functionality.
- Basic documentation on how to install and use the SDK.
- Example scripts illustrating setup and usage.

### Changed

- N/A

### Fixed

- N/A

### Removed

- N/A<|MERGE_RESOLUTION|>--- conflicted
+++ resolved
@@ -19,13 +19,10 @@
 ### Changed
 - bot workflows to include new changelog entry
 - Removed duplicate import of transaction_pb2 in transaction.py
-<<<<<<< HEAD
 - Refactor `TokenInfo` into an immutable dataclass, remove all setters, and rewrite `_from_proto` as a pure factory for consistent parsing [#800]
-
-=======
 - feat: Add string representation method for `CustomFractionalFee` class and update `custom_fractional_fee.py` example.
 - Moved query examples to their respective domain folders to improve structure matching.
->>>>>>> f6077f00
+
 
 ### Fixed
 - fixed workflow: changelog check with improved sensitivity to deletions, additions, new releases
