--- conflicted
+++ resolved
@@ -17,31 +17,27 @@
 - Comprehensive changelog entry guide at `docs/sdk_developers/changelog.md` (#532).
 
 ### Changed
-<<<<<<< HEAD
 - Refactored examples for modularity and consistency:
   - `examples/topic_create.py` → split functions, renamed `create_topic()` to `main()`.
   - `examples/transfer_hbar.py` → separated transfer and balance query operations.
   - `examples/topic_message_submit.py` → improved modularity.
   - `examples/transfer_nft.py` → isolated transfer logic.
 - Enhanced contributing section in README.md with resource links.
-=======
-
 - Renamed `examples/nft_allowance.py` to `examples/account_allowance_nft.py` for consistency with account class naming scheme
 - Added changelog conflict resolution examples to `docs/common_issues.md`
 - Refactored `examples/topic_create.py` to be more modular by splitting functions and renaming `create_topic()` to `main()`.
 - Refactored `examples/transfer_hbar.py` to improve modularity by separating transfer and balance query operations into dedicated functions
 - Enhanced contributing section in README.md with resource links
 - Refactored examples/topic_message_submit.py to be more modular
->>>>>>> b8a4481b
+
 - Added "One Issue Per Pull Request" section to `examples/sdk_developers/common_issues.md`.
 - Refactored `examples/transfer_nft.py` to be more modular by isolating transfer logic.
-<<<<<<< HEAD
 - Renamed `examples/hbar_allowance.py` to `examples/account_allowance_hbar.py` for naming consistency.
 - Improved contributing section in README.md.
-=======
+
 - Renamed `examples/hbar_allowance.py` to `examples/account_allowance_hbar.py` for naming consistency
 - Converted monolithic function in `token_create_nft_infinite.py` to multiple modular functions for better structure and ease.
->>>>>>> b8a4481b
+
 
 ### Fixed
 - Added type hints to `setup_client()` and `create_new_account()` functions in `examples/account_create.py` (#418).
