--- conflicted
+++ resolved
@@ -8,28 +8,23 @@
 
 ### Added
 
-<<<<<<< HEAD
-- Add example demonstrating usage of `CustomFeeLimit` in `examples/transaction/custom_fee_limit.py`
-- Added `.github/workflows/merge-conflict-bot.yml` to automatically detect and notify users of merge conflicts in Pull Requests.
-- Added validation logic in `.github/workflows/pr-checks.yml` to detect when no new chnagelog entries are added under [Unreleased]
-
-### Changed
-=======
 - Add `max_automatic_token_associations`, `staked_account_id`, `staked_node_id` and `decline_staking_reward` fields to `AccountUpdateTransaction` (#801)
 - Added docs/sdk_developers/training/setup: a training to set up as a developer to the python sdk
 - Add example demonstrating usage of `CustomFeeLimit` in `examples/transaction/custom_fee_limit.py`
 - Added `.github/workflows/merge-conflict-bot.yml` to automatically detect and notify users of merge conflicts in Pull Requests.
-- Added `.github/workflows/bot-office-hours.yml` to automate the Weekly Office Hour Reminder.  
+- Added `.github/workflows/bot-office-hours.yml` to automate the Weekly Office Hour Reminder.
 - feat: Implement account creation with EVM-style alias transaction example.
 - Added validation logic in `.github/workflows/pr-checks.yml` to detect when no new chnagelog entries are added under [Unreleased]
->>>>>>> 8dabe363
-
-### Changed
+- feat: Allow `add_hbar_transfer`, `add_approved_hbar_transfer`, and internal `_add_hbar_transfer` to accept `Hbar` objects in addition to raw tinybar integers, with internal normalization to tinybars. Added tests validating the new behavior.
+
+### Changed
+
 - bot workflows to include new changelog entry
 - Removed duplicate import of transaction_pb2 in transaction.py
 - feat: Add string representation method for `CustomFractionalFee` class and update `custom_fractional_fee.py` example.
 
 ### Fixed
+
 - fixed workflow: changelog check with improved sensitivity to deletions, additions, new releases
 
 ## [0.1.9] - 2025-11-26
