# Changelog

All notable changes to this project will be documented in this file.
This project adheres to [Semantic Versioning](https://semver.org).
This changelog is based on [Keep a Changelog](https://keepachangelog.com/en/1.1.0/).

## [Unreleased]


### Added
- Add `examples/token_create_transaction_max_automatic_token_associations_0.py` to demonstrate how `max_automatic_token_associations=0` behaves.
- Add `examples/topic_id.py` to demonstrate `TopicId` opeartions
- Add `examples/topic_message.py` to demonstrate `TopicMessage` and `TopicMessageChunk` with local mock data.
- Add missing validation logic `fee_schedule_key` in integration `token_create_transaction_e2e_test.py` and ``token_update_transaction_e2e_test.py`. 
- Add `account_balance_query.py` example to demonstrate how to use the CryptoGetAccountBalanceQuery class.
- Add `examples/token_create_transaction_admin_key.py` demonstrating admin key privileges for token management including token updates, key changes, and deletion (#798)
- Add `examples/account_info.py` to demonstrate `AccountInfo` opeartions
<<<<<<< HEAD
- Add `HbarUnit` class and Extend `Hbar` class to handle floating-point numbers
- Allow `PrivateKey` to be used for keys in `TopicCreateTransaction` for consistency.
- Add `max_automatic_token_associations`, `staked_account_id`, `staked_node_id` and `decline_staking_reward` fields to `AccountUpdateTransaction` (#801)

=======
- Added `HbarUnit` class and Extend `Hbar` class to handle floating-point numbers
- feat: Allow `PrivateKey` to be used for keys in `TopicCreateTransaction` for consistency.
- EvmAddress class
- `alias`, `staked_account_id`, `staked_node_id` and `decline_staking_reward` fields to AccountCreateTransaction
- `staked_account_id`, `staked_node_id` and `decline_staking_reward` fields to AccountInfo
>>>>>>> 4844f31e

### Changed
- Refactored token-related example scripts (`token_delete.py`, `token_dissociate.py`, etc.) for improved readability and modularity. [#370]
- upgrade: step security action upgraded from harden-runner-2.13.1 to harden-runner-2.13.1
- chore: Split `examples/account_allowance_nft.py` into separate `account_allowance_approve_transaction_nft.py` and `account_allowance_delete_transaction_nft.py` examples.
- chore: bump protobuf from 6.33.0 to 6.33.1 (#796)
- fix: Allow `max_automatic_token_associations` to be set to -1 (unlimited) in `AccountCreateTransaction` and add field to `AccountInfo`.
- Allow `PrivateKey` to be used for keys in `TopicCreateTransaction` for consistency.
- Update github actions checkout from 5.0.0 to 5.0.1 (#814)

### Fixed
- chore: fix test.yml workflow to log import errors (#740)
- chore: fixed integration test names without a test prefix or postfix



## [0.1.8] - 2025-11-07

### Added
- `is_unknown` property added to `src/hiero_sdk_python/response_code.py`
- Example `response_code.py`
- Add `TokenFeeScheduleUpdateTransaction` class to support updating custom fee schedules on tokens (#471).
- Add `examples/token_update_fee_schedule_fungible.py` and `examples/token_update_fee_schedule_nft.py` demonstrating the use of `TokenFeeScheduleUpdateTransaction`.
- Update `docs/sdk_users/running_examples.md` to include `TokenFeeScheduleUpdateTransaction`.
- added FreezeTransaction class
- added FreezeType class
- Added `docs/sdk_developers/pylance.md`, a new guide explaining how to set up and use **Pylance** in VS Code for validating imports, file references, and methods before review. (#713)
- feat: TokenAirdropClaim Transaction, examples (with signing required and not), unit and integration tests (#201)
- docs: Add Google-style docstrings to `TokenId` class and its methods in `token_id.py`.
- added Google-style docstrings to the `TransactionRecord` class including all dataclass fields, `__repr__`, `_from_proto()` & `_to_proto()` methods.
- Standardized docstrings, improved error handling, and updated type hinting (`str | None` to `Optional[str]`) for the `FileId` class (#652).
- Add Google-style docstrings to `AccountInfo` class and its methods in `account_info.py`.
- Added comprehensive Google-style docstrings to the `Logger` class and all utility functions in `src/hiero_sdk_python/logger/logger.py` (#639).
- add AccountRecordsQuery class
- chore: added python 3.13 to test.yml workflow (#510, #449)
- Transaction bytes serialization support: `Transaction.freeze()`, `Transaction.to_bytes()`, and `Transaction.from_bytes()` methods for offline signing and transaction storage
- docs: Add Google-style docstrings to `ContractId` class and methods in `contract_id.py`.
- Added TokenUnpauseTransaction class
- Added expiration_time, auto_renew_period, auto_renew_account, fee_schedule_key, kyc_key in `TokenCreateTransaction`, `TokenUpdateTransaction` classes
- Added comprehensive Google-style docstrings to the `CustomFee` class and its methods in `custom_fee.py`.
- docs: Add `docs/sdk_developers/project_structure.md` to explain repository layout and import paths.

### Changed
- chore: bumped solo action from 14.0 to 15.0 (#764)
- chore: replaced hardcoded 'testnet' messages with environment network name
- chore: validate that token airdrop transactions require an available token service on the channel (#632) 
- chore: update local environment configuration in env.example (#649)
- chore: Update env.example NETWORK to encourage testnet or local usage (#659)
- chore: updated pyproject.toml with python 3.10 to 3.13 (#510, #449)
- chore: fix type hint for TokenCancelAirdropTransaction pending_airdrops parameter
- chore: Moved documentation file `common_issues.md` from `examples/sdk_developers/` to `docs/sdk_developers/` for unified documentation management (#516).
- chore: Refactored the script of examples/custom_fee.py into modular functions 
- fix: Replaced `collections.namedtuple` with `typing.NamedTuple` in `client.py` for improved type checking.
- chore: Refactored examples/custom_fee.py into three separate example files.
- Expanded `docs/sdk_developers/checklist.md` with a self-review guide for all pull request submission requirements (#645).
- Expanded docs/sdk_developers/signing.md to clarify GPG and DCO requirements and add a Table of Contents (#455).
- chore: Standardized client initialization across all examples/ files to promote consistency (#658).
- chore: changed the file names of airdrop examples, classes, unit and integration tests so they are grouped together. (#631)
- Refactor `AbstractTokenTransferTransaction` to unify Token/NFT transfer logic.

### Fixed
- Added explicit read permissions to examples.yml (#623)
- Removed deprecated Logger.warn() method and legacy parameter swap logic from get_logger() (#673).
- Improved type hinting in `file_append_transaction.py` to resolve 'mypy --strict` errors. ([#495](https://github.com/hiero-ledger/hiero-sdk-python/issues/495))
- fix: Resolve `__eq__` type conflict in `CustomFee` class (#627)
- Fixes a type conflict in `token_id.py` where `from_string` could receive `None`, preventing a runtime error by raising a `ValueError` if the input is missing. #630
- Dependabot alerts (version bumps)
- Fixed incorrect `TokenType` import (protobuf vs. SDK enum) in 18 example files.
- Update `schedule_sign_transaction_e2e_test` to check for key presence instead of relying on index.
- Add `localhost` and `local` as network names
  
### Breaking Changes
- chore: changed the file names airdrop classes (#631)
{pending_airdrop_id.py -> token_airdrop_pending_id.py}
{pending_airdrop_record.py -> token_airdrop_pending_record.py}
{token_cancel_airdrop_transaction.py -> token_airdrop_transaction_cancel.py}

- In `TokenAirdropTransaction` the parameters of the following methods have been renamed:
  - add_nft_transfer(sender → sender_id, receiver → receiver_id)
  - add_approved_nft_transfer(sender → sender_id, receiver → receiver_id)

## [0.1.7] - 2025-10-28

### Added

- Expanded `README.md` with a new "Follow Us" section detailing how to watch, star, and fork the repository (#472).
- Refactored `examples/topic_create.py` into modular functions for better readability and reuse.
- Add Rebasing and Signing section to signing.md with instructions for maintaining commit verification during rebase operations (#556)
- Add `examples/account_id.py` demonstrating AccountId class usage including creating standard AccountIds, parsing from strings, comparing instances, and creating AccountIds with public key aliases
- Added Google-style docstrings to `CustomFractionalFee` class and its methods in `custom_fractional_fee.py`.
- Added `dependabot.yaml` file to enable automated dependency management.
- Common issues guide for SDK developers at `examples/sdk_developers/common_issues.md`
- Added documentation for resolving changelog conflicts in `docs/common_issues.md`
- Added comprehensive changelog entry guide at `docs/sdk_developers/changelog.md` to help contributors create proper changelog entries (#532).
- docs: Added Google-style docstrings to `CustomFixedFee` class and its methods in `custom_fixed_fee.py`.
- docs: Add Google-style docstrings to `CustomRoyaltyFee` class and its methods in `custom_royalty_fee.py`.
- docs: Add Google-style docstrings to `AbstractTokenTransferTransaction` class and its methods in `abstract_token_transfer_transaction.py`.
- docs: Add Google-style docstrings to `TokenRelationship` class and its methods in `token_relationship.py`.
- feat: add initial testing guide structure
- Added `checksum` filed for TopicId, FileId, ContractId, ScheduleId class
- Added workflow for running example scripts.
- docs: workflow.md documenting key steps to creating a pull request (#605)
- chore: fix the examples workflow to log error messages and run on import failure (#738)
- Added `docs/discord.md` explaining how to join and navigate the Hiero community Discord (#614).


### Changed

- Added direct links to Python SDK channel in Linux Foundation Decentralized Trust Discord back in
- Updated all occurrences of non-functional Discord invite links throughout the documentation with the new, stable Hyperledger and Hedera invite links (#603).
- Refactored TopicId class to use @dataclass decorator for reducing boilerplate code
- Renamed `examples/nft_allowance.py` to `examples/account_allowance_nft.py` for consistency with account class naming scheme
- Added changelog conflict resolution examples to `docs/common_issues.md`
- Refactored `examples/topic_create.py` to be more modular by splitting functions and renaming `create_topic()` to `main()`.
- Refactored `examples/transfer_hbar.py` to improve modularity by separating transfer and balance query operations into dedicated functions
- Enhanced contributing section in README.md with resource links
- Refactored examples/topic_message_submit.py to be more modular
- Added "One Issue Per Pull Request" section to `examples/sdk_developers/common_issues.md`.
- docs: Improved the contributing section in the README.md file
- Refactored `examples/transfer_nft.py` to be more modular by isolating transfer logic.
- Refactored `examples/file_append.py` into modular functions for better readability, reuse, and consistency across examples.
- Ensured identical runtime behavior and output to the previous version to maintain backward compatibility.
- Renamed `examples/hbar_allowance.py` to `examples/account_allowance_hbar.py` for naming consistency
- Converted monolithic function in `token_create_nft_infinite.py` to multiple modular functions for better structure and ease.
- docs: Use relative paths for internal GitHub links (#560).
- Update pyproject.toml maintainers list.
  – docs: Updated README.md/CHANGELOG.md and added blog.md, bud.md and setup.md (#474)
- renamed docs/sdk_developers/changelog.md to docs/sdk_developers/changelog_entry.md for clarity.
- Refactor `query_balance.py` into modular, reusable functions with `setup_client()`, `create_account()`, `get_balance()`, `transfer_hbars()`, and `main()` for improved readability, maintainability, and error handling.
- Unified balance and transfer logging format — both now consistently display values in hbars for clarity.

### Fixed

- Add type hints to `setup_client()` and `create_new_account()` functions in `examples/account_create.py` (#418)
- Added explicit read and write permissions to test.yml
- Type hinting for `Topic` related transactions.

### Removed
- Remove deprecated camelCase alias support and `_DeprecatedAliasesMixin`; SDK now only exposes snake_case attributes for `NftId`, `TokenInfo`, and `TransactionReceipt`. (Issue #428)

## [0.1.6] - 2025-10-21

### Added

- Add comprehensive Google-style docstrings to examples/account_create.py
- add revenue generating topic tests/example
- add fee_schedule_key, fee_exempt_keys, custom_fees fields in TopicCreateTransaction, TopicUpdateTransaction, TopicInfo classes
- add CustomFeeLimit class
- TokenNftAllowance class
- TokenAllowance class
- HbarAllowance class
- HbarTransfer class
- AccountAllowanceApproveTransaction class
- AccountAllowanceDeleteTransaction class
- FileAppendTransaction class
- Documentation examples for Allowance Approve Transaction, Allowance Delete Transaction, and File Append Transaction
- Approved transfer support to TransferTransaction
- set_transaction_id() API to Transaction class
- Allowance examples (hbar_allowance.py, token_allowance.py, nft_allowance.py)
- Refactored examples/logging_example.py for better modularity (#478)

### Changed

- TransferTransaction refactored to use TokenTransfer and HbarTransfer classes instead of dictionaries
- Added checksum validation for TokenId
- Refactor examples/token_cancel_airdrop
- Refactor token creation examples for modularity and consistency
- Updated `signing.md` to clarify commit signing requirements, including DCO, GPG, and branch-specific guidelines (#459)

### Changed

- Rearranged running_examples.md to be alphabetical
- Refactor token_associate.py for better structure, add association verification query (#367)
- Refactored `examples/account_create.py` to improve modularity and readability (#363)
- Replace Hendrik Ebbers with Sophie Bulloch in the MAINTAINERS.md file
- Improved `CONTRIBUTING.md` by explaining the /docs folder structure and fixing broken hyperlinks.(#431)
- Converted class in `token_nft_info.py` to dataclass for simplicity.



### Fixed

- Incompatible Types assignment in token_transfer_list.py
- Corrected references to \_require_not_frozen() and removed the surplus \_is_frozen
- Removed duplicate static methods in `TokenInfo` class:
    - `_copy_msg_to_proto`
    - `_copy_key_if_present`
    - `_parse_custom_fees`
    Kept robust versions with proper docstrings and error handling.
- Add strict type hints to `TransactionGetReceiptQuery` (#420)
- Fixed broken documentation links in CONTRIBUTING.md by converting absolute GitHub URLs to relative paths
- Updated all documentation references to use local paths instead of pointing to hiero-sdk project hub

## [0.1.5] - 2025-09-25

### Added

- ScheduleSignTransaction class
- NodeUpdateTransaction class
- NodeDeleteTransaction class
- ScheduleDeleteTransaction class
- prng_number and prng_bytes properties in TransactionRecord
- PrngTransaction class
- ScheduleInfoQuery class
- ScheduleInfo class
- Exposed node_id property in `TransactionReceipt`
- NodeCreateTransaction class
- ScheduleId() class
- ScheduleCreateTransaction() class
- build_scheduled_body() in every transaction
- ContractDeleteTransaction class
- ContractExecuteTransaction class
- setMessageAndPay() function in StatefulContract
- AccountDeleteTransaction Class
- generate_proto.py
- Bumped Hedera proto version from v0.57.3 to v0.64.3
- Added `dev` and `lint` dependency groups as default in `pyproject.toml`
- EthereumTransaction class
- AccountId support for ECDSA alias accounts
- ContractId.to_evm_address() method for EVM compatibility
- consumeLargeData() function in StatefulContract
- example script for Token Airdrop
- added variables directly in the example script to reduce the need for users to supply extra environment variables.
- Added new `merge_conflicts.md` with detailed guidance on handling conflicts during rebase.
- Type hinting to /tokens, /transaction, /query, /consensus
- Linting to /tokens, /transaction, /query, /consensus
- Module docstrings in /tokens, /transaction, /query, /consensus
- Function docstrings in /tokens, /transaction, /query, /consensus

### Changed

- bump solo version to `v0.14`
- bump protobufs version to `v0.66.0`
- bump solo version to `v0.13`
- Extract \_build_proto_body() from build_transaction_body() in every transaction
- StatefulContract's setMessage() function designed with no access restrictions, allowing calls from any address
- bump solo version to `v0.12`
- Extract Ed25519 byte loading logic into private helper method `_from_bytes_ed25519()`
- Documentation structure updated: contents moved from `/documentation` to `/docs`.
- Switched Mirror Node endpoints used by SDK to secure ones instead of deprecated insecure endpoints (shut down on Aug 20th, see [Hedera blogpost](https://hedera.com/blog/updated-deprecation-of-the-insecure-hedera-consensus-service-hcs-mirror-node-endpoints))
- Update protobuf dependency from 5.28.1 to 5.29.1
- Update grpcio dependency from 1.68.1 to 1.71.2
- Updated `rebasing.md` with clarification on using `git reset --soft HEAD~<n>` where `<n>` specifies the number of commits to rewind.
- Calls in examples for PrivateKey.from_string_ed25519(os.getenv('OPERATOR_KEY')) to PrivateKey.from_string(os.getenv('OPERATOR_KEY')) to enable general key types
- Add CI tests across Python 3.10–3.12.
- kyc_status: Optional[TokenFreezeStatusProto] = None → kyc_status: Optional[TokenKycStatus] = None
- assert relationship.freeze_status == TokenFreezeStatus.FROZEN, f"Expected freeze status to be FROZEN, but got {relationship.freeze_status}" → assert relationship.freeze_status == TokenFreezeStatus.UNFROZEN, f"Expected freeze status to be UNFROZEN, but got {relationship.freeze_status}"

### Fixed

- Format account_create_transaction.py and add type hints
- Format account_balance.py and fix pylint issues
- Format account_delete_transaction.py and fix pylint issues
- Format account_id.py and fix pylint issues
- Format account_info.py and fix pylint issues
- Format account_update_transaction.py and fix pylint issues
- Unit test compatibility issues when running with UV package manager
- Type annotations in TokenRelationship class (kyc_status and freeze_status)
- Test assertions in test_executable.py using pytest match parameter
- Moved and renamed README_upstream.md to docs/sdk_developers/rebasing.md
- Invalid DRE Hex representation in examples/keys_private_ecdsa.py
- Windows malformed path using uv run generate_proto.py using as_posix()
- Changed README MIT license to Apache
- deprecated CamelCase instances in /examples such as TokenId and totalSupply to snake_case
- Invalid HEX representation and signature validation in keys_public_ecdsa.py
- Invalid signature verification for examples/keys_public_der.py
- Duplicate validation function in TokenCreate

### Removed

- Removed the old `/documentation` folder.
- Rebase command in README_upstream changed to just -S
- generate_proto.sh
- pkg_resources dependency in generate_proto.py

### Breaking API changes

- We have some changed imports and returns to maintain compatability in the proto bump

transaction_body_pb2.TransactionBody -> transaction_pb2.TransactionBody
contract_call_local_pb2.ContractFunctionResult -> contract_types_pb2.ContractFunctionResult
contract_call_local_pb2.ContractLoginfo -> contract_types_pb2.ContractLoginfo

- Removed init.py content in /tokens

**Changed imports**

- src/hiero_sdk_python/consensus/topic_message.py: from hiero_sdk_python import Timestamp → from hiero_sdk_python.timestamp import Timestamp
- src/hiero_sdk_python/query/topic_message_query.py: from hiero_sdk_python import Client → from hiero_sdk_python.client.client import Client
- src/hiero_sdk_python/tokens/**init**.py: content removed.
- src/hiero_sdk_python/tokens/token_info.py: from hiero_sdk_python.hapi.services.token_get_info_pb2 import TokenInfo as proto_TokenInfo → from hiero_sdk_python.hapi.services import token_get_info_pb2
- src/hiero_sdk_python/tokens/token_key_validation.py: from hiero_sdk_python.hapi.services → import basic_types_pb2
- src/hiero_sdk_python/tokens/token_kyc_status.py: from hiero_sdk_python.hapi.services.basic_types_pb2 import TokenKycStatus as proto_TokenKycStatus → from hiero_sdk_python.hapi.services import basic_types_pb2
- src/hiero_sdk_python/tokens/token_pause_status.py: from hiero_sdk_python.hapi.services.basic_types_pb2 import (TokenPauseStatus as proto_TokenPauseStatus,) → from hiero_sdk_python.hapi.services import basic_types_pb2
- src/hiero_sdk_python/tokens/token_pause_transaction.py: from hiero_sdk_python.hapi.services.token_pause_pb2 import TokenPauseTransactionBody → from hiero_sdk_python.hapi.services import token_pause_pb2, transaction_pb2
- from hiero_sdk_python.hapi.services.token_revoke_kyc_pb2 import TokenRevokeKycTransactionBody → from hiero_sdk_python.hapi.services import token_revoke_kyc_pb2, transaction_pb2
- src/hiero_sdk_python/tokens/token_update_nfts_transaction.py: from hiero_sdk_python.hapi.services.token_update_nfts_pb2 import TokenUpdateNftsTransactionBody → from hiero_sdk_python.hapi.services import token_update_nfts_pb2,transaction_pb2
- src/hiero_sdk_python/tokens/token_wipe_transaction.py: from hiero_sdk_python.hapi.services.token_wipe_account_pb2 import TokenWipeAccountTransactionBody → from hiero_sdk_python.hapi.services import token_wipe_account_pb2, transaction_pb2

## [0.1.4] - 2025-08-19

### Added

- CONTRIBUTING.md: expanded documentation detailing various contribution processes in a step-by-step way. Includes new sections: blog posts and support.
- README_upstream.md: documentation explaining how to rebase to main.

### Added

- Legacy ECDSA DER parse support
- documented private key from_string method behavior
- ContractInfo class
- ContractInfoQuery class
- ContractID check in PublicKey.\_from_proto() method
- PendingAirdropId Class
- PendingAirdropRecord Class
- TokenCancelAirdropTransaction Class
- AccountUpdateTransaction class
- ContractBytecodeQuery class
- SimpleStorage.bin-runtime
- Support for both .bin and .bin-runtime contract bytecode extensions in contract_utils.py
- ContractUpdateTransaction class

### Fixed

- missing ECDSA support in query.py and contract_create_transaction.py (was only creating ED25519 keys)
- Applied linting and code formatting across the consensus module
- fixed pip install hiero_sdk_python -> pip install hiero-sdk-python in README.md

### Breaking API changes

**We have several camelCase uses that will be deprecated → snake_case** Original aliases will continue to function, with a warning, until the following release.

#### In `token_info.py`

- tokenId → token_id
- totalSupply → total_supply
- isDeleted → is_deleted
- tokenType → token_type
- maxSupply → max_supply
- adminKey → admin_key
- kycKey → kyc_key
- freezeKey → freeze_key
- wipeKey → wipe_key
- supplyKey → supply_key
- defaultFreezeStatus → default_freeze_status
- defaultKycStatus → default_kyc_status
- autoRenewAccount → auto_renew_account
- autoRenewPeriod → auto_renew_period
- pauseStatus → pause_status
- supplyType → supply_type

#### In `nft_id.py`

- tokenId → token_id
- serialNumber → serial_number

#### In `transaction_receipt.py`

- tokenId → token_id
- topicId → topic_id
- accountId → account_id
- fileId → file_id

### Deprecated Additions

- logger.warn will be deprecated in v0.1.4. Please use logger.warning instead.
- get_logger method passing (name, level) will be deprecated in v0.1.4 for (level, name).

## [0.1.3] - 2025-07-03

### Added

- TokenType Class
- MAINTAINERS.md file
- Duration Class
- NFTTokenCreateTransaction Class
- TokenUnfreezeTransaction
- Executable Abstraction
- Logger
- Node Implementation
- Integration Tests across the board
- TokenWipeTransaction Class
- TokenNFTInfoQuery Class
- TokenInfo Class
- TokenRejectTransaction Class
- TokenUpdateNftsTransaction Class
- TokenInfoQuery Class
- TokenPauseTransaction Class
- TokenBurnTransaction Class
- TokenGrantKycTransaction Class
- TokenUpdateTransaction Class
- added Type hinting and initial methods to several modules
- TokenRevoceKycTransaction Class
- [Types Guide](hiero/hedera_sdk_python/documentation/sdk_developers/types.md)

- TransactionRecordQuery Class
- AccountInfoQuery Class

### Changed

- replace datetime.utcnow() with datetime.now(timezone.utc) for Python 3.10
- updated pr-checks.yml
- added add_require_frozen() to Transaction Base Class
- added NFT Transfer in TransferTransaction
- bumped solo-actions to latest release
- updated to/from_proto method to be protected
- Example scripts updated to be easily run form root
- README updated
- added PublicKey.from_proto to PublicKey class
- changed Query Class to have method get_cost
- SimpleContract and StatefulContract constructors to be payable
- added new_pending_airdrops to TransactionRecord Class
- Reorganized SDK developer documentation:
    - Renamed and moved `README_linting.md` to `linting.md`
    - Renamed and moved `README_types.md` to `types.md`
    - Renamed and moved `Commit_Signing.md` to `signing.md`
- Created `sdk_users` docs folder and renamed `examples/README.md` to `running_examples.md`
- Updated references and links accordingly

### Fixed

- fixed INVALID_NODE_ACCOUNT during node switching
- fixed ed25519 key ambiguity (PrivateKey.from_string -> PrivateKey.from_string_ed25519 in examples)

### Removed

- Redundant test.py file

## [0.1.2] - 2025-03-12

### Added

- NFTId Class

### Changed

- use SEC1 ECPrivateKey instead of PKCS#8

### Fixed

- PR checks
- misnamed parameter (ECDSASecp256k1=pub_bytes -> ECDSA_secp256k1=pub_bytes)

### Removed

- .DS_store file

## [0.1.1] – 2025-02-25

### Added

- RELEASE.md
- CONTRIBUTING.md

### Changed

- README now split into root README for project overview and /examples README for transaction types and syntax.
- Python version incremented from 3.9 to 3.10

### Removed

- pdm.lock & uv.lock file

## [0.1.0] - 2025-02-19

### Added

- Initial release of the Python SDK core functionality.
- Basic documentation on how to install and use the SDK.
- Example scripts illustrating setup and usage.

### Changed

- N/A

### Fixed

- N/A

### Removed

- N/A<|MERGE_RESOLUTION|>--- conflicted
+++ resolved
@@ -15,18 +15,13 @@
 - Add `account_balance_query.py` example to demonstrate how to use the CryptoGetAccountBalanceQuery class.
 - Add `examples/token_create_transaction_admin_key.py` demonstrating admin key privileges for token management including token updates, key changes, and deletion (#798)
 - Add `examples/account_info.py` to demonstrate `AccountInfo` opeartions
-<<<<<<< HEAD
 - Add `HbarUnit` class and Extend `Hbar` class to handle floating-point numbers
 - Allow `PrivateKey` to be used for keys in `TopicCreateTransaction` for consistency.
-- Add `max_automatic_token_associations`, `staked_account_id`, `staked_node_id` and `decline_staking_reward` fields to `AccountUpdateTransaction` (#801)
-
-=======
-- Added `HbarUnit` class and Extend `Hbar` class to handle floating-point numbers
-- feat: Allow `PrivateKey` to be used for keys in `TopicCreateTransaction` for consistency.
 - EvmAddress class
 - `alias`, `staked_account_id`, `staked_node_id` and `decline_staking_reward` fields to AccountCreateTransaction
 - `staked_account_id`, `staked_node_id` and `decline_staking_reward` fields to AccountInfo
->>>>>>> 4844f31e
+- Add `max_automatic_token_associations`, `staked_account_id`, `staked_node_id` and `decline_staking_reward` fields to `AccountUpdateTransaction` (#801)
+
 
 ### Changed
 - Refactored token-related example scripts (`token_delete.py`, `token_dissociate.py`, etc.) for improved readability and modularity. [#370]
