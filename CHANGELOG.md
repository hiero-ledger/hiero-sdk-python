--- conflicted
+++ resolved
@@ -29,13 +29,8 @@
 - Added `.github/workflows/merge-conflict-bot.yml` to automatically detect and notify users of merge conflicts in Pull Requests.
 - Added `.github/workflows/bot-office-hours.yml` to automate the Weekly Office Hour Reminder.
 - feat: Implement account creation with EVM-style alias transaction example.
-<<<<<<< HEAD
 - Added validation logic in `.github/workflows/pr-checks.yml` to detect when no new changelog entries are added under [Unreleased]
 - feat: Allow `add_hbar_transfer`, `add_approved_hbar_transfer`, and internal `_add_hbar_transfer` to accept `Hbar` objects in addition to raw tinybar integers, with internal normalization to tinybars. Added tests validating the new behavior.
-=======
-- Added validation logic in `.github/workflows/pr-checks.yml` to detect when no new chnagelog entries are added under [Unreleased].
-- Support for message chunking in `TopicSubmitMessageTransaction`.
->>>>>>> acf4d26a
 
 ### Changed
 
