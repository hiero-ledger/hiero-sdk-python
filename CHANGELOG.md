﻿# Changelog

All notable changes to this project will be documented in this file.
This project adheres to [Semantic Versioning](https://semver.org).
This changelog is based on [Keep a Changelog](https://keepachangelog.com/en/1.1.0/).

## [Unreleased]



### Added
- Added `__str__` and `__repr__` methods to `AccountInfo` class for improved logging and debugging experience (#1098)
- Added Good First Issue (GFI) management and frequency documentation to clarify maintainer expectations and SDK-level GFI governance.
- Added SDK-level Good First Issue (GFI) guidelines for maintainers to clarify what qualifies as a good first issue.
- Codecov workflow
- Added unit tests for `key_format.py` to improve coverage.
- Fix inactivity bot execution for local dry-run testing.
- Added documentation: "Testing GitHub Actions using Forks" (`docs/sdk_developers/training/testing_forks.md`).
- Unified the inactivity-unassign bot into a single script with `DRY_RUN` support, and fixed handling of cross-repo PR references for stale detection.
- Added unit tests for `SubscriptionHandle` class covering cancellation state, thread management, and join operations.
- Refactored `account_create_transaction_create_with_alias.py` example by splitting monolithic function into modular functions: `generate_main_and_alias_keys()`, `create_account_with_ecdsa_alias()`, `fetch_account_info()`, `print_account_summary()` (#1016)
- Added `.github/workflows/bot-pr-auto-draft-on-changes.yml` to automatically convert PRs to draft and notify authors when reviewers request changes.
- 
- Modularized `transfer_transaction_fungible` example by introducing `account_balance_query()` & `transfer_transaction()`.Renamed `transfer_tokens()` → `main()`
- Phase 2 of the inactivity-unassign bot: Automatically detects stale open pull requests (no commit activity for 21+ days), comments with a helpful InactivityBot message, closes the stale PR, and unassigns the contributor from the linked issue.
- Added `__str__()` to CustomFixedFee and updated examples and tests accordingly.
- Added unit tests for `crypto_utils` (#993)
- Added a github template for good first issues
- Added `.github/workflows/bot-assignment-check.yml` to limit non-maintainers to 2 concurrent issue assignments.
- Added all missing fields to `__str__()` method and updated `test_tokem_info.py`
- Add examples/tokens/token_create_transaction_pause_key.py example demonstrating token pause/unpause behavior and pause key usage (#833)
- Added `docs/sdk_developers/training/transaction_lifecycle.md` to explain the typical lifecycle of executing a transaction using the Hedera Python SDK.
- Add inactivity bot workflow to unassign stale issue assignees (#952)
- Made custom fraction fee end to end
- feat: AccountCreateTransaction now supports both PrivateKey and PublicKey [#939](https://github.com/hiero-ledger/hiero-sdk-python/issues/939)
- Added Acceptance Criteria section to Good First Issue template for better contributor guidance (#997)
- Added `__str__()` to CustomRoyaltyFee and updated examples and tests accordingly (#986)
- Restore bug and feature request issue templates (#996)(https://github.com/hiero-ledger/hiero-sdk-python/issues/996)
- Support selecting specific node account ID(s) for queries and transactions and added `Network._get_node()` with updated execution flow (#362)
- Add TLS support with two-stage control (`set_transport_security()` and `set_verify_certificates()`) for encrypted connections to Hedera networks. TLS is enabled by default for hosted networks (mainnet, testnet, previewnet) and disabled for local networks (solo, localhost) (#855)
- Add PR inactivity reminder bot for stale pull requests `.github/workflows/pr-inactivity-reminder-bot.yml`
- Add comprehensive training documentation for _Executable class `docs/sdk_developers/training/executable.md`
- Added empty `docs/maintainers/good_first_issues.md` file for maintainers to write Good First Issue guidelines (#1034)
- Added new `.github/ISSUE_TEMPLATE/04_good_first_issue_candidate.yml` file (1068)(https://github.com/hiero-ledger/hiero-sdk-python/issues/1068)
- Enhanced `.github/ISSUE_TEMPLATE/01_good_first_issue.yml` with welcoming message and acceptance criteria sections to guide contributors in creating quality GFIs (#1052)
- Add workflow to notify team about P0 issues `bot-p0-issues-notify-team.yml`
- Added Issue Reminder (no-PR) bot, .github/scripts/issue_reminder_no_pr.sh and .github/workflows/bot-issue-reminder-no-pr.yml to automatically detect assigned issues with no linked pull requests for 7+ days and post a gentle ReminderBot comment.(#951)
<<<<<<< HEAD
- Add new `.github/ISSUE_TEMPLATE/05_intermediate_issue.yml` file (1072)(https://github.com/hiero-ledger/hiero-sdk-python/issues/1072)
=======
- Add a workflow to notify the team when issues are labeled as “good first issues” or identified as candidates for that label: `bot-gfi-notify-team.yml`(#1115)
>>>>>>> af5bbae6

### Changed
- Move `account_allowance_delete_transaction_hbar.py` from `examples/` to `examples/account/` for better organization (#1003)
- Improved consistency of transaction examples (#1120)
- Refactored `account_create_transaction_with_fallback_alias.py` by splitting the monolithic `create_account_with_fallback_alias` function into modular functions: `generate_fallback_key`, `fetch_account_info`, and `print_account_summary`. The existing `setup_client()` function was reused for improved readability and structure (#1018)
- Allow `PublicKey` for `TokenUpdateKeys` in `TokenUpdateTransaction`, enabling non-custodial workflows where operators can build transactions using only public keys (#934).
- Bump protobuf toml to protobuf==6.33.2
- chore: Move account allowance example to correct folder
- Added more tests to the CustomFee class for different functionalities (#991)
- Changed messaged for test failure summaries so it is clearer by extracting test failure names into summary
- Renamed example files to match src naming (#1053)
- Updated bot naming conventions in `.github/workflows` to be consistent (#1042)
- Renamed workflow files for consistent PR check naming:
  `examples.yml` → `pr-check-examples.yml`,
  `test.yml` → `pr-check-test.yml` (#1043)
- Cleaned up `token_airdrop_claim_auto` example for pylint compliance (no functional changes). (#1079)
- Formatted `examples/query` using black (#1082)(https://github.com/hiero-ledger/hiero-sdk-python/issues/1082)
- Update team notification script and workflow for P0 issues 'p0_issues_notify_team.js'
- Rename test files across the repository to ensure they consistently end with _test.py (#1055)
- Cleaned up `token_airdrop_claim_signature_required` example for pylint compliance (no functional changes). (#1080)
- Rename the file 'test_token_fee_schedule_update_transaction_e2e.py' to make it ends with _test.py as all other test files.(#1117)
- Format token examples with Black for consistent code style and improved readability (#1119)


### Fixed

- Fix token association verification in `token_airdrop_transaction.py` to correctly check if tokens are associated by using `token_id in token_balances` instead of incorrectly displaying zero balances which was misleading (#[815])
- Fixed inactivity bot workflow not checking out repository before running (#964)
- Fixed the topic_message_query integarion test
- good first issue template yaml rendering
- Fixed solo workflow defaulting to zero
- Fix unit test tet_query.py

### Breaking Change

-

## [0.1.10] - 2025-12-03

### Added

- Added docs/sdk_developers/training/workflow: a training for developers to learn the workflow to contribute to the python SDK.
- Added Improved NFT allowance deletion flow with receipt-based status checks and strict `SPENDER_DOES_NOT_HAVE_ALLOWANCE` verification.
- Add `max_automatic_token_associations`, `staked_account_id`, `staked_node_id` and `decline_staking_reward` fields to `AccountUpdateTransaction` (#801)
- Added docs/sdk_developers/training/setup: a training to set up as a developer to the python sdk
- Add example demonstrating usage of `CustomFeeLimit` in `examples/transaction/custom_fee_limit.py`
- Added `.github/workflows/merge-conflict-bot.yml` to automatically detect and notify users of merge conflicts in Pull Requests.
- Added `.github/workflows/bot-office-hours.yml` to automate the Weekly Office Hour Reminder.
- feat: Implement account creation with EVM-style alias transaction example.
- Added validation logic in `.github/workflows/pr-checks.yml` to detect when no new chnagelog entries are added under [Unreleased].
- Support for message chunking in `TopicSubmitMessageTransaction`.

### Changed

- bot workflows to include new changelog entry
- Removed duplicate import of transaction_pb2 in transaction.py
- Refactor `TokenInfo` into an immutable dataclass, remove all setters, and rewrite `_from_proto` as a pure factory for consistent parsing [#800]
- feat: Add string representation method for `CustomFractionalFee` class and update `custom_fractional_fee.py` example.
- Moved query examples to their respective domain folders to improve structure matching.

### Fixed

- fixed workflow: changelog check with improved sensitivity to deletions, additions, new releases

## [0.1.9] - 2025-11-26

### Added

- Add a limit of one comment for PR to the commit verification bot. [#892]
- Removed `actions/checkout@v4` from `bot-verified-commits.yml`
- Add comprehensive documentation for `ReceiptStatusError` in `docs/sdk_developers/training/receipt_status_error.md`
- Add practical example `examples/errors/receipt_status_error.py` demonstrating transaction error handling
- Document error handling patterns and best practices for transaction receipts
- fix `pull_request` to `pull_request_target` in `bot-verified-commits.yml`
- Add more robust receipt checks and removed fallback to `examples/tokens/token_delete_transaction.py`
- Add detail to `token_airdrop.py` and `token_airdrop_cancel.py`
- Add workflow: github bot to respond to unverified PR commits (#750)
- Add workflow: bot workflow which notifies developers of workflow failures in their pull requests.
- Add `examples/token_create_transaction_max_automatic_token_associations_0.py` to demonstrate how `max_automatic_token_associations=0` behaves.
- Add `examples/topic_id.py` to demonstrate `TopicId` opeartions
- Add `examples/topic_message.py` to demonstrate `TopicMessage` and `TopicMessageChunk` with local mock data.
- Added missing validation logic `fee_schedule_key` in integration `token_create_transaction_e2e_test.py` and ``token_update_transaction_e2e_test.py`.
- Add `account_balance_query.py` example to demonstrate how to use the CryptoGetAccountBalanceQuery class.
- Add `examples/token_create_transaction_admin_key.py` demonstrating admin key privileges for token management including token updates, key changes, and deletion (#798)
- Add `examples/token_create_transaction_freeze_key.py` showcasing freeze key behavior, expected failures without the key, and the effect of freezing/unfreezing on transfers.
- Add `examples/account_info.py` to demonstrate `AccountInfo` opeartions
- Added `HbarUnit` class and Extend `Hbar` class to handle floating-point numbers
- Add `examples/topic_info.py` to demonstrate `TopicInfo` operations.
- feat: Allow `PrivateKey` to be used for keys in `TopicCreateTransaction` for consistency.
- EvmAddress class
- `alias`, `staked_account_id`, `staked_node_id` and `decline_staking_reward` fields to AccountCreateTransaction
- `staked_account_id`, `staked_node_id` and `decline_staking_reward` fields to AccountInfo
- Added `examples/token_create_transaction_supply_key.py` to demonstrate token creation with and without a supply key.
- Added `examples/token_create_transaction_kyc_key.py` to demonstrate KYC key functionality, including creating tokens with/without KYC keys, granting/revoking KYC status, and understanding KYC requirements for token transfers.
- Add `set_token_ids`, `_from_proto`, `_validate_checksum` to TokenAssociateTransaction [#795]
- Added BatchTransaction class
- Add support for token metadata (bytes, max 100 bytes) in `TokenCreateTransaction`, including a new `set_metadata` setter, example, and tests. [#799]
- Added `examples/token_create_transaction_token_fee_schedule.py` to demonstrate creating tokens with custom fee schedules and the consequences of not having it.
- Added `examples/token_create_transaction_wipe_key.py` to demonstrate token wiping and the role of the wipe key.
- Added `examples/account_allowance_approve_transaction_hbar.py` and `examples/account_allowance_delete_transaction_hbar.py`, deleted `examples/account_allowance_hbar.py`. [#775]
- Added `docs\sdk_developers\training\receipts.md` as a training guide for users to understand hedera receipts.
- Add `set_token_ids`, `_from_proto`, `_validate_checksum` to TokenAssociateTransaction [#795]
- docs: added `network_and_client.md` with a table of contents, and added external example scripts (`client.py`).

### Changed

- Upgraded step-security/harden-runner v2.13.2
- bumped actions/checkout from 5.0.0 to 6.0.0
- Limit workflow bot to one message per PR
- Refactored token-related example scripts (`token_delete.py`, `token_dissociate.py`, etc.) for improved readability and modularity. [#370]
- upgrade: step security action upgraded from harden-runner-2.13.1 to harden-runner-2.13.1
- chore: Split `examples/account_allowance_nft.py` into separate `account_allowance_approve_transaction_nft.py` and `account_allowance_delete_transaction_nft.py` examples.
- chore: bump protobuf from 6.33.0 to 6.33.1 (#796)
- fix: Allow `max_automatic_token_associations` to be set to -1 (unlimited) in `AccountCreateTransaction` and add field to `AccountInfo`.
- Allow `PrivateKey` to be used for keys in `TopicCreateTransaction` for consistency.
- Update github actions checkout from 5.0.0 to 5.0.1 (#814)
- changed to add concurrency to workflow bot
- feat: Refactor `TokenDissociateTransaction` to use set_token_ids method and update transaction fee to Hbar, also update `transaction.py` and expand `examples/token_dissociate.py`, `tests/unit/token_dissociate.py`.

### Fixed

- chore: updated solo action to avoid v5
- chore: fix test.yml workflow to log import errors (#740)
- chore: fixed integration test names without a test prefix or postfix
- Staked node ID id issue in the account_create_transationt_e2e_test
- workflow: verified commits syntax for verfication bot

## [0.1.8] - 2025-11-07

### Added

- `is_unknown` property added to `src/hiero_sdk_python/response_code.py`
- Example `response_code.py`
- Add `TokenFeeScheduleUpdateTransaction` class to support updating custom fee schedules on tokens (#471).
- Add `examples/token_update_fee_schedule_fungible.py` and `examples/token_update_fee_schedule_nft.py` demonstrating the use of `TokenFeeScheduleUpdateTransaction`.
- Update `docs/sdk_users/running_examples.md` to include `TokenFeeScheduleUpdateTransaction`.
- added FreezeTransaction class
- added FreezeType class
- Added `docs/sdk_developers/pylance.md`, a new guide explaining how to set up and use **Pylance** in VS Code for validating imports, file references, and methods before review. (#713)
- feat: TokenAirdropClaim Transaction, examples (with signing required and not), unit and integration tests (#201)
- docs: Add Google-style docstrings to `TokenId` class and its methods in `token_id.py`.
- added Google-style docstrings to the `TransactionRecord` class including all dataclass fields, `__repr__`, `_from_proto()` & `_to_proto()` methods.
- Standardized docstrings, improved error handling, and updated type hinting (`str | None` to `Optional[str]`) for the `FileId` class (#652).
- Add Google-style docstrings to `AccountInfo` class and its methods in `account_info.py`.
- Added comprehensive Google-style docstrings to the `Logger` class and all utility functions in `src/hiero_sdk_python/logger/logger.py` (#639).
- add AccountRecordsQuery class
- chore: added python 3.13 to test.yml workflow (#510, #449)
- Transaction bytes serialization support: `Transaction.freeze()`, `Transaction.to_bytes()`, and `Transaction.from_bytes()` methods for offline signing and transaction storage
- docs: Add Google-style docstrings to `ContractId` class and methods in `contract_id.py`.
- Added TokenUnpauseTransaction class
- Added expiration_time, auto_renew_period, auto_renew_account, fee_schedule_key, kyc_key in `TokenCreateTransaction`, `TokenUpdateTransaction` classes
- Added comprehensive Google-style docstrings to the `CustomFee` class and its methods in `custom_fee.py`.
- docs: Add `docs/sdk_developers/project_structure.md` to explain repository layout and import paths.

### Changed

- chore: renamed examples to match src where possible
- Moved examples/ to be inside subfiles to match src structure
- changed example script workflow to run on new subdirectory structure
- chore: bumped solo action from 14.0 to 15.0 (#764)
- chore: replaced hardcoded 'testnet' messages with environment network name
- chore: validate that token airdrop transactions require an available token service on the channel (#632)
- chore: update local environment configuration in env.example (#649)
- chore: Update env.example NETWORK to encourage testnet or local usage (#659)
- chore: updated pyproject.toml with python 3.10 to 3.13 (#510, #449)
- chore: fix type hint for TokenCancelAirdropTransaction pending_airdrops parameter
- chore: Moved documentation file `common_issues.md` from `examples/sdk_developers/` to `docs/sdk_developers/` for unified documentation management (#516).
- chore: Refactored the script of examples/custom_fee.py into modular functions
- fix: Replaced `collections.namedtuple` with `typing.NamedTuple` in `client.py` for improved type checking.
- chore: Refactored examples/custom_fee.py into three separate example files.
- Expanded `docs/sdk_developers/checklist.md` with a self-review guide for all pull request submission requirements (#645).
- Expanded docs/sdk_developers/signing.md to clarify GPG and DCO requirements and add a Table of Contents (#455).
- chore: Standardized client initialization across all examples/ files to promote consistency (#658).
- chore: changed the file names of airdrop examples, classes, unit and integration tests so they are grouped together. (#631)
- Refactor `AbstractTokenTransferTransaction` to unify Token/NFT transfer logic.

### Fixed

- Added explicit read permissions to examples.yml (#623)
- Removed deprecated Logger.warn() method and legacy parameter swap logic from get_logger() (#673).
- Improved type hinting in `file_append_transaction.py` to resolve 'mypy --strict` errors. ([#495](https://github.com/hiero-ledger/hiero-sdk-python/issues/495))
- fix: Resolve `__eq__` type conflict in `CustomFee` class (#627)
- Fixes a type conflict in `token_id.py` where `from_string` could receive `None`, preventing a runtime error by raising a `ValueError` if the input is missing. #630
- Dependabot alerts (version bumps)
- Fixed incorrect `TokenType` import (protobuf vs. SDK enum) in 18 example files.
- Update `schedule_sign_transaction_e2e_test` to check for key presence instead of relying on index.
- Add `localhost` and `local` as network names

### Breaking Changes

- chore: changed the file names airdrop classes (#631)
  {pending_airdrop_id.py -> token_airdrop_pending_id.py}
  {pending_airdrop_record.py -> token_airdrop_pending_record.py}
  {token_cancel_airdrop_transaction.py -> token_airdrop_transaction_cancel.py}

- In `TokenAirdropTransaction` the parameters of the following methods have been renamed:
  - add_nft_transfer(sender → sender_id, receiver → receiver_id)
  - add_approved_nft_transfer(sender → sender_id, receiver → receiver_id)

## [0.1.7] - 2025-10-28

### Added

- Expanded `README.md` with a new "Follow Us" section detailing how to watch, star, and fork the repository (#472).
- Refactored `examples/topic_create.py` into modular functions for better readability and reuse.
- Add Rebasing and Signing section to signing.md with instructions for maintaining commit verification during rebase operations (#556)
- Add `examples/account_id.py` demonstrating AccountId class usage including creating standard AccountIds, parsing from strings, comparing instances, and creating AccountIds with public key aliases
- Added Google-style docstrings to `CustomFractionalFee` class and its methods in `custom_fractional_fee.py`.
- Added `dependabot.yaml` file to enable automated dependency management.
- Common issues guide for SDK developers at `examples/sdk_developers/common_issues.md`
- Added documentation for resolving changelog conflicts in `docs/common_issues.md`
- Added comprehensive changelog entry guide at `docs/sdk_developers/changelog.md` to help contributors create proper changelog entries (#532).
- docs: Added Google-style docstrings to `CustomFixedFee` class and its methods in `custom_fixed_fee.py`.
- docs: Add Google-style docstrings to `CustomRoyaltyFee` class and its methods in `custom_royalty_fee.py`.
- docs: Add Google-style docstrings to `AbstractTokenTransferTransaction` class and its methods in `abstract_token_transfer_transaction.py`.
- docs: Add Google-style docstrings to `TokenRelationship` class and its methods in `token_relationship.py`.
- feat: add initial testing guide structure
- Added `checksum` filed for TopicId, FileId, ContractId, ScheduleId class
- Added workflow for running example scripts.
- docs: workflow.md documenting key steps to creating a pull request (#605)
- chore: fix the examples workflow to log error messages and run on import failure (#738)
- Added `docs/discord.md` explaining how to join and navigate the Hiero community Discord (#614).

### Changed

- Added direct links to Python SDK channel in Linux Foundation Decentralized Trust Discord back in
- Updated all occurrences of non-functional Discord invite links throughout the documentation with the new, stable Hyperledger and Hedera invite links (#603).
- Refactored TopicId class to use @dataclass decorator for reducing boilerplate code
- Renamed `examples/nft_allowance.py` to `examples/account_allowance_nft.py` for consistency with account class naming scheme
- Added changelog conflict resolution examples to `docs/common_issues.md`
- Refactored `examples/topic_create.py` to be more modular by splitting functions and renaming `create_topic()` to `main()`.
- Refactored `examples/transfer_hbar.py` to improve modularity by separating transfer and balance query operations into dedicated functions
- Enhanced contributing section in README.md with resource links
- Refactored examples/topic_message_submit.py to be more modular
- Added "One Issue Per Pull Request" section to `examples/sdk_developers/common_issues.md`.
- docs: Improved the contributing section in the README.md file
- Refactored `examples/transfer_nft.py` to be more modular by isolating transfer logic.
- Refactored `examples/file_append.py` into modular functions for better readability, reuse, and consistency across examples.
- Ensured identical runtime behavior and output to the previous version to maintain backward compatibility.
- Renamed `examples/hbar_allowance.py` to `examples/account_allowance_hbar.py` for naming consistency
- Converted monolithic function in `token_create_nft_infinite.py` to multiple modular functions for better structure and ease.
- docs: Use relative paths for internal GitHub links (#560).
- Update pyproject.toml maintainers list.
  – docs: Updated README.md/CHANGELOG.md and added blog.md, bud.md and setup.md (#474)
- renamed docs/sdk_developers/changelog.md to docs/sdk_developers/changelog_entry.md for clarity.
- Refactor `query_balance.py` into modular, reusable functions with `setup_client()`, `create_account()`, `get_balance()`, `transfer_hbars()`, and `main()` for improved readability, maintainability, and error handling.
- Unified balance and transfer logging format — both now consistently display values in hbars for clarity.

### Fixed

- Add type hints to `setup_client()` and `create_new_account()` functions in `examples/account_create.py` (#418)
- Added explicit read and write permissions to test.yml
- Type hinting for `Topic` related transactions.

### Removed

- Remove deprecated camelCase alias support and `_DeprecatedAliasesMixin`; SDK now only exposes snake_case attributes for `NftId`, `TokenInfo`, and `TransactionReceipt`. (Issue #428)

## [0.1.6] - 2025-10-21

### Added

- Add comprehensive Google-style docstrings to examples/account_create.py
- add revenue generating topic tests/example
- add fee_schedule_key, fee_exempt_keys, custom_fees fields in TopicCreateTransaction, TopicUpdateTransaction, TopicInfo classes
- add CustomFeeLimit class
- TokenNftAllowance class
- TokenAllowance class
- HbarAllowance class
- HbarTransfer class
- AccountAllowanceApproveTransaction class
- AccountAllowanceDeleteTransaction class
- FileAppendTransaction class
- Documentation examples for Allowance Approve Transaction, Allowance Delete Transaction, and File Append Transaction
- Approved transfer support to TransferTransaction
- set_transaction_id() API to Transaction class
- Allowance examples (hbar_allowance.py, token_allowance.py, nft_allowance.py)
- Refactored examples/logging_example.py for better modularity (#478)

### Changed

- TransferTransaction refactored to use TokenTransfer and HbarTransfer classes instead of dictionaries
- Added checksum validation for TokenId
- Refactor examples/token_cancel_airdrop
- Refactor token creation examples for modularity and consistency
- Updated `signing.md` to clarify commit signing requirements, including DCO, GPG, and branch-specific guidelines (#459)

### Changed

- Rearranged running_examples.md to be alphabetical
- Refactor token_associate.py for better structure, add association verification query (#367)
- Refactored `examples/account_create.py` to improve modularity and readability (#363)
- Replace Hendrik Ebbers with Sophie Bulloch in the MAINTAINERS.md file
- Improved `CONTRIBUTING.md` by explaining the /docs folder structure and fixing broken hyperlinks.(#431)
- Converted class in `token_nft_info.py` to dataclass for simplicity.

### Fixed

- Incompatible Types assignment in token_transfer_list.py
- Corrected references to \_require_not_frozen() and removed the surplus \_is_frozen
- Removed duplicate static methods in `TokenInfo` class:
    - `_copy_msg_to_proto`
    - `_copy_key_if_present`
    - `_parse_custom_fees`
    Kept robust versions with proper docstrings and error handling.
- Add strict type hints to `TransactionGetReceiptQuery` (#420)
- Fixed broken documentation links in CONTRIBUTING.md by converting absolute GitHub URLs to relative paths
- Updated all documentation references to use local paths instead of pointing to hiero-sdk project hub

## [0.1.5] - 2025-09-25

### Added

- ScheduleSignTransaction class
- NodeUpdateTransaction class
- NodeDeleteTransaction class
- ScheduleDeleteTransaction class
- prng_number and prng_bytes properties in TransactionRecord
- PrngTransaction class
- ScheduleInfoQuery class
- ScheduleInfo class
- Exposed node_id property in `TransactionReceipt`
- NodeCreateTransaction class
- ScheduleId() class
- ScheduleCreateTransaction() class
- build_scheduled_body() in every transaction
- ContractDeleteTransaction class
- ContractExecuteTransaction class
- setMessageAndPay() function in StatefulContract
- AccountDeleteTransaction Class
- generate_proto.py
- Bumped Hedera proto version from v0.57.3 to v0.64.3
- Added `dev` and `lint` dependency groups as default in `pyproject.toml`
- EthereumTransaction class
- AccountId support for ECDSA alias accounts
- ContractId.to_evm_address() method for EVM compatibility
- consumeLargeData() function in StatefulContract
- example script for Token Airdrop
- added variables directly in the example script to reduce the need for users to supply extra environment variables.
- Added new `merge_conflicts.md` with detailed guidance on handling conflicts during rebase.
- Type hinting to /tokens, /transaction, /query, /consensus
- Linting to /tokens, /transaction, /query, /consensus
- Module docstrings in /tokens, /transaction, /query, /consensus
- Function docstrings in /tokens, /transaction, /query, /consensus

### Changed

- bump solo version to `v0.14`
- bump protobufs version to `v0.66.0`
- bump solo version to `v0.13`
- Extract \_build_proto_body() from build_transaction_body() in every transaction
- StatefulContract's setMessage() function designed with no access restrictions, allowing calls from any address
- bump solo version to `v0.12`
- Extract Ed25519 byte loading logic into private helper method `_from_bytes_ed25519()`
- Documentation structure updated: contents moved from `/documentation` to `/docs`.
- Switched Mirror Node endpoints used by SDK to secure ones instead of deprecated insecure endpoints (shut down on Aug 20th, see [Hedera blogpost](https://hedera.com/blog/updated-deprecation-of-the-insecure-hedera-consensus-service-hcs-mirror-node-endpoints))
- Update protobuf dependency from 5.28.1 to 5.29.1
- Update grpcio dependency from 1.68.1 to 1.71.2
- Updated `rebasing.md` with clarification on using `git reset --soft HEAD~<n>` where `<n>` specifies the number of commits to rewind.
- Calls in examples for PrivateKey.from_string_ed25519(os.getenv('OPERATOR_KEY')) to PrivateKey.from_string(os.getenv('OPERATOR_KEY')) to enable general key types
- Add CI tests across Python 3.10–3.12.
- kyc_status: Optional[TokenFreezeStatusProto] = None → kyc_status: Optional[TokenKycStatus] = None
- assert relationship.freeze_status == TokenFreezeStatus.FROZEN, f"Expected freeze status to be FROZEN, but got {relationship.freeze_status}" → assert relationship.freeze_status == TokenFreezeStatus.UNFROZEN, f"Expected freeze status to be UNFROZEN, but got {relationship.freeze_status}"

### Fixed

- Format account_create_transaction.py and add type hints
- Format account_balance.py and fix pylint issues
- Format account_delete_transaction.py and fix pylint issues
- Format account_id.py and fix pylint issues
- Format account_info.py and fix pylint issues
- Format account_update_transaction.py and fix pylint issues
- Unit test compatibility issues when running with UV package manager
- Type annotations in TokenRelationship class (kyc_status and freeze_status)
- Test assertions in test_executable.py using pytest match parameter
- Moved and renamed README_upstream.md to docs/sdk_developers/rebasing.md
- Invalid DRE Hex representation in examples/keys_private_ecdsa.py
- Windows malformed path using uv run generate_proto.py using as_posix()
- Changed README MIT license to Apache
- deprecated CamelCase instances in /examples such as TokenId and totalSupply to snake_case
- Invalid HEX representation and signature validation in keys_public_ecdsa.py
- Invalid signature verification for examples/keys_public_der.py
- Duplicate validation function in TokenCreate

### Removed

- Removed the old `/documentation` folder.
- Rebase command in README_upstream changed to just -S
- generate_proto.sh
- pkg_resources dependency in generate_proto.py

### Breaking API changes

- We have some changed imports and returns to maintain compatability in the proto bump

transaction_body_pb2.TransactionBody -> transaction_pb2.TransactionBody
contract_call_local_pb2.ContractFunctionResult -> contract_types_pb2.ContractFunctionResult
contract_call_local_pb2.ContractLoginfo -> contract_types_pb2.ContractLoginfo

- Removed init.py content in /tokens

**Changed imports**

- src/hiero_sdk_python/consensus/topic_message.py: from hiero_sdk_python import Timestamp → from hiero_sdk_python.timestamp import Timestamp
- src/hiero_sdk_python/query/topic_message_query.py: from hiero_sdk_python import Client → from hiero_sdk_python.client.client import Client
- src/hiero_sdk_python/tokens/**init**.py: content removed.
- src/hiero_sdk_python/tokens/token_info.py: from hiero_sdk_python.hapi.services.token_get_info_pb2 import TokenInfo as proto_TokenInfo → from hiero_sdk_python.hapi.services import token_get_info_pb2
- src/hiero_sdk_python/tokens/token_key_validation.py: from hiero_sdk_python.hapi.services → import basic_types_pb2
- src/hiero_sdk_python/tokens/token_kyc_status.py: from hiero_sdk_python.hapi.services.basic_types_pb2 import TokenKycStatus as proto_TokenKycStatus → from hiero_sdk_python.hapi.services import basic_types_pb2
- src/hiero_sdk_python/tokens/token_pause_status.py: from hiero_sdk_python.hapi.services.basic_types_pb2 import (TokenPauseStatus as proto_TokenPauseStatus,) → from hiero_sdk_python.hapi.services import basic_types_pb2
- src/hiero_sdk_python/tokens/token_pause_transaction.py: from hiero_sdk_python.hapi.services.token_pause_pb2 import TokenPauseTransactionBody → from hiero_sdk_python.hapi.services import token_pause_pb2, transaction_pb2
- from hiero_sdk_python.hapi.services.token_revoke_kyc_pb2 import TokenRevokeKycTransactionBody → from hiero_sdk_python.hapi.services import token_revoke_kyc_pb2, transaction_pb2
- src/hiero_sdk_python/tokens/token_update_nfts_transaction.py: from hiero_sdk_python.hapi.services.token_update_nfts_pb2 import TokenUpdateNftsTransactionBody → from hiero_sdk_python.hapi.services import token_update_nfts_pb2,transaction_pb2
- src/hiero_sdk_python/tokens/token_wipe_transaction.py: from hiero_sdk_python.hapi.services.token_wipe_account_pb2 import TokenWipeAccountTransactionBody → from hiero_sdk_python.hapi.services import token_wipe_account_pb2, transaction_pb2

## [0.1.4] - 2025-08-19

### Added

- CONTRIBUTING.md: expanded documentation detailing various contribution processes in a step-by-step way. Includes new sections: blog posts and support.
- README_upstream.md: documentation explaining how to rebase to main.

### Added

- Legacy ECDSA DER parse support
- documented private key from_string method behavior
- ContractInfo class
- ContractInfoQuery class
- ContractID check in PublicKey.\_from_proto() method
- PendingAirdropId Class
- PendingAirdropRecord Class
- TokenCancelAirdropTransaction Class
- AccountUpdateTransaction class
- ContractBytecodeQuery class
- SimpleStorage.bin-runtime
- Support for both .bin and .bin-runtime contract bytecode extensions in contract_utils.py
- ContractUpdateTransaction class

### Fixed

- missing ECDSA support in query.py and contract_create_transaction.py (was only creating ED25519 keys)
- Applied linting and code formatting across the consensus module
- fixed pip install hiero_sdk_python -> pip install hiero-sdk-python in README.md

### Breaking API changes

**We have several camelCase uses that will be deprecated → snake_case** Original aliases will continue to function, with a warning, until the following release.

#### In `token_info.py`

- tokenId → token_id
- totalSupply → total_supply
- isDeleted → is_deleted
- tokenType → token_type
- maxSupply → max_supply
- adminKey → admin_key
- kycKey → kyc_key
- freezeKey → freeze_key
- wipeKey → wipe_key
- supplyKey → supply_key
- defaultFreezeStatus → default_freeze_status
- defaultKycStatus → default_kyc_status
- autoRenewAccount → auto_renew_account
- autoRenewPeriod → auto_renew_period
- pauseStatus → pause_status
- supplyType → supply_type

#### In `nft_id.py`

- tokenId → token_id
- serialNumber → serial_number

#### In `transaction_receipt.py`

- tokenId → token_id
- topicId → topic_id
- accountId → account_id
- fileId → file_id

### Deprecated Additions

- logger.warn will be deprecated in v0.1.4. Please use logger.warning instead.
- get_logger method passing (name, level) will be deprecated in v0.1.4 for (level, name).

## [0.1.3] - 2025-07-03

### Added

- TokenType Class
- MAINTAINERS.md file
- Duration Class
- NFTTokenCreateTransaction Class
- TokenUnfreezeTransaction
- Executable Abstraction
- Logger
- Node Implementation
- Integration Tests across the board
- TokenWipeTransaction Class
- TokenNFTInfoQuery Class
- TokenInfo Class
- TokenRejectTransaction Class
- TokenUpdateNftsTransaction Class
- TokenInfoQuery Class
- TokenPauseTransaction Class
- TokenBurnTransaction Class
- TokenGrantKycTransaction Class
- TokenUpdateTransaction Class
- added Type hinting and initial methods to several modules
- TokenRevoceKycTransaction Class
- [Types Guide](hiero/hedera_sdk_python/documentation/sdk_developers/types.md)

- TransactionRecordQuery Class
- AccountInfoQuery Class

### Changed

- replace datetime.utcnow() with datetime.now(timezone.utc) for Python 3.10
- updated pr-checks.yml
- added add_require_frozen() to Transaction Base Class
- added NFT Transfer in TransferTransaction
- bumped solo-actions to latest release
- updated to/from_proto method to be protected
- Example scripts updated to be easily run form root
- README updated
- added PublicKey.from_proto to PublicKey class
- changed Query Class to have method get_cost
- SimpleContract and StatefulContract constructors to be payable
- added new_pending_airdrops to TransactionRecord Class
- Reorganized SDK developer documentation:
    - Renamed and moved `README_linting.md` to `linting.md`
    - Renamed and moved `README_types.md` to `types.md`
    - Renamed and moved `Commit_Signing.md` to `signing.md`
- Created `sdk_users` docs folder and renamed `examples/README.md` to `running_examples.md`
- Updated references and links accordingly

### Fixed

- fixed INVALID_NODE_ACCOUNT during node switching
- fixed ed25519 key ambiguity (PrivateKey.from_string -> PrivateKey.from_string_ed25519 in examples)

### Removed

- Redundant test.py file

## [0.1.2] - 2025-03-12

### Added

- NFTId Class

### Changed

- use SEC1 ECPrivateKey instead of PKCS#8

### Fixed

- PR checks
- misnamed parameter (ECDSASecp256k1=pub_bytes -> ECDSA_secp256k1=pub_bytes)

### Removed

- .DS_store file

## [0.1.1] – 2025-02-25

### Added

- RELEASE.md
- CONTRIBUTING.md

### Changed

- README now split into root README for project overview and /examples README for transaction types and syntax.
- Python version incremented from 3.9 to 3.10

### Removed

- pdm.lock & uv.lock file

## [0.1.0] - 2025-02-19

### Added

- Initial release of the Python SDK core functionality.
- Basic documentation on how to install and use the SDK.
- Example scripts illustrating setup and usage.

### Changed

- N/A

### Fixed

- N/A

### Removed

- N/A
<|MERGE_RESOLUTION|>--- conflicted
+++ resolved
@@ -45,11 +45,8 @@
 - Enhanced `.github/ISSUE_TEMPLATE/01_good_first_issue.yml` with welcoming message and acceptance criteria sections to guide contributors in creating quality GFIs (#1052)
 - Add workflow to notify team about P0 issues `bot-p0-issues-notify-team.yml`
 - Added Issue Reminder (no-PR) bot, .github/scripts/issue_reminder_no_pr.sh and .github/workflows/bot-issue-reminder-no-pr.yml to automatically detect assigned issues with no linked pull requests for 7+ days and post a gentle ReminderBot comment.(#951)
-<<<<<<< HEAD
 - Add new `.github/ISSUE_TEMPLATE/05_intermediate_issue.yml` file (1072)(https://github.com/hiero-ledger/hiero-sdk-python/issues/1072)
-=======
 - Add a workflow to notify the team when issues are labeled as “good first issues” or identified as candidates for that label: `bot-gfi-notify-team.yml`(#1115)
->>>>>>> af5bbae6
 
 ### Changed
 - Move `account_allowance_delete_transaction_hbar.py` from `examples/` to `examples/account/` for better organization (#1003)
