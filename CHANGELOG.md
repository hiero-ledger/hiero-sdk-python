--- conflicted
+++ resolved
@@ -7,14 +7,10 @@
 ## [Unreleased]
 
 ### Added
-<<<<<<< HEAD
 - Automated assignment guard for `advanced` issues; requires completion of at least one `good first issue` and one `intermediate` issue before assignment (exempts maintainers, committers, and triage members). (#1142)
-=======
-
 - Added Hbar object support for TransferTransaction HBAR transfers:
   - Methods now accept `Union[int, Hbar]` for amount parameters with immediate normalization to tinybars
   - Includes comprehensive unit tests covering various Hbar units (HBAR, MICROBAR, NANOBAR, TINYBAR) and accumulation behavior with mixed `int` and `Hbar` inputs
->>>>>>> 44f5945c
 - Added a module-level docstring to the HBAR allowance approval example to clarify
   delegated spending behavior and key concepts. [#1202](https://github.com/hiero-ledger/hiero-sdk-python/issues/1202)
 - Added a GitHub Actions workflow to validate broken Markdown links in pull requests.
