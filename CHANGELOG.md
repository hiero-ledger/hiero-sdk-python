# Changelog

All notable changes to this project will be documented in this file.
This project adheres to [Semantic Versioning](https://semver.org).
This changelog is based on [Keep a Changelog](https://keepachangelog.com/en/1.1.0/).

## [Unreleased]

### Added

- Add detail to `token_airdrop.py` and `token_airdrop_cancel.py`
- Add workflow: github bot to respond to unverified PR commits (#750)
- Add workflow: bot workflow which notifies developers of workflow failures in their pull requests.
- Add `examples/token_create_transaction_max_automatic_token_associations_0.py` to demonstrate how `max_automatic_token_associations=0` behaves.
- Add `examples/topic_id.py` to demonstrate `TopicId` opeartions
- Add `examples/topic_message.py` to demonstrate `TopicMessage` and `TopicMessageChunk` with local mock data.
- Added missing validation logic `fee_schedule_key` in integration `token_create_transaction_e2e_test.py` and ``token_update_transaction_e2e_test.py`.
- Add `account_balance_query.py` example to demonstrate how to use the CryptoGetAccountBalanceQuery class.
- Add `examples/token_create_transaction_admin_key.py` demonstrating admin key privileges for token management including token updates, key changes, and deletion (#798)
- Add `examples/token_create_transaction_freeze_key.py` showcasing freeze key behavior, expected failures without the key, and the effect of freezing/unfreezing on transfers.
- Add `examples/account_info.py` to demonstrate `AccountInfo` opeartions
- Added `HbarUnit` class and Extend `Hbar` class to handle floating-point numbers
- feat: Allow `PrivateKey` to be used for keys in `TopicCreateTransaction` for consistency.
- EvmAddress class
- `alias`, `staked_account_id`, `staked_node_id` and `decline_staking_reward` fields to AccountCreateTransaction
- `staked_account_id`, `staked_node_id` and `decline_staking_reward` fields to AccountInfo
- Added `examples/token_create_transaction_supply_key.py` to demonstrate token creation with and without a supply key.
- Added BatchTransaction class
- Add support for token metadata (bytes, max 100 bytes) in `TokenCreateTransaction`, including a new `set_metadata` setter, example, and tests. [#799]

- Added `examples/token_create_transaction_token_fee_schedule.py` to demonstrate creating tokens with custom fee schedules and the consequences of not having it.

### Changed
- Upgraded step-security/harden-runner v2.13.2
- bumped actions/checkout from 5.0.0 to 6.0.0
- Limit workflow bot to one message per PR
- Refactored token-related example scripts (`token_delete.py`, `token_dissociate.py`, etc.) for improved readability and modularity. [#370]
- upgrade: step security action upgraded from harden-runner-2.13.1 to harden-runner-2.13.1
<<<<<<< HEAD
=======
- chore: Split `examples/account_allowance_nft.py` into separate `account_allowance_approve_transaction_nft.py` and `account_allowance_delete_transaction_nft.py` examples.
- chore: bump protobuf from 6.33.0 to 6.33.1 (#796)
- fix: Allow `max_automatic_token_associations` to be set to -1 (unlimited) in `AccountCreateTransaction` and add field to `AccountInfo`.
- Allow `PrivateKey` to be used for keys in `TopicCreateTransaction` for consistency.
- Update github actions checkout from 5.0.0 to 5.0.1 (#814)
- changed to add concurrency to workflow bot
>>>>>>> b0a7c9d5

### Fixed

- chore: fix test.yml workflow to log import errors (#740)
- chore: fixed integration test names without a test prefix or postfix
- Staked node ID id issue in the account_create_transationt_e2e_test
- workflow: verified commits syntax for verfication bot


## [0.1.8] - 2025-11-07

### Added

- `is_unknown` property added to `src/hiero_sdk_python/response_code.py`
- Example `response_code.py`
- Add `TokenFeeScheduleUpdateTransaction` class to support updating custom fee schedules on tokens (#471).
- Add `examples/token_update_fee_schedule_fungible.py` and `examples/token_update_fee_schedule_nft.py` demonstrating the use of `TokenFeeScheduleUpdateTransaction`.
- Update `docs/sdk_users/running_examples.md` to include `TokenFeeScheduleUpdateTransaction`.
- added FreezeTransaction class
- added FreezeType class
- Added `docs/sdk_developers/pylance.md`, a new guide explaining how to set up and use **Pylance** in VS Code for validating imports, file references, and methods before review. (#713)
- feat: TokenAirdropClaim Transaction, examples (with signing required and not), unit and integration tests (#201)
- docs: Add Google-style docstrings to `TokenId` class and its methods in `token_id.py`.
- added Google-style docstrings to the `TransactionRecord` class including all dataclass fields, `__repr__`, `_from_proto()` & `_to_proto()` methods.
- Standardized docstrings, improved error handling, and updated type hinting (`str | None` to `Optional[str]`) for the `FileId` class (#652).
- Add Google-style docstrings to `AccountInfo` class and its methods in `account_info.py`.
- Added comprehensive Google-style docstrings to the `Logger` class and all utility functions in `src/hiero_sdk_python/logger/logger.py` (#639).
- add AccountRecordsQuery class
- chore: added python 3.13 to test.yml workflow (#510, #449)
- Transaction bytes serialization support: `Transaction.freeze()`, `Transaction.to_bytes()`, and `Transaction.from_bytes()` methods for offline signing and transaction storage
- docs: Add Google-style docstrings to `ContractId` class and methods in `contract_id.py`.
- Added TokenUnpauseTransaction class
- Added expiration_time, auto_renew_period, auto_renew_account, fee_schedule_key, kyc_key in `TokenCreateTransaction`, `TokenUpdateTransaction` classes
- Added comprehensive Google-style docstrings to the `CustomFee` class and its methods in `custom_fee.py`.
- docs: Add `docs/sdk_developers/project_structure.md` to explain repository layout and import paths.

### Changed

- chore: bumped solo action from 14.0 to 15.0 (#764)
- chore: replaced hardcoded 'testnet' messages with environment network name
- chore: validate that token airdrop transactions require an available token service on the channel (#632)
- chore: update local environment configuration in env.example (#649)
- chore: Update env.example NETWORK to encourage testnet or local usage (#659)
- chore: updated pyproject.toml with python 3.10 to 3.13 (#510, #449)
- chore: fix type hint for TokenCancelAirdropTransaction pending_airdrops parameter
- chore: Moved documentation file `common_issues.md` from `examples/sdk_developers/` to `docs/sdk_developers/` for unified documentation management (#516).
- chore: Refactored the script of examples/custom_fee.py into modular functions
- fix: Replaced `collections.namedtuple` with `typing.NamedTuple` in `client.py` for improved type checking.
- chore: Refactored examples/custom_fee.py into three separate example files.
- Expanded `docs/sdk_developers/checklist.md` with a self-review guide for all pull request submission requirements (#645).
- Expanded docs/sdk_developers/signing.md to clarify GPG and DCO requirements and add a Table of Contents (#455).
- chore: Standardized client initialization across all examples/ files to promote consistency (#658).
- chore: changed the file names of airdrop examples, classes, unit and integration tests so they are grouped together. (#631)
- Refactor `AbstractTokenTransferTransaction` to unify Token/NFT transfer logic.

### Fixed

- Added explicit read permissions to examples.yml (#623)
- Removed deprecated Logger.warn() method and legacy parameter swap logic from get_logger() (#673).
- Improved type hinting in `file_append_transaction.py` to resolve 'mypy --strict` errors. ([#495](https://github.com/hiero-ledger/hiero-sdk-python/issues/495))
- fix: Resolve `__eq__` type conflict in `CustomFee` class (#627)
- Fixes a type conflict in `token_id.py` where `from_string` could receive `None`, preventing a runtime error by raising a `ValueError` if the input is missing. #630
- Dependabot alerts (version bumps)
- Fixed incorrect `TokenType` import (protobuf vs. SDK enum) in 18 example files.
- Update `schedule_sign_transaction_e2e_test` to check for key presence instead of relying on index.
- Add `localhost` and `local` as network names

### Breaking Changes

- chore: changed the file names airdrop classes (#631)
  {pending_airdrop_id.py -> token_airdrop_pending_id.py}
  {pending_airdrop_record.py -> token_airdrop_pending_record.py}
  {token_cancel_airdrop_transaction.py -> token_airdrop_transaction_cancel.py}

- In `TokenAirdropTransaction` the parameters of the following methods have been renamed:
  - add_nft_transfer(sender → sender_id, receiver → receiver_id)
  - add_approved_nft_transfer(sender → sender_id, receiver → receiver_id)

## [0.1.7] - 2025-10-28

### Added

- Expanded `README.md` with a new "Follow Us" section detailing how to watch, star, and fork the repository (#472).
- Refactored `examples/topic_create.py` into modular functions for better readability and reuse.
- Add Rebasing and Signing section to signing.md with instructions for maintaining commit verification during rebase operations (#556)
- Add `examples/account_id.py` demonstrating AccountId class usage including creating standard AccountIds, parsing from strings, comparing instances, and creating AccountIds with public key aliases
- Added Google-style docstrings to `CustomFractionalFee` class and its methods in `custom_fractional_fee.py`.
- Added `dependabot.yaml` file to enable automated dependency management.
- Common issues guide for SDK developers at `examples/sdk_developers/common_issues.md`
- Added documentation for resolving changelog conflicts in `docs/common_issues.md`
- Added comprehensive changelog entry guide at `docs/sdk_developers/changelog.md` to help contributors create proper changelog entries (#532).
- docs: Added Google-style docstrings to `CustomFixedFee` class and its methods in `custom_fixed_fee.py`.
- docs: Add Google-style docstrings to `CustomRoyaltyFee` class and its methods in `custom_royalty_fee.py`.
- docs: Add Google-style docstrings to `AbstractTokenTransferTransaction` class and its methods in `abstract_token_transfer_transaction.py`.
- docs: Add Google-style docstrings to `TokenRelationship` class and its methods in `token_relationship.py`.
- feat: add initial testing guide structure
- Added `checksum` filed for TopicId, FileId, ContractId, ScheduleId class
- Added workflow for running example scripts.
- docs: workflow.md documenting key steps to creating a pull request (#605)
- chore: fix the examples workflow to log error messages and run on import failure (#738)
- Added `docs/discord.md` explaining how to join and navigate the Hiero community Discord (#614).

### Changed

- Added direct links to Python SDK channel in Linux Foundation Decentralized Trust Discord back in
- Updated all occurrences of non-functional Discord invite links throughout the documentation with the new, stable Hyperledger and Hedera invite links (#603).
- Refactored TopicId class to use @dataclass decorator for reducing boilerplate code
- Renamed `examples/nft_allowance.py` to `examples/account_allowance_nft.py` for consistency with account class naming scheme
- Added changelog conflict resolution examples to `docs/common_issues.md`
- Refactored `examples/topic_create.py` to be more modular by splitting functions and renaming `create_topic()` to `main()`.
- Refactored `examples/transfer_hbar.py` to improve modularity by separating transfer and balance query operations into dedicated functions
- Enhanced contributing section in README.md with resource links
- Refactored examples/topic_message_submit.py to be more modular
- Added "One Issue Per Pull Request" section to `examples/sdk_developers/common_issues.md`.
- docs: Improved the contributing section in the README.md file
- Refactored `examples/transfer_nft.py` to be more modular by isolating transfer logic.
- Refactored `examples/file_append.py` into modular functions for better readability, reuse, and consistency across examples.
- Ensured identical runtime behavior and output to the previous version to maintain backward compatibility.
- Renamed `examples/hbar_allowance.py` to `examples/account_allowance_hbar.py` for naming consistency
- Converted monolithic function in `token_create_nft_infinite.py` to multiple modular functions for better structure and ease.
- docs: Use relative paths for internal GitHub links (#560).
- Update pyproject.toml maintainers list.
  – docs: Updated README.md/CHANGELOG.md and added blog.md, bud.md and setup.md (#474)
- renamed docs/sdk_developers/changelog.md to docs/sdk_developers/changelog_entry.md for clarity.
- Refactor `query_balance.py` into modular, reusable functions with `setup_client()`, `create_account()`, `get_balance()`, `transfer_hbars()`, and `main()` for improved readability, maintainability, and error handling.
- Unified balance and transfer logging format — both now consistently display values in hbars for clarity.

### Fixed

- Add type hints to `setup_client()` and `create_new_account()` functions in `examples/account_create.py` (#418)
- Added explicit read and write permissions to test.yml
- Type hinting for `Topic` related transactions.

### Removed

- Remove deprecated camelCase alias support and `_DeprecatedAliasesMixin`; SDK now only exposes snake_case attributes for `NftId`, `TokenInfo`, and `TransactionReceipt`. (Issue #428)

## [0.1.6] - 2025-10-21

### Added

- Add comprehensive Google-style docstrings to examples/account_create.py
- add revenue generating topic tests/example
- add fee_schedule_key, fee_exempt_keys, custom_fees fields in TopicCreateTransaction, TopicUpdateTransaction, TopicInfo classes
- add CustomFeeLimit class
- TokenNftAllowance class
- TokenAllowance class
- HbarAllowance class
- HbarTransfer class
- AccountAllowanceApproveTransaction class
- AccountAllowanceDeleteTransaction class
- FileAppendTransaction class
- Documentation examples for Allowance Approve Transaction, Allowance Delete Transaction, and File Append Transaction
- Approved transfer support to TransferTransaction
- set_transaction_id() API to Transaction class
- Allowance examples (hbar_allowance.py, token_allowance.py, nft_allowance.py)
- Refactored examples/logging_example.py for better modularity (#478)

### Changed

- TransferTransaction refactored to use TokenTransfer and HbarTransfer classes instead of dictionaries
- Added checksum validation for TokenId
- Refactor examples/token_cancel_airdrop
- Refactor token creation examples for modularity and consistency
- Updated `signing.md` to clarify commit signing requirements, including DCO, GPG, and branch-specific guidelines (#459)

### Changed

- Rearranged running_examples.md to be alphabetical
- Refactor token_associate.py for better structure, add association verification query (#367)
- Refactored `examples/account_create.py` to improve modularity and readability (#363)
- Replace Hendrik Ebbers with Sophie Bulloch in the MAINTAINERS.md file
- Improved `CONTRIBUTING.md` by explaining the /docs folder structure and fixing broken hyperlinks.(#431)
- Converted class in `token_nft_info.py` to dataclass for simplicity.

### Fixed

- Incompatible Types assignment in token_transfer_list.py
- Corrected references to \_require_not_frozen() and removed the surplus \_is_frozen
- Removed duplicate static methods in `TokenInfo` class:
    - `_copy_msg_to_proto`
    - `_copy_key_if_present`
    - `_parse_custom_fees`
    Kept robust versions with proper docstrings and error handling.
- Add strict type hints to `TransactionGetReceiptQuery` (#420)
- Fixed broken documentation links in CONTRIBUTING.md by converting absolute GitHub URLs to relative paths
- Updated all documentation references to use local paths instead of pointing to hiero-sdk project hub

## [0.1.5] - 2025-09-25

### Added

- ScheduleSignTransaction class
- NodeUpdateTransaction class
- NodeDeleteTransaction class
- ScheduleDeleteTransaction class
- prng_number and prng_bytes properties in TransactionRecord
- PrngTransaction class
- ScheduleInfoQuery class
- ScheduleInfo class
- Exposed node_id property in `TransactionReceipt`
- NodeCreateTransaction class
- ScheduleId() class
- ScheduleCreateTransaction() class
- build_scheduled_body() in every transaction
- ContractDeleteTransaction class
- ContractExecuteTransaction class
- setMessageAndPay() function in StatefulContract
- AccountDeleteTransaction Class
- generate_proto.py
- Bumped Hedera proto version from v0.57.3 to v0.64.3
- Added `dev` and `lint` dependency groups as default in `pyproject.toml`
- EthereumTransaction class
- AccountId support for ECDSA alias accounts
- ContractId.to_evm_address() method for EVM compatibility
- consumeLargeData() function in StatefulContract
- example script for Token Airdrop
- added variables directly in the example script to reduce the need for users to supply extra environment variables.
- Added new `merge_conflicts.md` with detailed guidance on handling conflicts during rebase.
- Type hinting to /tokens, /transaction, /query, /consensus
- Linting to /tokens, /transaction, /query, /consensus
- Module docstrings in /tokens, /transaction, /query, /consensus
- Function docstrings in /tokens, /transaction, /query, /consensus

### Changed

- bump solo version to `v0.14`
- bump protobufs version to `v0.66.0`
- bump solo version to `v0.13`
- Extract \_build_proto_body() from build_transaction_body() in every transaction
- StatefulContract's setMessage() function designed with no access restrictions, allowing calls from any address
- bump solo version to `v0.12`
- Extract Ed25519 byte loading logic into private helper method `_from_bytes_ed25519()`
- Documentation structure updated: contents moved from `/documentation` to `/docs`.
- Switched Mirror Node endpoints used by SDK to secure ones instead of deprecated insecure endpoints (shut down on Aug 20th, see [Hedera blogpost](https://hedera.com/blog/updated-deprecation-of-the-insecure-hedera-consensus-service-hcs-mirror-node-endpoints))
- Update protobuf dependency from 5.28.1 to 5.29.1
- Update grpcio dependency from 1.68.1 to 1.71.2
- Updated `rebasing.md` with clarification on using `git reset --soft HEAD~<n>` where `<n>` specifies the number of commits to rewind.
- Calls in examples for PrivateKey.from_string_ed25519(os.getenv('OPERATOR_KEY')) to PrivateKey.from_string(os.getenv('OPERATOR_KEY')) to enable general key types
- Add CI tests across Python 3.10–3.12.
- kyc_status: Optional[TokenFreezeStatusProto] = None → kyc_status: Optional[TokenKycStatus] = None
- assert relationship.freeze_status == TokenFreezeStatus.FROZEN, f"Expected freeze status to be FROZEN, but got {relationship.freeze_status}" → assert relationship.freeze_status == TokenFreezeStatus.UNFROZEN, f"Expected freeze status to be UNFROZEN, but got {relationship.freeze_status}"

### Fixed

- Format account_create_transaction.py and add type hints
- Format account_balance.py and fix pylint issues
- Format account_delete_transaction.py and fix pylint issues
- Format account_id.py and fix pylint issues
- Format account_info.py and fix pylint issues
- Format account_update_transaction.py and fix pylint issues
- Unit test compatibility issues when running with UV package manager
- Type annotations in TokenRelationship class (kyc_status and freeze_status)
- Test assertions in test_executable.py using pytest match parameter
- Moved and renamed README_upstream.md to docs/sdk_developers/rebasing.md
- Invalid DRE Hex representation in examples/keys_private_ecdsa.py
- Windows malformed path using uv run generate_proto.py using as_posix()
- Changed README MIT license to Apache
- deprecated CamelCase instances in /examples such as TokenId and totalSupply to snake_case
- Invalid HEX representation and signature validation in keys_public_ecdsa.py
- Invalid signature verification for examples/keys_public_der.py
- Duplicate validation function in TokenCreate

### Removed

- Removed the old `/documentation` folder.
- Rebase command in README_upstream changed to just -S
- generate_proto.sh
- pkg_resources dependency in generate_proto.py

### Breaking API changes

- We have some changed imports and returns to maintain compatability in the proto bump

transaction_body_pb2.TransactionBody -> transaction_pb2.TransactionBody
contract_call_local_pb2.ContractFunctionResult -> contract_types_pb2.ContractFunctionResult
contract_call_local_pb2.ContractLoginfo -> contract_types_pb2.ContractLoginfo

- Removed init.py content in /tokens

**Changed imports**

- src/hiero_sdk_python/consensus/topic_message.py: from hiero_sdk_python import Timestamp → from hiero_sdk_python.timestamp import Timestamp
- src/hiero_sdk_python/query/topic_message_query.py: from hiero_sdk_python import Client → from hiero_sdk_python.client.client import Client
- src/hiero_sdk_python/tokens/**init**.py: content removed.
- src/hiero_sdk_python/tokens/token_info.py: from hiero_sdk_python.hapi.services.token_get_info_pb2 import TokenInfo as proto_TokenInfo → from hiero_sdk_python.hapi.services import token_get_info_pb2
- src/hiero_sdk_python/tokens/token_key_validation.py: from hiero_sdk_python.hapi.services → import basic_types_pb2
- src/hiero_sdk_python/tokens/token_kyc_status.py: from hiero_sdk_python.hapi.services.basic_types_pb2 import TokenKycStatus as proto_TokenKycStatus → from hiero_sdk_python.hapi.services import basic_types_pb2
- src/hiero_sdk_python/tokens/token_pause_status.py: from hiero_sdk_python.hapi.services.basic_types_pb2 import (TokenPauseStatus as proto_TokenPauseStatus,) → from hiero_sdk_python.hapi.services import basic_types_pb2
- src/hiero_sdk_python/tokens/token_pause_transaction.py: from hiero_sdk_python.hapi.services.token_pause_pb2 import TokenPauseTransactionBody → from hiero_sdk_python.hapi.services import token_pause_pb2, transaction_pb2
- from hiero_sdk_python.hapi.services.token_revoke_kyc_pb2 import TokenRevokeKycTransactionBody → from hiero_sdk_python.hapi.services import token_revoke_kyc_pb2, transaction_pb2
- src/hiero_sdk_python/tokens/token_update_nfts_transaction.py: from hiero_sdk_python.hapi.services.token_update_nfts_pb2 import TokenUpdateNftsTransactionBody → from hiero_sdk_python.hapi.services import token_update_nfts_pb2,transaction_pb2
- src/hiero_sdk_python/tokens/token_wipe_transaction.py: from hiero_sdk_python.hapi.services.token_wipe_account_pb2 import TokenWipeAccountTransactionBody → from hiero_sdk_python.hapi.services import token_wipe_account_pb2, transaction_pb2

## [0.1.4] - 2025-08-19

### Added

- CONTRIBUTING.md: expanded documentation detailing various contribution processes in a step-by-step way. Includes new sections: blog posts and support.
- README_upstream.md: documentation explaining how to rebase to main.

### Added

- Legacy ECDSA DER parse support
- documented private key from_string method behavior
- ContractInfo class
- ContractInfoQuery class
- ContractID check in PublicKey.\_from_proto() method
- PendingAirdropId Class
- PendingAirdropRecord Class
- TokenCancelAirdropTransaction Class
- AccountUpdateTransaction class
- ContractBytecodeQuery class
- SimpleStorage.bin-runtime
- Support for both .bin and .bin-runtime contract bytecode extensions in contract_utils.py
- ContractUpdateTransaction class

### Fixed

- missing ECDSA support in query.py and contract_create_transaction.py (was only creating ED25519 keys)
- Applied linting and code formatting across the consensus module
- fixed pip install hiero_sdk_python -> pip install hiero-sdk-python in README.md

### Breaking API changes

**We have several camelCase uses that will be deprecated → snake_case** Original aliases will continue to function, with a warning, until the following release.

#### In `token_info.py`

- tokenId → token_id
- totalSupply → total_supply
- isDeleted → is_deleted
- tokenType → token_type
- maxSupply → max_supply
- adminKey → admin_key
- kycKey → kyc_key
- freezeKey → freeze_key
- wipeKey → wipe_key
- supplyKey → supply_key
- defaultFreezeStatus → default_freeze_status
- defaultKycStatus → default_kyc_status
- autoRenewAccount → auto_renew_account
- autoRenewPeriod → auto_renew_period
- pauseStatus → pause_status
- supplyType → supply_type

#### In `nft_id.py`

- tokenId → token_id
- serialNumber → serial_number

#### In `transaction_receipt.py`

- tokenId → token_id
- topicId → topic_id
- accountId → account_id
- fileId → file_id

### Deprecated Additions

- logger.warn will be deprecated in v0.1.4. Please use logger.warning instead.
- get_logger method passing (name, level) will be deprecated in v0.1.4 for (level, name).

## [0.1.3] - 2025-07-03

### Added

- TokenType Class
- MAINTAINERS.md file
- Duration Class
- NFTTokenCreateTransaction Class
- TokenUnfreezeTransaction
- Executable Abstraction
- Logger
- Node Implementation
- Integration Tests across the board
- TokenWipeTransaction Class
- TokenNFTInfoQuery Class
- TokenInfo Class
- TokenRejectTransaction Class
- TokenUpdateNftsTransaction Class
- TokenInfoQuery Class
- TokenPauseTransaction Class
- TokenBurnTransaction Class
- TokenGrantKycTransaction Class
- TokenUpdateTransaction Class
- added Type hinting and initial methods to several modules
- TokenRevoceKycTransaction Class
- [Types Guide](hiero/hedera_sdk_python/documentation/sdk_developers/types.md)

- TransactionRecordQuery Class
- AccountInfoQuery Class

### Changed

- replace datetime.utcnow() with datetime.now(timezone.utc) for Python 3.10
- updated pr-checks.yml
- added add_require_frozen() to Transaction Base Class
- added NFT Transfer in TransferTransaction
- bumped solo-actions to latest release
- updated to/from_proto method to be protected
- Example scripts updated to be easily run form root
- README updated
- added PublicKey.from_proto to PublicKey class
- changed Query Class to have method get_cost
- SimpleContract and StatefulContract constructors to be payable
- added new_pending_airdrops to TransactionRecord Class
- Reorganized SDK developer documentation:
    - Renamed and moved `README_linting.md` to `linting.md`
    - Renamed and moved `README_types.md` to `types.md`
    - Renamed and moved `Commit_Signing.md` to `signing.md`
- Created `sdk_users` docs folder and renamed `examples/README.md` to `running_examples.md`
- Updated references and links accordingly

### Fixed

- fixed INVALID_NODE_ACCOUNT during node switching
- fixed ed25519 key ambiguity (PrivateKey.from_string -> PrivateKey.from_string_ed25519 in examples)

### Removed

- Redundant test.py file

## [0.1.2] - 2025-03-12

### Added

- NFTId Class

### Changed

- use SEC1 ECPrivateKey instead of PKCS#8

### Fixed

- PR checks
- misnamed parameter (ECDSASecp256k1=pub_bytes -> ECDSA_secp256k1=pub_bytes)

### Removed

- .DS_store file

## [0.1.1] – 2025-02-25

### Added

- RELEASE.md
- CONTRIBUTING.md

### Changed

- README now split into root README for project overview and /examples README for transaction types and syntax.
- Python version incremented from 3.9 to 3.10

### Removed

- pdm.lock & uv.lock file

## [0.1.0] - 2025-02-19

### Added

- Initial release of the Python SDK core functionality.
- Basic documentation on how to install and use the SDK.
- Example scripts illustrating setup and usage.

### Changed

- N/A

### Fixed

- N/A

### Removed

- N/A<|MERGE_RESOLUTION|>--- conflicted
+++ resolved
@@ -35,17 +35,13 @@
 - bumped actions/checkout from 5.0.0 to 6.0.0
 - Limit workflow bot to one message per PR
 - Refactored token-related example scripts (`token_delete.py`, `token_dissociate.py`, etc.) for improved readability and modularity. [#370]
-- upgrade: step security action upgraded from harden-runner-2.13.1 to harden-runner-2.13.1
-<<<<<<< HEAD
-=======
+- upgrade: step security action upgraded from harden-runner-2.13.1 to harden-runner.
 - chore: Split `examples/account_allowance_nft.py` into separate `account_allowance_approve_transaction_nft.py` and `account_allowance_delete_transaction_nft.py` examples.
 - chore: bump protobuf from 6.33.0 to 6.33.1 (#796)
 - fix: Allow `max_automatic_token_associations` to be set to -1 (unlimited) in `AccountCreateTransaction` and add field to `AccountInfo`.
 - Allow `PrivateKey` to be used for keys in `TopicCreateTransaction` for consistency.
 - Update github actions checkout from 5.0.0 to 5.0.1 (#814)
 - changed to add concurrency to workflow bot
->>>>>>> b0a7c9d5
-
 ### Fixed
 
 - chore: fix test.yml workflow to log import errors (#740)
