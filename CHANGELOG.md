--- conflicted
+++ resolved
@@ -8,13 +8,6 @@
 
 ## [Unreleased]
 ### Added
-<<<<<<< HEAD
-- ContractExecuteTransaction class
-- setMessageAndPay() function in StatefulContract
-
-### Changed
-- Extract Ed25519 byte loading logic into private helper method `_from_bytes_ed25519()`
-=======
 - ContractDeleteTransaction class
 - ContractExecuteTransaction class
 - setMessageAndPay() function in StatefulContract
@@ -25,30 +18,16 @@
 - Incorrect naming in README for generate_proto.py to generate_proto.sh
 - Changed README MIT license to Apache
 - Documentation structure updated: contents moved from `/documentation` to `/docs`.
+- fix: convert camelCase to snake_case in token burn integration test (#300)
 
 ### Removed
 - Removed the old `/documentation` folder.
 - Rebase command in README_upstream changed to just -S
->>>>>>> b0f3fec6
 
 ## [0.1.4] - 2025-08-19
 ### Added
 - CONTRIBUTING.md: expanded documentation detailing various contribution processes in a step-by-step way. Includes new sections: blog posts and support.
 - README_upstream.md: documentation explaining how to rebase to main.
-<<<<<<< HEAD
-
-<<<<<<< HEAD
-
-### Fixed
-- TokenInfo.from_protobuf now fully maps all Hedera token fields (#222)
-
-
-### Breaking API changes  
-=======
-=======
-
->>>>>>> b0f3fec6
-### Added
 - Legacy ECDSA DER parse support
 - documented private key from_string method behavior
 - ContractInfo class
@@ -64,16 +43,14 @@
 - ContractUpdateTransaction class
 
 ### Fixed
+- TokenInfo.from_protobuf now fully maps all Hedera token fields (#222)
 - missing ECDSA support in query.py and contract_create_transaction.py (was only creating ED25519 keys)
 - Applied linting and code formatting across the consensus module
 - fixed pip install hiero_sdk_python -> pip install hiero-sdk-python in README.md
 
-### Breaking API changes
-<<<<<<< HEAD
->>>>>>> ce870f6 (fix: ECDSA key integration tests issues (#244))
-=======
->>>>>>> b0f3fec6
-**We have several camelCase uses that will be deprecated → snake_case** Original aliases will continue to function, with a warning, until the following release.
+### Breaking API changes  
+**We have several camelCase uses that will be deprecated → snake_case**  
+Original aliases will continue to function, with a warning, until the following release.
 
 #### In `token_info.py`
 - tokenId → token_id 
@@ -107,7 +84,6 @@
 - logger.warn will be deprecated in v0.1.4. Please use logger.warning instead.
 - get_logger method passing (name, level) will be deprecated in v0.1.4 for (level, name).
 
-
 ## [0.1.3] - 2025-07-03
 ### Added
 - TokenType Class
@@ -132,10 +108,8 @@
 - added Type hinting and initial methods to several modules
 - TokenRevoceKycTransaction Class
 - [Types Guide](hiero/hedera_sdk_python/documentation/sdk_developers/types.md)
-
 - TransactionRecordQuery Class
 - AccountInfoQuery Class
-
 
 ### Changed
 - replace datetime.utcnow() with datetime.now(timezone.utc) for Python 3.10
@@ -157,14 +131,12 @@
 - Created `sdk_users` docs folder and renamed `examples/README.md` to `running_examples.md`
 - Updated references and links accordingly
 
-
 ### Fixed
 - fixed INVALID_NODE_ACCOUNT during node switching
 - fixed ed25519 key ambiguity (PrivateKey.from_string -> PrivateKey.from_string_ed25519 in examples)
 
 ### Removed
 - Redundant test.py file
-
 
 ## [0.1.2] - 2025-03-12
 ### Added
@@ -180,7 +152,6 @@
 ### Removed
 - .DS_store file
 
-
 ## [0.1.1] – 2025-02-25
 ### Added
 - RELEASE.md
@@ -192,7 +163,6 @@
 
 ### Removed
 - pdm.lock & uv.lock file
-
 
 ## [0.1.0] - 2025-02-19
 ### Added
