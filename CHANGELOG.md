--- conflicted
+++ resolved
@@ -15,12 +15,7 @@
 ### Changed
 
 ### Fixed
-<<<<<<< HEAD
 - Fixed inactivity bot workflow not checking out repository before running (#964)
-=======
-
--
->>>>>>> ece8844f
 
 ### Breaking Change
 
