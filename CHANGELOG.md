This is a markdown file, click Ctrl+Shift+V to view or click open preview.

# Changelog

All notable changes to this project will be documented in this file.  
This project adheres to [Semantic Versioning](https://semver.org).  
This changelog is based on [Keep a Changelog](https://keepachangelog.com/en/1.1.0/).

## [Unreleased]
### Added
- CONTRIBUTING.md: expanded documentation detailing various contribution processes in a step-by-step way. Includes new sections: blog posts and support.
- README_upstream.md: documentation explaining how to rebase to main.

### Added
- Legacy ECDSA DER parse support
- documented private key from_string method behavior
- ContractInfo class
- ContractInfoQuery class
- ContractID check in PublicKey._from_proto() method
- PendingAirdropId Class
- PendingAirdropRecord Class
- TokenCancelAirdropTransaction Class
<<<<<<< HEAD
- AccountUpdateTransaction class
=======
- ContractBytecodeQuery class
- SimpleStorage.bin-runtime
- Support for both .bin and .bin-runtime contract bytecode extensions in contract_utils.py
>>>>>>> 8e517713

### Fixed
- missing ECDSA support in query.py and contract_create_transaction.py (was only creating ED25519 keys)
- Applied linting and code formatting across the consensus module
- fixed pip install hiero_sdk_python -> pip install hiero-sdk-python in README.md



### Breaking API changes
**We have several camelCase uses that will be deprecated → snake_case** Original aliases will continue to function, with a warning, until the following release.

#### In `token_info.py`
- tokenId → token_id 
- totalSupply → total_supply 
- isDeleted → is_deleted
- tokenType → token_type 
- maxSupply → max_supply 
- adminKey → admin_key 
- kycKey → kyc_key
- freezeKey → freeze_key 
- wipeKey → wipe_key
- supplyKey → supply_key
- defaultFreezeStatus → default_freeze_status  
- defaultKycStatus → default_kyc_status 
- autoRenewAccount → auto_renew_account 
- autoRenewPeriod → auto_renew_period 
- pauseStatus → pause_status 
- supplyType → supply_type  

#### In `nft_id.py`
- tokenId → token_id 
- serialNumber → serial_number 

#### In `transaction_receipt.py`
- tokenId → token_id
- topicId → topic_id  
- accountId → account_id 
- fileId → file_id

### Deprecated Additions
- logger.warn will be deprecated in v0.1.4. Please use logger.warning instead.
- get_logger method passing (name, level) will be deprecated in v0.1.4 for (level, name).


## [0.1.3] - 2025-07-03
### Added
- TokenType Class
- MAINTAINERS.md file
- Duration Class
- NFTTokenCreateTransaction Class
- TokenUnfreezeTransaction
- Executable Abstraction
- Logger
- Node Implementation
- Integration Tests across the board
- TokenWipeTransaction Class
- TokenNFTInfoQuery Class
- TokenInfo Class
- TokenRejectTransaction Class
- TokenUpdateNftsTransaction Class
- TokenInfoQuery Class
- TokenPauseTransaction Class
- TokenBurnTransaction Class
- TokenGrantKycTransaction Class
- TokenUpdateTransaction Class
- added Type hinting and initial methods to several modules
- TokenRevoceKycTransaction Class
- [Types Guide](hiero/hedera_sdk_python/documentation/sdk_developers/types.md)

- TransactionRecordQuery Class
- AccountInfoQuery Class


### Changed
- replace datetime.utcnow() with datetime.now(timezone.utc) for Python 3.10
- updated pr-checks.yml
- added add_require_frozen() to Transaction Base Class
- added NFT Transfer in TransferTransaction
- bumped solo-actions to latest release
- updated to/from_proto method to be protected
- Example scripts updated to be easily run form root
- README updated
- added PublicKey.from_proto to PublicKey class
- changed Query Class to have method get_cost
- SimpleContract and StatefulContract constructors to be payable
- added new_pending_airdrops to TransactionRecord Class
- Reorganized SDK developer documentation:
  - Renamed and moved `README_linting.md` to `linting.md`
  - Renamed and moved `README_types.md` to `types.md`
  - Renamed and moved `Commit_Signing.md` to `signing.md`
- Created `sdk_users` docs folder and renamed `examples/README.md` to `running_examples.md`
- Updated references and links accordingly


### Fixed
- fixed INVALID_NODE_ACCOUNT during node switching
- fixed ed25519 key ambiguity (PrivateKey.from_string -> PrivateKey.from_string_ed25519 in examples)

### Removed
- Redundant test.py file


## [0.1.2] - 2025-03-12
### Added
- NFTId Class

### Changed
- use SEC1 ECPrivateKey instead of PKCS#8

### Fixed
- PR checks
- misnamed parameter (ECDSASecp256k1=pub_bytes -> ECDSA_secp256k1=pub_bytes)

### Removed
- .DS_store file


## [0.1.1] – 2025-02-25
### Added
- RELEASE.md
- CONTRIBUTING.md

### Changed
- README now split into root README for project overview and /examples README for transaction types and syntax.
- Python version incremented from 3.9 to 3.10

### Removed
- pdm.lock & uv.lock file


## [0.1.0] - 2025-02-19
### Added
- Initial release of the Python SDK core functionality.
- Basic documentation on how to install and use the SDK.
- Example scripts illustrating setup and usage.

### Changed
- N/A

### Fixed
- N/A

### Removed
- N/A<|MERGE_RESOLUTION|>--- conflicted
+++ resolved
@@ -20,13 +20,10 @@
 - PendingAirdropId Class
 - PendingAirdropRecord Class
 - TokenCancelAirdropTransaction Class
-<<<<<<< HEAD
 - AccountUpdateTransaction class
-=======
 - ContractBytecodeQuery class
 - SimpleStorage.bin-runtime
 - Support for both .bin and .bin-runtime contract bytecode extensions in contract_utils.py
->>>>>>> 8e517713
 
 ### Fixed
 - missing ECDSA support in query.py and contract_create_transaction.py (was only creating ED25519 keys)
