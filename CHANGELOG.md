--- conflicted
+++ resolved
@@ -130,12 +130,9 @@
 
 ### Changed
 
-<<<<<<< HEAD
 - Update `pyproject.toml` with custom ruff settings including line length 120, target version py310, comprehensive lint rules, and Google docstring convention (#1138)
 
-=======
 - bot workflows to include new changelog entry
->>>>>>> ea160359
 - Removed duplicate import of transaction_pb2 in transaction.py
 - Refactor `TokenInfo` into an immutable dataclass, remove all setters, and rewrite `_from_proto` as a pure factory for consistent parsing [#800]
 - feat: Add string representation method for `CustomFractionalFee` class and update `custom_fractional_fee.py` example.
@@ -143,11 +140,8 @@
 
 ### Fixed
 
-<<<<<<< HEAD
 - Improved the precision of `scripts/examples/match_examples_src.py` to correctly identify source files that have matching examples.
-=======
 - fixed workflow: changelog check with improved sensitivity to deletions, additions, new releases
->>>>>>> ea160359
 
 ## [0.1.9] - 2025-11-26
 
