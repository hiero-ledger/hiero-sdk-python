# Changelog

All notable changes to this project will be documented in this file.
This project adheres to [Semantic Versioning](https://semver.org).
This changelog is based on [Keep a Changelog](https://keepachangelog.com/en/1.1.0/).

## [Unreleased]

### Added

- Add Google-style docstrings to `AccountInfo` class and its methods in `account_info.py`.

- add AccountRecordsQuery class

### Changed
<<<<<<< HEAD
- chore: update local environment configuration
=======
- chore: validate that token airdrop transactions require an available token service on the channel (#632) 

>>>>>>> 8ed62ad5
- chore: fix type hint for TokenCancelAirdropTransaction pending_airdrops parameter
- chore: Moved documentation file `common_issues.md` from `examples/sdk_developers/` to `docs/sdk_developers/` for unified documentation management (#516).

### Fixed

- Added explicit read permissions to examples.yml (#623)
- Improved type hinting in `file_append_transaction.py` to resolve 'mypy --strict` errors. ([#495](https://github.com/hiero-ledger/hiero-sdk-python/issues/495))

### Breaking Changes

## [0.1.7] - 2025-10-28

### Added

- Expanded `README.md` with a new "Follow Us" section detailing how to watch, star, and fork the repository (#472).
- Refactored `examples/topic_create.py` into modular functions for better readability and reuse.
- Add Rebasing and Signing section to signing.md with instructions for maintaining commit verification during rebase operations (#556)
- Add `examples/account_id.py` demonstrating AccountId class usage including creating standard AccountIds, parsing from strings, comparing instances, and creating AccountIds with public key aliases
- Added Google-style docstrings to `CustomFractionalFee` class and its methods in `custom_fractional_fee.py`.
- Added `dependabot.yaml` file to enable automated dependency management.
- Common issues guide for SDK developers at `examples/sdk_developers/common_issues.md`
- Added documentation for resolving changelog conflicts in `docs/common_issues.md`
- Added comprehensive changelog entry guide at `docs/sdk_developers/changelog.md` to help contributors create proper changelog entries (#532).
- docs: Added Google-style docstrings to `CustomFixedFee` class and its methods in `custom_fixed_fee.py`.
- docs: Add Google-style docstrings to `CustomRoyaltyFee` class and its methods in `custom_royalty_fee.py`.
- docs: Add Google-style docstrings to `AbstractTokenTransferTransaction` class and its methods in `abstract_token_transfer_transaction.py`.
- docs: Add Google-style docstrings to `TokenRelationship` class and its methods in `token_relationship.py`.
- feat: add initial testing guide structure
- Added `checksum` filed for TopicId, FileId, ContractId, ScheduleId class
- Added workflow for running example scripts.
- docs: workflow.md documenting key steps to creating a pull request (#605)
- Added `docs/discord.md` explaining how to join and navigate the Hiero community Discord (#614).

### Changed

- Added direct links to Python SDK channel in Linux Foundation Decentralized Trust Discord back in
- Updated all occurrences of non-functional Discord invite links throughout the documentation with the new, stable Hyperledger and Hedera invite links (#603).
- Refactored TopicId class to use @dataclass decorator for reducing boilerplate code
- Renamed `examples/nft_allowance.py` to `examples/account_allowance_nft.py` for consistency with account class naming scheme
- Added changelog conflict resolution examples to `docs/common_issues.md`
- Refactored `examples/topic_create.py` to be more modular by splitting functions and renaming `create_topic()` to `main()`.
- Refactored `examples/transfer_hbar.py` to improve modularity by separating transfer and balance query operations into dedicated functions
- Enhanced contributing section in README.md with resource links
- Refactored examples/topic_message_submit.py to be more modular
- Added "One Issue Per Pull Request" section to `examples/sdk_developers/common_issues.md`.
- docs: Improved the contributing section in the README.md file
- Refactored `examples/transfer_nft.py` to be more modular by isolating transfer logic.
- Refactored `examples/file_append.py` into modular functions for better readability, reuse, and consistency across examples.
- Ensured identical runtime behavior and output to the previous version to maintain backward compatibility.
- Renamed `examples/hbar_allowance.py` to `examples/account_allowance_hbar.py` for naming consistency
- Converted monolithic function in `token_create_nft_infinite.py` to multiple modular functions for better structure and ease.
- docs: Use relative paths for internal GitHub links (#560).
- Update pyproject.toml maintainers list.
  – docs: Updated README.md/CHANGELOG.md and added blog.md, bud.md and setup.md (#474)
- renamed docs/sdk_developers/changelog.md to docs/sdk_developers/changelog_entry.md for clarity.
- Refactor `query_balance.py` into modular, reusable functions with `setup_client()`, `create_account()`, `get_balance()`, `transfer_hbars()`, and `main()` for improved readability, maintainability, and error handling.
- Unified balance and transfer logging format — both now consistently display values in hbars for clarity.

### Fixed

- Add type hints to `setup_client()` and `create_new_account()` functions in `examples/account_create.py` (#418)
- Added explicit read and write permissions to test.yml
- Type hinting for `Topic` related transactions.

### Removed

- Remove deprecated camelCase alias support and `_DeprecatedAliasesMixin`; SDK now only exposes snake_case attributes for `NftId`, `TokenInfo`, and `TransactionReceipt`. (Issue #428)

## [0.1.6] - 2025-10-21

### Added

- Add comprehensive Google-style docstrings to examples/account_create.py
- add revenue generating topic tests/example
- add fee_schedule_key, fee_exempt_keys, custom_fees fields in TopicCreateTransaction, TopicUpdateTransaction, TopicInfo classes
- add CustomFeeLimit class
- TokenNftAllowance class
- TokenAllowance class
- HbarAllowance class
- HbarTransfer class
- AccountAllowanceApproveTransaction class
- AccountAllowanceDeleteTransaction class
- FileAppendTransaction class
- Documentation examples for Allowance Approve Transaction, Allowance Delete Transaction, and File Append Transaction
- Approved transfer support to TransferTransaction
- set_transaction_id() API to Transaction class
- Allowance examples (hbar_allowance.py, token_allowance.py, nft_allowance.py)
- Refactored examples/logging_example.py for better modularity (#478)

### Changed

- TransferTransaction refactored to use TokenTransfer and HbarTransfer classes instead of dictionaries
- Added checksum validation for TokenId
- Refactor examples/token_cancel_airdrop
- Refactor token creation examples for modularity and consistency
- Updated `signing.md` to clarify commit signing requirements, including DCO, GPG, and branch-specific guidelines (#459)

### Changed

- Rearranged running_examples.md to be alphabetical
- Refactor token_associate.py for better structure, add association verification query (#367)
- Refactored `examples/account_create.py` to improve modularity and readability (#363)
- Replace Hendrik Ebbers with Sophie Bulloch in the MAINTAINERS.md file
- Improved `CONTRIBUTING.md` by explaining the /docs folder structure and fixing broken hyperlinks.(#431)
- Converted class in `token_nft_info.py` to dataclass for simplicity.

### Fixed

- Incompatible Types assignment in token_transfer_list.py
- Corrected references to \_require_not_frozen() and removed the surplus \_is_frozen
- Removed duplicate static methods in `TokenInfo` class:
    - `_copy_msg_to_proto`
    - `_copy_key_if_present`
    - `_parse_custom_fees`
    Kept robust versions with proper docstrings and error handling.
- Add strict type hints to `TransactionGetReceiptQuery` (#420)
- Fixed broken documentation links in CONTRIBUTING.md by converting absolute GitHub URLs to relative paths
- Updated all documentation references to use local paths instead of pointing to hiero-sdk project hub

## [0.1.5] - 2025-09-25

### Added

- ScheduleSignTransaction class
- NodeUpdateTransaction class
- NodeDeleteTransaction class
- ScheduleDeleteTransaction class
- prng_number and prng_bytes properties in TransactionRecord
- PrngTransaction class
- ScheduleInfoQuery class
- ScheduleInfo class
- Exposed node_id property in `TransactionReceipt`
- NodeCreateTransaction class
- ScheduleId() class
- ScheduleCreateTransaction() class
- build_scheduled_body() in every transaction
- ContractDeleteTransaction class
- ContractExecuteTransaction class
- setMessageAndPay() function in StatefulContract
- AccountDeleteTransaction Class
- generate_proto.py
- Bumped Hedera proto version from v0.57.3 to v0.64.3
- Added `dev` and `lint` dependency groups as default in `pyproject.toml`
- EthereumTransaction class
- AccountId support for ECDSA alias accounts
- ContractId.to_evm_address() method for EVM compatibility
- consumeLargeData() function in StatefulContract
- example script for Token Airdrop
- added variables directly in the example script to reduce the need for users to supply extra environment variables.
- Added new `merge_conflicts.md` with detailed guidance on handling conflicts during rebase.
- Type hinting to /tokens, /transaction, /query, /consensus
- Linting to /tokens, /transaction, /query, /consensus
- Module docstrings in /tokens, /transaction, /query, /consensus
- Function docstrings in /tokens, /transaction, /query, /consensus

### Changed

- bump solo version to `v0.14`
- bump protobufs version to `v0.66.0`
- bump solo version to `v0.13`
- Extract \_build_proto_body() from build_transaction_body() in every transaction
- StatefulContract's setMessage() function designed with no access restrictions, allowing calls from any address
- bump solo version to `v0.12`
- Extract Ed25519 byte loading logic into private helper method `_from_bytes_ed25519()`
- Documentation structure updated: contents moved from `/documentation` to `/docs`.
- Switched Mirror Node endpoints used by SDK to secure ones instead of deprecated insecure endpoints (shut down on Aug 20th, see [Hedera blogpost](https://hedera.com/blog/updated-deprecation-of-the-insecure-hedera-consensus-service-hcs-mirror-node-endpoints))
- Update protobuf dependency from 5.28.1 to 5.29.1
- Update grpcio dependency from 1.68.1 to 1.71.2
- Updated `rebasing.md` with clarification on using `git reset --soft HEAD~<n>` where `<n>` specifies the number of commits to rewind.
- Calls in examples for PrivateKey.from_string_ed25519(os.getenv('OPERATOR_KEY')) to PrivateKey.from_string(os.getenv('OPERATOR_KEY')) to enable general key types
- Add CI tests across Python 3.10–3.12.
- kyc_status: Optional[TokenFreezeStatusProto] = None → kyc_status: Optional[TokenKycStatus] = None
- assert relationship.freeze_status == TokenFreezeStatus.FROZEN, f"Expected freeze status to be FROZEN, but got {relationship.freeze_status}" → assert relationship.freeze_status == TokenFreezeStatus.UNFROZEN, f"Expected freeze status to be UNFROZEN, but got {relationship.freeze_status}"

### Fixed

- Format account_create_transaction.py and add type hints
- Format account_balance.py and fix pylint issues
- Format account_delete_transaction.py and fix pylint issues
- Format account_id.py and fix pylint issues
- Format account_info.py and fix pylint issues
- Format account_update_transaction.py and fix pylint issues
- Unit test compatibility issues when running with UV package manager
- Type annotations in TokenRelationship class (kyc_status and freeze_status)
- Test assertions in test_executable.py using pytest match parameter
- Moved and renamed README_upstream.md to docs/sdk_developers/rebasing.md
- Invalid DRE Hex representation in examples/keys_private_ecdsa.py
- Windows malformed path using uv run generate_proto.py using as_posix()
- Changed README MIT license to Apache
- deprecated CamelCase instances in /examples such as TokenId and totalSupply to snake_case
- Invalid HEX representation and signature validation in keys_public_ecdsa.py
- Invalid signature verification for examples/keys_public_der.py
- Duplicate validation function in TokenCreate

### Removed

- Removed the old `/documentation` folder.
- Rebase command in README_upstream changed to just -S
- generate_proto.sh
- pkg_resources dependency in generate_proto.py

### Breaking API changes

- We have some changed imports and returns to maintain compatability in the proto bump

transaction_body_pb2.TransactionBody -> transaction_pb2.TransactionBody
contract_call_local_pb2.ContractFunctionResult -> contract_types_pb2.ContractFunctionResult
contract_call_local_pb2.ContractLoginfo -> contract_types_pb2.ContractLoginfo

- Removed init.py content in /tokens

**Changed imports**

- src/hiero_sdk_python/consensus/topic_message.py: from hiero_sdk_python import Timestamp → from hiero_sdk_python.timestamp import Timestamp
- src/hiero_sdk_python/query/topic_message_query.py: from hiero_sdk_python import Client → from hiero_sdk_python.client.client import Client
- src/hiero_sdk_python/tokens/**init**.py: content removed.
- src/hiero_sdk_python/tokens/token_info.py: from hiero_sdk_python.hapi.services.token_get_info_pb2 import TokenInfo as proto_TokenInfo → from hiero_sdk_python.hapi.services import token_get_info_pb2
- src/hiero_sdk_python/tokens/token_key_validation.py: from hiero_sdk_python.hapi.services → import basic_types_pb2
- src/hiero_sdk_python/tokens/token_kyc_status.py: from hiero_sdk_python.hapi.services.basic_types_pb2 import TokenKycStatus as proto_TokenKycStatus → from hiero_sdk_python.hapi.services import basic_types_pb2
- src/hiero_sdk_python/tokens/token_pause_status.py: from hiero_sdk_python.hapi.services.basic_types_pb2 import (TokenPauseStatus as proto_TokenPauseStatus,) → from hiero_sdk_python.hapi.services import basic_types_pb2
- src/hiero_sdk_python/tokens/token_pause_transaction.py: from hiero_sdk_python.hapi.services.token_pause_pb2 import TokenPauseTransactionBody → from hiero_sdk_python.hapi.services import token_pause_pb2, transaction_pb2
- from hiero_sdk_python.hapi.services.token_revoke_kyc_pb2 import TokenRevokeKycTransactionBody → from hiero_sdk_python.hapi.services import token_revoke_kyc_pb2, transaction_pb2
- src/hiero_sdk_python/tokens/token_update_nfts_transaction.py: from hiero_sdk_python.hapi.services.token_update_nfts_pb2 import TokenUpdateNftsTransactionBody → from hiero_sdk_python.hapi.services import token_update_nfts_pb2,transaction_pb2
- src/hiero_sdk_python/tokens/token_wipe_transaction.py: from hiero_sdk_python.hapi.services.token_wipe_account_pb2 import TokenWipeAccountTransactionBody → from hiero_sdk_python.hapi.services import token_wipe_account_pb2, transaction_pb2

## [0.1.4] - 2025-08-19

### Added

- CONTRIBUTING.md: expanded documentation detailing various contribution processes in a step-by-step way. Includes new sections: blog posts and support.
- README_upstream.md: documentation explaining how to rebase to main.

### Added

- Legacy ECDSA DER parse support
- documented private key from_string method behavior
- ContractInfo class
- ContractInfoQuery class
- ContractID check in PublicKey.\_from_proto() method
- PendingAirdropId Class
- PendingAirdropRecord Class
- TokenCancelAirdropTransaction Class
- AccountUpdateTransaction class
- ContractBytecodeQuery class
- SimpleStorage.bin-runtime
- Support for both .bin and .bin-runtime contract bytecode extensions in contract_utils.py
- ContractUpdateTransaction class

### Fixed

- missing ECDSA support in query.py and contract_create_transaction.py (was only creating ED25519 keys)
- Applied linting and code formatting across the consensus module
- fixed pip install hiero_sdk_python -> pip install hiero-sdk-python in README.md

### Breaking API changes

**We have several camelCase uses that will be deprecated → snake_case** Original aliases will continue to function, with a warning, until the following release.

#### In `token_info.py`

- tokenId → token_id
- totalSupply → total_supply
- isDeleted → is_deleted
- tokenType → token_type
- maxSupply → max_supply
- adminKey → admin_key
- kycKey → kyc_key
- freezeKey → freeze_key
- wipeKey → wipe_key
- supplyKey → supply_key
- defaultFreezeStatus → default_freeze_status
- defaultKycStatus → default_kyc_status
- autoRenewAccount → auto_renew_account
- autoRenewPeriod → auto_renew_period
- pauseStatus → pause_status
- supplyType → supply_type

#### In `nft_id.py`

- tokenId → token_id
- serialNumber → serial_number

#### In `transaction_receipt.py`

- tokenId → token_id
- topicId → topic_id
- accountId → account_id
- fileId → file_id

### Deprecated Additions

- logger.warn will be deprecated in v0.1.4. Please use logger.warning instead.
- get_logger method passing (name, level) will be deprecated in v0.1.4 for (level, name).

## [0.1.3] - 2025-07-03

### Added

- TokenType Class
- MAINTAINERS.md file
- Duration Class
- NFTTokenCreateTransaction Class
- TokenUnfreezeTransaction
- Executable Abstraction
- Logger
- Node Implementation
- Integration Tests across the board
- TokenWipeTransaction Class
- TokenNFTInfoQuery Class
- TokenInfo Class
- TokenRejectTransaction Class
- TokenUpdateNftsTransaction Class
- TokenInfoQuery Class
- TokenPauseTransaction Class
- TokenBurnTransaction Class
- TokenGrantKycTransaction Class
- TokenUpdateTransaction Class
- added Type hinting and initial methods to several modules
- TokenRevoceKycTransaction Class
- [Types Guide](hiero/hedera_sdk_python/documentation/sdk_developers/types.md)

- TransactionRecordQuery Class
- AccountInfoQuery Class

### Changed

- replace datetime.utcnow() with datetime.now(timezone.utc) for Python 3.10
- updated pr-checks.yml
- added add_require_frozen() to Transaction Base Class
- added NFT Transfer in TransferTransaction
- bumped solo-actions to latest release
- updated to/from_proto method to be protected
- Example scripts updated to be easily run form root
- README updated
- added PublicKey.from_proto to PublicKey class
- changed Query Class to have method get_cost
- SimpleContract and StatefulContract constructors to be payable
- added new_pending_airdrops to TransactionRecord Class
- Reorganized SDK developer documentation:
    - Renamed and moved `README_linting.md` to `linting.md`
    - Renamed and moved `README_types.md` to `types.md`
    - Renamed and moved `Commit_Signing.md` to `signing.md`
- Created `sdk_users` docs folder and renamed `examples/README.md` to `running_examples.md`
- Updated references and links accordingly

### Fixed

- fixed INVALID_NODE_ACCOUNT during node switching
- fixed ed25519 key ambiguity (PrivateKey.from_string -> PrivateKey.from_string_ed25519 in examples)

### Removed

- Redundant test.py file

## [0.1.2] - 2025-03-12

### Added

- NFTId Class

### Changed

- use SEC1 ECPrivateKey instead of PKCS#8

### Fixed

- PR checks
- misnamed parameter (ECDSASecp256k1=pub_bytes -> ECDSA_secp256k1=pub_bytes)

### Removed

- .DS_store file

## [0.1.1] – 2025-02-25

### Added

- RELEASE.md
- CONTRIBUTING.md

### Changed

- README now split into root README for project overview and /examples README for transaction types and syntax.
- Python version incremented from 3.9 to 3.10

### Removed

- pdm.lock & uv.lock file

## [0.1.0] - 2025-02-19

### Added

- Initial release of the Python SDK core functionality.
- Basic documentation on how to install and use the SDK.
- Example scripts illustrating setup and usage.

### Changed

- N/A

### Fixed

- N/A

### Removed

- N/A<|MERGE_RESOLUTION|>--- conflicted
+++ resolved
@@ -13,12 +13,8 @@
 - add AccountRecordsQuery class
 
 ### Changed
-<<<<<<< HEAD
+- chore: validate that token airdrop transactions require an available token service on the channel (#632) 
 - chore: update local environment configuration
-=======
-- chore: validate that token airdrop transactions require an available token service on the channel (#632) 
-
->>>>>>> 8ed62ad5
 - chore: fix type hint for TokenCancelAirdropTransaction pending_airdrops parameter
 - chore: Moved documentation file `common_issues.md` from `examples/sdk_developers/` to `docs/sdk_developers/` for unified documentation management (#516).
 
