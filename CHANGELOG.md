--- conflicted
+++ resolved
@@ -122,12 +122,9 @@
 - Added comprehensive unit tests for Timestamp class (#1158)
 - Enhance unit and integration test review instructions for clarity and coverage `.coderabbit.yaml`.
 - Issue reminder bot now explicitly mentions assignees (e.g., `@user`) in comments. ([#1232](https://github.com/hiero-ledger/hiero-sdk-python/issues/1232))
-<<<<<<< HEAD
-- Enhance assignment bot to guard against users with spam PRs `.github/scripts/bot-assignment-check.sh`
-=======
 - Updated `transfer_transaction_hbar.py` example to use `Hbar` objects instead of raw integers and added receipt checking with `ResponseCode` validation.([#1249](https://github.com/hiero-ledger/hiero-sdk-python/issues/1249))
 - Renamed `pr-missing-linked-issue.yml` and `pr_missing_linked_issue.js` to `bot-pr-missing-linked-issue.yml` and `bot-pr-missing-linked-issue.js` respectively. Enhanced LinkBot PR comment with clickable hyperlinks to documentation for linking issues and creating issues. (#1264)
->>>>>>> dff4a281
+- Enhance assignment bot to guard against users with spam PRs `.github/scripts/bot-assignment-check.sh`
 
 ### Fixed
 - GFI workflow casing 
