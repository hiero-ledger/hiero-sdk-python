--- conflicted
+++ resolved
@@ -14,10 +14,7 @@
 - Refactored `examples/topic_create.py` into modular functions for better readability and reuse.
 - Add Rebasing and Signing section to signing.md with instructions for maintaining commit verification during rebase operations (#556)
 - Add `examples/account_id.py` demonstrating AccountId class usage including creating standard AccountIds, parsing from strings, comparing instances, and creating AccountIds with public key aliases
-<<<<<<< HEAD
 - Add `TokenFeeScheduleUpdateTransaction` class to support updating custom fee schedules on tokens (#471).
-=======
->>>>>>> c757c1d2
 - Added Google-style docstrings to `CustomFractionalFee` class and its methods in `custom_fractional_fee.py`.
 - Added `dependabot.yaml` file to enable automated dependency management.
 - Common issues guide for SDK developers at `examples/sdk_developers/common_issues.md`
