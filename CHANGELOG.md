--- conflicted
+++ resolved
@@ -12,13 +12,8 @@
 - ContractExecuteTransaction class
 - setMessageAndPay() function in StatefulContract
 - AccountDeleteTransaction Class
-<<<<<<< HEAD
-- Updated `README_upstream.md` with instructions for handling conflicts and rebasing during contribution workflow.
-=======
 - generate_proto.py
 - Bumped Hedera proto version from v0.57.3 to v0.64.3
->>>>>>> 68d656dc
-
 ### Changed
 - bump solo version to `v0.12`
 - Extract Ed25519 byte loading logic into private helper method `_from_bytes_ed25519()`
