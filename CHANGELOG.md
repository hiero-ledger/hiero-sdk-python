# Changelog

All notable changes to this project will be documented in this file.
This project adheres to [Semantic Versioning](https://semver.org).
This changelog is based on [Keep a Changelog](https://keepachangelog.com/en/1.1.0/).

## [Unreleased]

### Added
<<<<<<< HEAD
- Phase 2 of the inactivity-unassign bot:Automatically detects stale open pull requests (no commit activity for 21+ days), comments with a helpful InactivityBot message, closes the stale PR, and unassigns the contributor from the linked issue.
=======
- Added __str__() to CustomFixedFee and updated examples and tests accordingly.
>>>>>>> baa212b3
- Added a github template for good first issues
- Added `.github/workflows/bot-assignment-check.yml` to limit non-maintainers to 2 concurrent issue assignments.
- Added all missing fields to __str__() method and updated `test_tokem_info.py`
- Add examples/tokens/token_create_transaction_pause_key.py example demonstrating token pause/unpause behavior and pause key usage (#833)
- Added `docs/sdk_developers/training/transaction_lifecycle.md` to explain the typical lifecycle of executing a transaction using the Hedera Python SDK.
- Add inactivity bot workflow to unassign stale issue assignees (#952)
- Made custom fraction fee end to end

### Changed
- Allow `PublicKey` for `TokenUpdateKeys` in `TokenUpdateTransaction`, enabling non-custodial workflows where operators can build transactions using only public keys (#934).

### Fixed
- Fixed inactivity bot workflow not checking out repository before running (#964)
- Fixed the topic_message_query integarion test

### Breaking Change

-

## [0.1.10] - 2025-12-03

### Added

- Added docs/sdk_developers/training/workflow: a training for developers to learn the workflow to contribute to the python SDK.
- Added Improved NFT allowance deletion flow with receipt-based status checks and strict `SPENDER_DOES_NOT_HAVE_ALLOWANCE` verification.
- Add `max_automatic_token_associations`, `staked_account_id`, `staked_node_id` and `decline_staking_reward` fields to `AccountUpdateTransaction` (#801)
- Added docs/sdk_developers/training/setup: a training to set up as a developer to the python sdk
- Add example demonstrating usage of `CustomFeeLimit` in `examples/transaction/custom_fee_limit.py`
- Added `.github/workflows/merge-conflict-bot.yml` to automatically detect and notify users of merge conflicts in Pull Requests.
- Added `.github/workflows/bot-office-hours.yml` to automate the Weekly Office Hour Reminder.
- feat: Implement account creation with EVM-style alias transaction example.
- Added validation logic in `.github/workflows/pr-checks.yml` to detect when no new chnagelog entries are added under [Unreleased].
- Support for message chunking in `TopicSubmitMessageTransaction`.

### Changed

- bot workflows to include new changelog entry
- Removed duplicate import of transaction_pb2 in transaction.py
- Refactor `TokenInfo` into an immutable dataclass, remove all setters, and rewrite `_from_proto` as a pure factory for consistent parsing [#800]
- feat: Add string representation method for `CustomFractionalFee` class and update `custom_fractional_fee.py` example.
- Moved query examples to their respective domain folders to improve structure matching.

### Fixed

- fixed workflow: changelog check with improved sensitivity to deletions, additions, new releases

## [0.1.9] - 2025-11-26

### Added

- Add a limit of one comment for PR to the commit verification bot. [#892]
- Removed `actions/checkout@v4` from `bot-verified-commits.yml`
- Add comprehensive documentation for `ReceiptStatusError` in `docs/sdk_developers/training/receipt_status_error.md`
- Add practical example `examples/errors/receipt_status_error.py` demonstrating transaction error handling
- Document error handling patterns and best practices for transaction receipts
- fix `pull_request` to `pull_request_target` in `bot-verified-commits.yml`
- Add more robust receipt checks and removed fallback to `examples/tokens/token_delete_transaction.py`
- Add detail to `token_airdrop.py` and `token_airdrop_cancel.py`
- Add workflow: github bot to respond to unverified PR commits (#750)
- Add workflow: bot workflow which notifies developers of workflow failures in their pull requests.
- Add `examples/token_create_transaction_max_automatic_token_associations_0.py` to demonstrate how `max_automatic_token_associations=0` behaves.
- Add `examples/topic_id.py` to demonstrate `TopicId` opeartions
- Add `examples/topic_message.py` to demonstrate `TopicMessage` and `TopicMessageChunk` with local mock data.
- Added missing validation logic `fee_schedule_key` in integration `token_create_transaction_e2e_test.py` and ``token_update_transaction_e2e_test.py`.
- Add `account_balance_query.py` example to demonstrate how to use the CryptoGetAccountBalanceQuery class.
- Add `examples/token_create_transaction_admin_key.py` demonstrating admin key privileges for token management including token updates, key changes, and deletion (#798)
- Add `examples/token_create_transaction_freeze_key.py` showcasing freeze key behavior, expected failures without the key, and the effect of freezing/unfreezing on transfers.
- Add `examples/account_info.py` to demonstrate `AccountInfo` opeartions
- Added `HbarUnit` class and Extend `Hbar` class to handle floating-point numbers
- Add `examples/topic_info.py` to demonstrate `TopicInfo` operations.
- feat: Allow `PrivateKey` to be used for keys in `TopicCreateTransaction` for consistency.
- EvmAddress class
- `alias`, `staked_account_id`, `staked_node_id` and `decline_staking_reward` fields to AccountCreateTransaction
- `staked_account_id`, `staked_node_id` and `decline_staking_reward` fields to AccountInfo
- Added `examples/token_create_transaction_supply_key.py` to demonstrate token creation with and without a supply key.
- Added `examples/token_create_transaction_kyc_key.py` to demonstrate KYC key functionality, including creating tokens with/without KYC keys, granting/revoking KYC status, and understanding KYC requirements for token transfers.
- Add `set_token_ids`, `_from_proto`, `_validate_checksum` to TokenAssociateTransaction [#795]
- Added BatchTransaction class
- Add support for token metadata (bytes, max 100 bytes) in `TokenCreateTransaction`, including a new `set_metadata` setter, example, and tests. [#799]
- Added `examples/token_create_transaction_token_fee_schedule.py` to demonstrate creating tokens with custom fee schedules and the consequences of not having it.
- Added `examples/token_create_transaction_wipe_key.py` to demonstrate token wiping and the role of the wipe key.
- Added `examples/account_allowance_approve_transaction_hbar.py` and `examples/account_allowance_delete_transaction_hbar.py`, deleted `examples/account_allowance_hbar.py`. [#775]
- Added `docs\sdk_developers\training\receipts.md` as a training guide for users to understand hedera receipts.
- Add `set_token_ids`, `_from_proto`, `_validate_checksum` to TokenAssociateTransaction [#795]
- docs: added `network_and_client.md` with a table of contents, and added external example scripts (`client.py`).

### Changed

- Upgraded step-security/harden-runner v2.13.2
- bumped actions/checkout from 5.0.0 to 6.0.0
- Limit workflow bot to one message per PR
- Refactored token-related example scripts (`token_delete.py`, `token_dissociate.py`, etc.) for improved readability and modularity. [#370]
- upgrade: step security action upgraded from harden-runner-2.13.1 to harden-runner-2.13.1
- chore: Split `examples/account_allowance_nft.py` into separate `account_allowance_approve_transaction_nft.py` and `account_allowance_delete_transaction_nft.py` examples.
- chore: bump protobuf from 6.33.0 to 6.33.1 (#796)
- fix: Allow `max_automatic_token_associations` to be set to -1 (unlimited) in `AccountCreateTransaction` and add field to `AccountInfo`.
- Allow `PrivateKey` to be used for keys in `TopicCreateTransaction` for consistency.
- Update github actions checkout from 5.0.0 to 5.0.1 (#814)
- changed to add concurrency to workflow bot
- feat: Refactor `TokenDissociateTransaction` to use set_token_ids method and update transaction fee to Hbar, also update `transaction.py` and expand `examples/token_dissociate.py`, `tests/unit/token_dissociate.py`.

### Fixed

- chore: updated solo action to avoid v5
- chore: fix test.yml workflow to log import errors (#740)
- chore: fixed integration test names without a test prefix or postfix
- Staked node ID id issue in the account_create_transationt_e2e_test
- workflow: verified commits syntax for verfication bot

## [0.1.8] - 2025-11-07

### Added

- `is_unknown` property added to `src/hiero_sdk_python/response_code.py`
- Example `response_code.py`
- Add `TokenFeeScheduleUpdateTransaction` class to support updating custom fee schedules on tokens (#471).
- Add `examples/token_update_fee_schedule_fungible.py` and `examples/token_update_fee_schedule_nft.py` demonstrating the use of `TokenFeeScheduleUpdateTransaction`.
- Update `docs/sdk_users/running_examples.md` to include `TokenFeeScheduleUpdateTransaction`.
- added FreezeTransaction class
- added FreezeType class
- Added `docs/sdk_developers/pylance.md`, a new guide explaining how to set up and use **Pylance** in VS Code for validating imports, file references, and methods before review. (#713)
- feat: TokenAirdropClaim Transaction, examples (with signing required and not), unit and integration tests (#201)
- docs: Add Google-style docstrings to `TokenId` class and its methods in `token_id.py`.
- added Google-style docstrings to the `TransactionRecord` class including all dataclass fields, `__repr__`, `_from_proto()` & `_to_proto()` methods.
- Standardized docstrings, improved error handling, and updated type hinting (`str | None` to `Optional[str]`) for the `FileId` class (#652).
- Add Google-style docstrings to `AccountInfo` class and its methods in `account_info.py`.
- Added comprehensive Google-style docstrings to the `Logger` class and all utility functions in `src/hiero_sdk_python/logger/logger.py` (#639).
- add AccountRecordsQuery class
- chore: added python 3.13 to test.yml workflow (#510, #449)
- Transaction bytes serialization support: `Transaction.freeze()`, `Transaction.to_bytes()`, and `Transaction.from_bytes()` methods for offline signing and transaction storage
- docs: Add Google-style docstrings to `ContractId` class and methods in `contract_id.py`.
- Added TokenUnpauseTransaction class
- Added expiration_time, auto_renew_period, auto_renew_account, fee_schedule_key, kyc_key in `TokenCreateTransaction`, `TokenUpdateTransaction` classes
- Added comprehensive Google-style docstrings to the `CustomFee` class and its methods in `custom_fee.py`.
- docs: Add `docs/sdk_developers/project_structure.md` to explain repository layout and import paths.

### Changed

- chore: renamed examples to match src where possible
- Moved examples/ to be inside subfiles to match src structure
- changed example script workflow to run on new subdirectory structure
- chore: bumped solo action from 14.0 to 15.0 (#764)
- chore: replaced hardcoded 'testnet' messages with environment network name
- chore: validate that token airdrop transactions require an available token service on the channel (#632)
- chore: update local environment configuration in env.example (#649)
- chore: Update env.example NETWORK to encourage testnet or local usage (#659)
- chore: updated pyproject.toml with python 3.10 to 3.13 (#510, #449)
- chore: fix type hint for TokenCancelAirdropTransaction pending_airdrops parameter
- chore: Moved documentation file `common_issues.md` from `examples/sdk_developers/` to `docs/sdk_developers/` for unified documentation management (#516).
- chore: Refactored the script of examples/custom_fee.py into modular functions
- fix: Replaced `collections.namedtuple` with `typing.NamedTuple` in `client.py` for improved type checking.
- chore: Refactored examples/custom_fee.py into three separate example files.
- Expanded `docs/sdk_developers/checklist.md` with a self-review guide for all pull request submission requirements (#645).
- Expanded docs/sdk_developers/signing.md to clarify GPG and DCO requirements and add a Table of Contents (#455).
- chore: Standardized client initialization across all examples/ files to promote consistency (#658).
- chore: changed the file names of airdrop examples, classes, unit and integration tests so they are grouped together. (#631)
- Refactor `AbstractTokenTransferTransaction` to unify Token/NFT transfer logic.

### Fixed

- Added explicit read permissions to examples.yml (#623)
- Removed deprecated Logger.warn() method and legacy parameter swap logic from get_logger() (#673).
- Improved type hinting in `file_append_transaction.py` to resolve 'mypy --strict` errors. ([#495](https://github.com/hiero-ledger/hiero-sdk-python/issues/495))
- fix: Resolve `__eq__` type conflict in `CustomFee` class (#627)
- Fixes a type conflict in `token_id.py` where `from_string` could receive `None`, preventing a runtime error by raising a `ValueError` if the input is missing. #630
- Dependabot alerts (version bumps)
- Fixed incorrect `TokenType` import (protobuf vs. SDK enum) in 18 example files.
- Update `schedule_sign_transaction_e2e_test` to check for key presence instead of relying on index.
- Add `localhost` and `local` as network names

### Breaking Changes

- chore: changed the file names airdrop classes (#631)
  {pending_airdrop_id.py -> token_airdrop_pending_id.py}
  {pending_airdrop_record.py -> token_airdrop_pending_record.py}
  {token_cancel_airdrop_transaction.py -> token_airdrop_transaction_cancel.py}

- In `TokenAirdropTransaction` the parameters of the following methods have been renamed:
  - add_nft_transfer(sender → sender_id, receiver → receiver_id)
  - add_approved_nft_transfer(sender → sender_id, receiver → receiver_id)

## [0.1.7] - 2025-10-28

### Added

- Expanded `README.md` with a new "Follow Us" section detailing how to watch, star, and fork the repository (#472).
- Refactored `examples/topic_create.py` into modular functions for better readability and reuse.
- Add Rebasing and Signing section to signing.md with instructions for maintaining commit verification during rebase operations (#556)
- Add `examples/account_id.py` demonstrating AccountId class usage including creating standard AccountIds, parsing from strings, comparing instances, and creating AccountIds with public key aliases
- Added Google-style docstrings to `CustomFractionalFee` class and its methods in `custom_fractional_fee.py`.
- Added `dependabot.yaml` file to enable automated dependency management.
- Common issues guide for SDK developers at `examples/sdk_developers/common_issues.md`
- Added documentation for resolving changelog conflicts in `docs/common_issues.md`
- Added comprehensive changelog entry guide at `docs/sdk_developers/changelog.md` to help contributors create proper changelog entries (#532).
- docs: Added Google-style docstrings to `CustomFixedFee` class and its methods in `custom_fixed_fee.py`.
- docs: Add Google-style docstrings to `CustomRoyaltyFee` class and its methods in `custom_royalty_fee.py`.
- docs: Add Google-style docstrings to `AbstractTokenTransferTransaction` class and its methods in `abstract_token_transfer_transaction.py`.
- docs: Add Google-style docstrings to `TokenRelationship` class and its methods in `token_relationship.py`.
- feat: add initial testing guide structure
- Added `checksum` filed for TopicId, FileId, ContractId, ScheduleId class
- Added workflow for running example scripts.
- docs: workflow.md documenting key steps to creating a pull request (#605)
- chore: fix the examples workflow to log error messages and run on import failure (#738)
- Added `docs/discord.md` explaining how to join and navigate the Hiero community Discord (#614).

### Changed

- Added direct links to Python SDK channel in Linux Foundation Decentralized Trust Discord back in
- Updated all occurrences of non-functional Discord invite links throughout the documentation with the new, stable Hyperledger and Hedera invite links (#603).
- Refactored TopicId class to use @dataclass decorator for reducing boilerplate code
- Renamed `examples/nft_allowance.py` to `examples/account_allowance_nft.py` for consistency with account class naming scheme
- Added changelog conflict resolution examples to `docs/common_issues.md`
- Refactored `examples/topic_create.py` to be more modular by splitting functions and renaming `create_topic()` to `main()`.
- Refactored `examples/transfer_hbar.py` to improve modularity by separating transfer and balance query operations into dedicated functions
- Enhanced contributing section in README.md with resource links
- Refactored examples/topic_message_submit.py to be more modular
- Added "One Issue Per Pull Request" section to `examples/sdk_developers/common_issues.md`.
- docs: Improved the contributing section in the README.md file
- Refactored `examples/transfer_nft.py` to be more modular by isolating transfer logic.
- Refactored `examples/file_append.py` into modular functions for better readability, reuse, and consistency across examples.
- Ensured identical runtime behavior and output to the previous version to maintain backward compatibility.
- Renamed `examples/hbar_allowance.py` to `examples/account_allowance_hbar.py` for naming consistency
- Converted monolithic function in `token_create_nft_infinite.py` to multiple modular functions for better structure and ease.
- docs: Use relative paths for internal GitHub links (#560).
- Update pyproject.toml maintainers list.
  – docs: Updated README.md/CHANGELOG.md and added blog.md, bud.md and setup.md (#474)
- renamed docs/sdk_developers/changelog.md to docs/sdk_developers/changelog_entry.md for clarity.
- Refactor `query_balance.py` into modular, reusable functions with `setup_client()`, `create_account()`, `get_balance()`, `transfer_hbars()`, and `main()` for improved readability, maintainability, and error handling.
- Unified balance and transfer logging format — both now consistently display values in hbars for clarity.

### Fixed

- Add type hints to `setup_client()` and `create_new_account()` functions in `examples/account_create.py` (#418)
- Added explicit read and write permissions to test.yml
- Type hinting for `Topic` related transactions.

### Removed

- Remove deprecated camelCase alias support and `_DeprecatedAliasesMixin`; SDK now only exposes snake_case attributes for `NftId`, `TokenInfo`, and `TransactionReceipt`. (Issue #428)

## [0.1.6] - 2025-10-21

### Added

- Add comprehensive Google-style docstrings to examples/account_create.py
- add revenue generating topic tests/example
- add fee_schedule_key, fee_exempt_keys, custom_fees fields in TopicCreateTransaction, TopicUpdateTransaction, TopicInfo classes
- add CustomFeeLimit class
- TokenNftAllowance class
- TokenAllowance class
- HbarAllowance class
- HbarTransfer class
- AccountAllowanceApproveTransaction class
- AccountAllowanceDeleteTransaction class
- FileAppendTransaction class
- Documentation examples for Allowance Approve Transaction, Allowance Delete Transaction, and File Append Transaction
- Approved transfer support to TransferTransaction
- set_transaction_id() API to Transaction class
- Allowance examples (hbar_allowance.py, token_allowance.py, nft_allowance.py)
- Refactored examples/logging_example.py for better modularity (#478)

### Changed

- TransferTransaction refactored to use TokenTransfer and HbarTransfer classes instead of dictionaries
- Added checksum validation for TokenId
- Refactor examples/token_cancel_airdrop
- Refactor token creation examples for modularity and consistency
- Updated `signing.md` to clarify commit signing requirements, including DCO, GPG, and branch-specific guidelines (#459)

### Changed

- Rearranged running_examples.md to be alphabetical
- Refactor token_associate.py for better structure, add association verification query (#367)
- Refactored `examples/account_create.py` to improve modularity and readability (#363)
- Replace Hendrik Ebbers with Sophie Bulloch in the MAINTAINERS.md file
- Improved `CONTRIBUTING.md` by explaining the /docs folder structure and fixing broken hyperlinks.(#431)
- Converted class in `token_nft_info.py` to dataclass for simplicity.

### Fixed

- Incompatible Types assignment in token_transfer_list.py
- Corrected references to \_require_not_frozen() and removed the surplus \_is_frozen
- Removed duplicate static methods in `TokenInfo` class:
    - `_copy_msg_to_proto`
    - `_copy_key_if_present`
    - `_parse_custom_fees`
    Kept robust versions with proper docstrings and error handling.
- Add strict type hints to `TransactionGetReceiptQuery` (#420)
- Fixed broken documentation links in CONTRIBUTING.md by converting absolute GitHub URLs to relative paths
- Updated all documentation references to use local paths instead of pointing to hiero-sdk project hub

## [0.1.5] - 2025-09-25

### Added

- ScheduleSignTransaction class
- NodeUpdateTransaction class
- NodeDeleteTransaction class
- ScheduleDeleteTransaction class
- prng_number and prng_bytes properties in TransactionRecord
- PrngTransaction class
- ScheduleInfoQuery class
- ScheduleInfo class
- Exposed node_id property in `TransactionReceipt`
- NodeCreateTransaction class
- ScheduleId() class
- ScheduleCreateTransaction() class
- build_scheduled_body() in every transaction
- ContractDeleteTransaction class
- ContractExecuteTransaction class
- setMessageAndPay() function in StatefulContract
- AccountDeleteTransaction Class
- generate_proto.py
- Bumped Hedera proto version from v0.57.3 to v0.64.3
- Added `dev` and `lint` dependency groups as default in `pyproject.toml`
- EthereumTransaction class
- AccountId support for ECDSA alias accounts
- ContractId.to_evm_address() method for EVM compatibility
- consumeLargeData() function in StatefulContract
- example script for Token Airdrop
- added variables directly in the example script to reduce the need for users to supply extra environment variables.
- Added new `merge_conflicts.md` with detailed guidance on handling conflicts during rebase.
- Type hinting to /tokens, /transaction, /query, /consensus
- Linting to /tokens, /transaction, /query, /consensus
- Module docstrings in /tokens, /transaction, /query, /consensus
- Function docstrings in /tokens, /transaction, /query, /consensus

### Changed

- bump solo version to `v0.14`
- bump protobufs version to `v0.66.0`
- bump solo version to `v0.13`
- Extract \_build_proto_body() from build_transaction_body() in every transaction
- StatefulContract's setMessage() function designed with no access restrictions, allowing calls from any address
- bump solo version to `v0.12`
- Extract Ed25519 byte loading logic into private helper method `_from_bytes_ed25519()`
- Documentation structure updated: contents moved from `/documentation` to `/docs`.
- Switched Mirror Node endpoints used by SDK to secure ones instead of deprecated insecure endpoints (shut down on Aug 20th, see [Hedera blogpost](https://hedera.com/blog/updated-deprecation-of-the-insecure-hedera-consensus-service-hcs-mirror-node-endpoints))
- Update protobuf dependency from 5.28.1 to 5.29.1
- Update grpcio dependency from 1.68.1 to 1.71.2
- Updated `rebasing.md` with clarification on using `git reset --soft HEAD~<n>` where `<n>` specifies the number of commits to rewind.
- Calls in examples for PrivateKey.from_string_ed25519(os.getenv('OPERATOR_KEY')) to PrivateKey.from_string(os.getenv('OPERATOR_KEY')) to enable general key types
- Add CI tests across Python 3.10–3.12.
- kyc_status: Optional[TokenFreezeStatusProto] = None → kyc_status: Optional[TokenKycStatus] = None
- assert relationship.freeze_status == TokenFreezeStatus.FROZEN, f"Expected freeze status to be FROZEN, but got {relationship.freeze_status}" → assert relationship.freeze_status == TokenFreezeStatus.UNFROZEN, f"Expected freeze status to be UNFROZEN, but got {relationship.freeze_status}"

### Fixed

- Format account_create_transaction.py and add type hints
- Format account_balance.py and fix pylint issues
- Format account_delete_transaction.py and fix pylint issues
- Format account_id.py and fix pylint issues
- Format account_info.py and fix pylint issues
- Format account_update_transaction.py and fix pylint issues
- Unit test compatibility issues when running with UV package manager
- Type annotations in TokenRelationship class (kyc_status and freeze_status)
- Test assertions in test_executable.py using pytest match parameter
- Moved and renamed README_upstream.md to docs/sdk_developers/rebasing.md
- Invalid DRE Hex representation in examples/keys_private_ecdsa.py
- Windows malformed path using uv run generate_proto.py using as_posix()
- Changed README MIT license to Apache
- deprecated CamelCase instances in /examples such as TokenId and totalSupply to snake_case
- Invalid HEX representation and signature validation in keys_public_ecdsa.py
- Invalid signature verification for examples/keys_public_der.py
- Duplicate validation function in TokenCreate

### Removed

- Removed the old `/documentation` folder.
- Rebase command in README_upstream changed to just -S
- generate_proto.sh
- pkg_resources dependency in generate_proto.py

### Breaking API changes

- We have some changed imports and returns to maintain compatability in the proto bump

transaction_body_pb2.TransactionBody -> transaction_pb2.TransactionBody
contract_call_local_pb2.ContractFunctionResult -> contract_types_pb2.ContractFunctionResult
contract_call_local_pb2.ContractLoginfo -> contract_types_pb2.ContractLoginfo

- Removed init.py content in /tokens

**Changed imports**

- src/hiero_sdk_python/consensus/topic_message.py: from hiero_sdk_python import Timestamp → from hiero_sdk_python.timestamp import Timestamp
- src/hiero_sdk_python/query/topic_message_query.py: from hiero_sdk_python import Client → from hiero_sdk_python.client.client import Client
- src/hiero_sdk_python/tokens/**init**.py: content removed.
- src/hiero_sdk_python/tokens/token_info.py: from hiero_sdk_python.hapi.services.token_get_info_pb2 import TokenInfo as proto_TokenInfo → from hiero_sdk_python.hapi.services import token_get_info_pb2
- src/hiero_sdk_python/tokens/token_key_validation.py: from hiero_sdk_python.hapi.services → import basic_types_pb2
- src/hiero_sdk_python/tokens/token_kyc_status.py: from hiero_sdk_python.hapi.services.basic_types_pb2 import TokenKycStatus as proto_TokenKycStatus → from hiero_sdk_python.hapi.services import basic_types_pb2
- src/hiero_sdk_python/tokens/token_pause_status.py: from hiero_sdk_python.hapi.services.basic_types_pb2 import (TokenPauseStatus as proto_TokenPauseStatus,) → from hiero_sdk_python.hapi.services import basic_types_pb2
- src/hiero_sdk_python/tokens/token_pause_transaction.py: from hiero_sdk_python.hapi.services.token_pause_pb2 import TokenPauseTransactionBody → from hiero_sdk_python.hapi.services import token_pause_pb2, transaction_pb2
- from hiero_sdk_python.hapi.services.token_revoke_kyc_pb2 import TokenRevokeKycTransactionBody → from hiero_sdk_python.hapi.services import token_revoke_kyc_pb2, transaction_pb2
- src/hiero_sdk_python/tokens/token_update_nfts_transaction.py: from hiero_sdk_python.hapi.services.token_update_nfts_pb2 import TokenUpdateNftsTransactionBody → from hiero_sdk_python.hapi.services import token_update_nfts_pb2,transaction_pb2
- src/hiero_sdk_python/tokens/token_wipe_transaction.py: from hiero_sdk_python.hapi.services.token_wipe_account_pb2 import TokenWipeAccountTransactionBody → from hiero_sdk_python.hapi.services import token_wipe_account_pb2, transaction_pb2

## [0.1.4] - 2025-08-19

### Added

- CONTRIBUTING.md: expanded documentation detailing various contribution processes in a step-by-step way. Includes new sections: blog posts and support.
- README_upstream.md: documentation explaining how to rebase to main.

### Added

- Legacy ECDSA DER parse support
- documented private key from_string method behavior
- ContractInfo class
- ContractInfoQuery class
- ContractID check in PublicKey.\_from_proto() method
- PendingAirdropId Class
- PendingAirdropRecord Class
- TokenCancelAirdropTransaction Class
- AccountUpdateTransaction class
- ContractBytecodeQuery class
- SimpleStorage.bin-runtime
- Support for both .bin and .bin-runtime contract bytecode extensions in contract_utils.py
- ContractUpdateTransaction class

### Fixed

- missing ECDSA support in query.py and contract_create_transaction.py (was only creating ED25519 keys)
- Applied linting and code formatting across the consensus module
- fixed pip install hiero_sdk_python -> pip install hiero-sdk-python in README.md

### Breaking API changes

**We have several camelCase uses that will be deprecated → snake_case** Original aliases will continue to function, with a warning, until the following release.

#### In `token_info.py`

- tokenId → token_id
- totalSupply → total_supply
- isDeleted → is_deleted
- tokenType → token_type
- maxSupply → max_supply
- adminKey → admin_key
- kycKey → kyc_key
- freezeKey → freeze_key
- wipeKey → wipe_key
- supplyKey → supply_key
- defaultFreezeStatus → default_freeze_status
- defaultKycStatus → default_kyc_status
- autoRenewAccount → auto_renew_account
- autoRenewPeriod → auto_renew_period
- pauseStatus → pause_status
- supplyType → supply_type

#### In `nft_id.py`

- tokenId → token_id
- serialNumber → serial_number

#### In `transaction_receipt.py`

- tokenId → token_id
- topicId → topic_id
- accountId → account_id
- fileId → file_id

### Deprecated Additions

- logger.warn will be deprecated in v0.1.4. Please use logger.warning instead.
- get_logger method passing (name, level) will be deprecated in v0.1.4 for (level, name).

## [0.1.3] - 2025-07-03

### Added

- TokenType Class
- MAINTAINERS.md file
- Duration Class
- NFTTokenCreateTransaction Class
- TokenUnfreezeTransaction
- Executable Abstraction
- Logger
- Node Implementation
- Integration Tests across the board
- TokenWipeTransaction Class
- TokenNFTInfoQuery Class
- TokenInfo Class
- TokenRejectTransaction Class
- TokenUpdateNftsTransaction Class
- TokenInfoQuery Class
- TokenPauseTransaction Class
- TokenBurnTransaction Class
- TokenGrantKycTransaction Class
- TokenUpdateTransaction Class
- added Type hinting and initial methods to several modules
- TokenRevoceKycTransaction Class
- [Types Guide](hiero/hedera_sdk_python/documentation/sdk_developers/types.md)

- TransactionRecordQuery Class
- AccountInfoQuery Class

### Changed

- replace datetime.utcnow() with datetime.now(timezone.utc) for Python 3.10
- updated pr-checks.yml
- added add_require_frozen() to Transaction Base Class
- added NFT Transfer in TransferTransaction
- bumped solo-actions to latest release
- updated to/from_proto method to be protected
- Example scripts updated to be easily run form root
- README updated
- added PublicKey.from_proto to PublicKey class
- changed Query Class to have method get_cost
- SimpleContract and StatefulContract constructors to be payable
- added new_pending_airdrops to TransactionRecord Class
- Reorganized SDK developer documentation:
    - Renamed and moved `README_linting.md` to `linting.md`
    - Renamed and moved `README_types.md` to `types.md`
    - Renamed and moved `Commit_Signing.md` to `signing.md`
- Created `sdk_users` docs folder and renamed `examples/README.md` to `running_examples.md`
- Updated references and links accordingly

### Fixed

- fixed INVALID_NODE_ACCOUNT during node switching
- fixed ed25519 key ambiguity (PrivateKey.from_string -> PrivateKey.from_string_ed25519 in examples)

### Removed

- Redundant test.py file

## [0.1.2] - 2025-03-12

### Added

- NFTId Class

### Changed

- use SEC1 ECPrivateKey instead of PKCS#8

### Fixed

- PR checks
- misnamed parameter (ECDSASecp256k1=pub_bytes -> ECDSA_secp256k1=pub_bytes)

### Removed

- .DS_store file

## [0.1.1] – 2025-02-25

### Added

- RELEASE.md
- CONTRIBUTING.md

### Changed

- README now split into root README for project overview and /examples README for transaction types and syntax.
- Python version incremented from 3.9 to 3.10

### Removed

- pdm.lock & uv.lock file

## [0.1.0] - 2025-02-19

### Added

- Initial release of the Python SDK core functionality.
- Basic documentation on how to install and use the SDK.
- Example scripts illustrating setup and usage.

### Changed

- N/A

### Fixed

- N/A

### Removed

- N/A<|MERGE_RESOLUTION|>--- conflicted
+++ resolved
@@ -7,11 +7,8 @@
 ## [Unreleased]
 
 ### Added
-<<<<<<< HEAD
 - Phase 2 of the inactivity-unassign bot:Automatically detects stale open pull requests (no commit activity for 21+ days), comments with a helpful InactivityBot message, closes the stale PR, and unassigns the contributor from the linked issue.
-=======
 - Added __str__() to CustomFixedFee and updated examples and tests accordingly.
->>>>>>> baa212b3
 - Added a github template for good first issues
 - Added `.github/workflows/bot-assignment-check.yml` to limit non-maintainers to 2 concurrent issue assignments.
 - Added all missing fields to __str__() method and updated `test_tokem_info.py`
