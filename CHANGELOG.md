# Changelog

All notable changes to this project will be documented in this file.
This project adheres to [Semantic Versioning](https://semver.org).
This changelog is based on [Keep a Changelog](https://keepachangelog.com/en/1.1.0/).

## [Unreleased]

- Refactor `query_balance.py` into modular, reusable functions with `setup_client()`, `create_account()`, `get_balance()`, `transfer_hbars()`, and `main()` for improved readability, maintainability, and error handling.
- Unified balance and transfer logging format — both now consistently display values in hbars for clarity.

### Added
- Add `examples/account_id.py` demonstrating AccountId class usage including creating standard AccountIds, parsing from strings, comparing instances, and creating AccountIds with public key aliases

- Added Google-style docstrings to `CustomFractionalFee` class and its methods in `custom_fractional_fee.py`.
- Added `dependabot.yaml` file to enable automated dependency management.
- Common issues guide for SDK developers at `examples/sdk_developers/common_issues.md`
- Added documentation for resolving changelog conflicts in `docs/common_issues.md`
- - Added comprehensive changelog entry guide at `docs/sdk_developers/changelog.md` to help contributors create proper changelog entries (#532).
- docs: Added Google-style docstrings to `CustomFixedFee` class and its methods in `custom_fixed_fee.py`.
- docs: Add Google-style docstrings to `CustomRoyaltyFee` class and its methods in `custom_royalty_fee.py`.
- docs: Add Google-style docstrings to `AbstractTokenTransferTransaction` class and its methods in `abstract_token_transfer_transaction.py`.

### Changed

- Renamed `examples/nft_allowance.py` to `examples/account_allowance_nft.py` for consistency with account class naming scheme
- Added changelog conflict resolution examples to `docs/common_issues.md`
- Refactored `examples/topic_create.py` to be more modular by splitting functions and renaming `create_topic()` to `main()`.
- Refactored `examples/transfer_hbar.py` to improve modularity by separating transfer and balance query operations into dedicated functions
- Enhanced contributing section in README.md with resource links
- Refactored examples/topic_message_submit.py to be more modular
- Added "One Issue Per Pull Request" section to `examples/sdk_developers/common_issues.md`.
- docs: Improved the contributing section in the README.md file
- Refactored `examples/transfer_nft.py` to be more modular by isolating transfer logic.
<<<<<<< HEAD
- Refactored `examples/file_append.py` into modular, reusable functions (`setup_client()`, `create_file()`, and `append_file_single()`) for improved readability, maintainability, and consistency with other example scripts.
- Ensured identical runtime behavior and output to the previous version to maintain backward compatibility.
=======
- Renamed `examples/hbar_allowance.py` to `examples/account_allowance_hbar.py` for naming consistency
- Converted monolithic function in `token_create_nft_infinite.py` to multiple modular functions for better structure and ease.
>>>>>>> b8a4481b

### Fixed

- Add type hints to `setup_client()` and `create_new_account()` functions in `examples/account_create.py` (#418)
- Added explicit read and write permissions to test.yml

## [0.1.6] - 2025-10-21

### Added

- Add comprehensive Google-style docstrings to examples/account_create.py
- add revenue generating topic tests/example
- add fee_schedule_key, fee_exempt_keys, custom_fees fields in TopicCreateTransaction, TopicUpdateTransaction, TopicInfo classes
- add CustomFeeLimit class
- TokenNftAllowance class
- TokenAllowance class
- HbarAllowance class
- HbarTransfer class
- AccountAllowanceApproveTransaction class
- AccountAllowanceDeleteTransaction class
- FileAppendTransaction class
- Documentation examples for Allowance Approve Transaction, Allowance Delete Transaction, and File Append Transaction
- Approved transfer support to TransferTransaction
- set_transaction_id() API to Transaction class
- Allowance examples (hbar_allowance.py, token_allowance.py, nft_allowance.py)

### Changed

- TransferTransaction refactored to use TokenTransfer and HbarTransfer classes instead of dictionaries
- Added checksum validation for TokenId
- Refactor examples/token_cancel_airdrop
- Refactor token creation examples for modularity and consistency
- Rearranged running_examples.md to be alphabetical
- Refactor token_associate.py for better structure, add association verification query (#367)
- Refactored `examples/account_create.py` to improve modularity and readability (#363)
- Replace Hendrik Ebbers with Sophie Bulloch in the MAINTAINERS.md file
- Improved `CONTRIBUTING.md` by explaining the /docs folder structure and fixing broken hyperlinks.(#431)
- Converted class in `token_nft_info.py` to dataclass for simplicity.

### Fixed

- Incompatible Types assignment in token_transfer_list.py
- Corrected references to \_require_not_frozen() and removed the surplus \_is_frozen
- Removed duplicate static methods in `TokenInfo` class:
    - `_copy_msg_to_proto`
    - `_copy_key_if_present`
    - `_parse_custom_fees`
    Kept robust versions with proper docstrings and error handling.
- Add strict type hints to `TransactionGetReceiptQuery` (#420)
- Fixed broken documentation links in CONTRIBUTING.md by converting absolute GitHub URLs to relative paths
- Updated all documentation references to use local paths instead of pointing to hiero-sdk project hub

## [0.1.5] - 2025-09-25

### Added

- ScheduleSignTransaction class
- NodeUpdateTransaction class
- NodeDeleteTransaction class
- ScheduleDeleteTransaction class
- prng_number and prng_bytes properties in TransactionRecord
- PrngTransaction class
- ScheduleInfoQuery class
- ScheduleInfo class
- Exposed node_id property in `TransactionReceipt`
- NodeCreateTransaction class
- ScheduleId() class
- ScheduleCreateTransaction() class
- build_scheduled_body() in every transaction
- ContractDeleteTransaction class
- ContractExecuteTransaction class
- setMessageAndPay() function in StatefulContract
- AccountDeleteTransaction Class
- generate_proto.py
- Bumped Hedera proto version from v0.57.3 to v0.64.3
- Added `dev` and `lint` dependency groups as default in `pyproject.toml`
- EthereumTransaction class
- AccountId support for ECDSA alias accounts
- ContractId.to_evm_address() method for EVM compatibility
- consumeLargeData() function in StatefulContract
- example script for Token Airdrop
- added variables directly in the example script to reduce the need for users to supply extra environment variables.
- Added new `merge_conflicts.md` with detailed guidance on handling conflicts during rebase.
- Type hinting to /tokens, /transaction, /query, /consensus
- Linting to /tokens, /transaction, /query, /consensus
- Module docstrings in /tokens, /transaction, /query, /consensus
- Function docstrings in /tokens, /transaction, /query, /consensus

### Changed

- bump solo version to `v0.14`
- bump protobufs version to `v0.66.0`
- bump solo version to `v0.13`
- Extract \_build_proto_body() from build_transaction_body() in every transaction
- StatefulContract's setMessage() function designed with no access restrictions, allowing calls from any address
- bump solo version to `v0.12`
- Extract Ed25519 byte loading logic into private helper method `_from_bytes_ed25519()`
- Documentation structure updated: contents moved from `/documentation` to `/docs`.
- Switched Mirror Node endpoints used by SDK to secure ones instead of deprecated insecure endpoints (shut down on Aug 20th, see [Hedera blogpost](https://hedera.com/blog/updated-deprecation-of-the-insecure-hedera-consensus-service-hcs-mirror-node-endpoints))
- Update protobuf dependency from 5.28.1 to 5.29.1
- Update grpcio dependency from 1.68.1 to 1.71.2
- Updated `rebasing.md` with clarification on using `git reset --soft HEAD~<n>` where `<n>` specifies the number of commits to rewind.
- Calls in examples for PrivateKey.from_string_ed25519(os.getenv('OPERATOR_KEY')) to PrivateKey.from_string(os.getenv('OPERATOR_KEY')) to enable general key types
- Add CI tests across Python 3.10–3.12.
- kyc_status: Optional[TokenFreezeStatusProto] = None → kyc_status: Optional[TokenKycStatus] = None
- assert relationship.freeze_status == TokenFreezeStatus.FROZEN, f"Expected freeze status to be FROZEN, but got {relationship.freeze_status}" → assert relationship.freeze_status == TokenFreezeStatus.UNFROZEN, f"Expected freeze status to be UNFROZEN, but got {relationship.freeze_status}"

### Fixed

- Format account_create_transaction.py and add type hints
- Format account_balance.py and fix pylint issues
- Format account_delete_transaction.py and fix pylint issues
- Format account_id.py and fix pylint issues
- Format account_info.py and fix pylint issues
- Format account_update_transaction.py and fix pylint issues
- Unit test compatibility issues when running with UV package manager
- Type annotations in TokenRelationship class (kyc_status and freeze_status)
- Test assertions in test_executable.py using pytest match parameter
- Moved and renamed README_upstream.md to docs/sdk_developers/rebasing.md
- Invalid DRE Hex representation in examples/keys_private_ecdsa.py
- Windows malformed path using uv run generate_proto.py using as_posix()
- Changed README MIT license to Apache
- deprecated CamelCase instances in /examples such as TokenId and totalSupply to snake_case
- Invalid HEX representation and signature validation in keys_public_ecdsa.py
- Invalid signature verification for examples/keys_public_der.py
- Duplicate validation function in TokenCreate

### Removed

- Removed the old `/documentation` folder.
- Rebase command in README_upstream changed to just -S
- generate_proto.sh
- pkg_resources dependency in generate_proto.py

### Breaking API changes

- We have some changed imports and returns to maintain compatability in the proto bump

transaction_body_pb2.TransactionBody -> transaction_pb2.TransactionBody
contract_call_local_pb2.ContractFunctionResult -> contract_types_pb2.ContractFunctionResult
contract_call_local_pb2.ContractLoginfo -> contract_types_pb2.ContractLoginfo

- Removed init.py content in /tokens

**Changed imports**

- src/hiero_sdk_python/consensus/topic_message.py: from hiero_sdk_python import Timestamp → from hiero_sdk_python.timestamp import Timestamp
- src/hiero_sdk_python/query/topic_message_query.py: from hiero_sdk_python import Client → from hiero_sdk_python.client.client import Client
- src/hiero_sdk_python/tokens/**init**.py: content removed.
- src/hiero_sdk_python/tokens/token_info.py: from hiero_sdk_python.hapi.services.token_get_info_pb2 import TokenInfo as proto_TokenInfo → from hiero_sdk_python.hapi.services import token_get_info_pb2
- src/hiero_sdk_python/tokens/token_key_validation.py: from hiero_sdk_python.hapi.services → import basic_types_pb2
- src/hiero_sdk_python/tokens/token_kyc_status.py: from hiero_sdk_python.hapi.services.basic_types_pb2 import TokenKycStatus as proto_TokenKycStatus → from hiero_sdk_python.hapi.services import basic_types_pb2
- src/hiero_sdk_python/tokens/token_pause_status.py: from hiero_sdk_python.hapi.services.basic_types_pb2 import (TokenPauseStatus as proto_TokenPauseStatus,) → from hiero_sdk_python.hapi.services import basic_types_pb2
- src/hiero_sdk_python/tokens/token_pause_transaction.py: from hiero_sdk_python.hapi.services.token_pause_pb2 import TokenPauseTransactionBody → from hiero_sdk_python.hapi.services import token_pause_pb2, transaction_pb2
- from hiero_sdk_python.hapi.services.token_revoke_kyc_pb2 import TokenRevokeKycTransactionBody → from hiero_sdk_python.hapi.services import token_revoke_kyc_pb2, transaction_pb2
- src/hiero_sdk_python/tokens/token_update_nfts_transaction.py: from hiero_sdk_python.hapi.services.token_update_nfts_pb2 import TokenUpdateNftsTransactionBody → from hiero_sdk_python.hapi.services import token_update_nfts_pb2,transaction_pb2
- src/hiero_sdk_python/tokens/token_wipe_transaction.py: from hiero_sdk_python.hapi.services.token_wipe_account_pb2 import TokenWipeAccountTransactionBody → from hiero_sdk_python.hapi.services import token_wipe_account_pb2, transaction_pb2

## [0.1.4] - 2025-08-19

### Added

- CONTRIBUTING.md: expanded documentation detailing various contribution processes in a step-by-step way. Includes new sections: blog posts and support.
- README_upstream.md: documentation explaining how to rebase to main.

### Added

- Legacy ECDSA DER parse support
- documented private key from_string method behavior
- ContractInfo class
- ContractInfoQuery class
- ContractID check in PublicKey.\_from_proto() method
- PendingAirdropId Class
- PendingAirdropRecord Class
- TokenCancelAirdropTransaction Class
- AccountUpdateTransaction class
- ContractBytecodeQuery class
- SimpleStorage.bin-runtime
- Support for both .bin and .bin-runtime contract bytecode extensions in contract_utils.py
- ContractUpdateTransaction class

### Fixed

- missing ECDSA support in query.py and contract_create_transaction.py (was only creating ED25519 keys)
- Applied linting and code formatting across the consensus module
- fixed pip install hiero_sdk_python -> pip install hiero-sdk-python in README.md

### Breaking API changes

**We have several camelCase uses that will be deprecated → snake_case** Original aliases will continue to function, with a warning, until the following release.

#### In `token_info.py`

- tokenId → token_id
- totalSupply → total_supply
- isDeleted → is_deleted
- tokenType → token_type
- maxSupply → max_supply
- adminKey → admin_key
- kycKey → kyc_key
- freezeKey → freeze_key
- wipeKey → wipe_key
- supplyKey → supply_key
- defaultFreezeStatus → default_freeze_status
- defaultKycStatus → default_kyc_status
- autoRenewAccount → auto_renew_account
- autoRenewPeriod → auto_renew_period
- pauseStatus → pause_status
- supplyType → supply_type

#### In `nft_id.py`

- tokenId → token_id
- serialNumber → serial_number

#### In `transaction_receipt.py`

- tokenId → token_id
- topicId → topic_id
- accountId → account_id
- fileId → file_id

### Deprecated Additions

- logger.warn will be deprecated in v0.1.4. Please use logger.warning instead.
- get_logger method passing (name, level) will be deprecated in v0.1.4 for (level, name).

## [0.1.3] - 2025-07-03

### Added

- TokenType Class
- MAINTAINERS.md file
- Duration Class
- NFTTokenCreateTransaction Class
- TokenUnfreezeTransaction
- Executable Abstraction
- Logger
- Node Implementation
- Integration Tests across the board
- TokenWipeTransaction Class
- TokenNFTInfoQuery Class
- TokenInfo Class
- TokenRejectTransaction Class
- TokenUpdateNftsTransaction Class
- TokenInfoQuery Class
- TokenPauseTransaction Class
- TokenBurnTransaction Class
- TokenGrantKycTransaction Class
- TokenUpdateTransaction Class
- added Type hinting and initial methods to several modules
- TokenRevoceKycTransaction Class
- [Types Guide](hiero/hedera_sdk_python/documentation/sdk_developers/types.md)

- TransactionRecordQuery Class
- AccountInfoQuery Class

### Changed

- replace datetime.utcnow() with datetime.now(timezone.utc) for Python 3.10
- updated pr-checks.yml
- added add_require_frozen() to Transaction Base Class
- added NFT Transfer in TransferTransaction
- bumped solo-actions to latest release
- updated to/from_proto method to be protected
- Example scripts updated to be easily run form root
- README updated
- added PublicKey.from_proto to PublicKey class
- changed Query Class to have method get_cost
- SimpleContract and StatefulContract constructors to be payable
- added new_pending_airdrops to TransactionRecord Class
- Reorganized SDK developer documentation:
    - Renamed and moved `README_linting.md` to `linting.md`
    - Renamed and moved `README_types.md` to `types.md`
    - Renamed and moved `Commit_Signing.md` to `signing.md`
- Created `sdk_users` docs folder and renamed `examples/README.md` to `running_examples.md`
- Updated references and links accordingly

### Fixed

- fixed INVALID_NODE_ACCOUNT during node switching
- fixed ed25519 key ambiguity (PrivateKey.from_string -> PrivateKey.from_string_ed25519 in examples)

### Removed

- Redundant test.py file

## [0.1.2] - 2025-03-12

### Added

- NFTId Class

### Changed

- use SEC1 ECPrivateKey instead of PKCS#8

### Fixed

- PR checks
- misnamed parameter (ECDSASecp256k1=pub_bytes -> ECDSA_secp256k1=pub_bytes)

### Removed

- .DS_store file

## [0.1.1] – 2025-02-25

### Added

- RELEASE.md
- CONTRIBUTING.md

### Changed

- README now split into root README for project overview and /examples README for transaction types and syntax.
- Python version incremented from 3.9 to 3.10

### Removed

- pdm.lock & uv.lock file

## [0.1.0] - 2025-02-19

### Added

- Initial release of the Python SDK core functionality.
- Basic documentation on how to install and use the SDK.
- Example scripts illustrating setup and usage.

### Changed

- N/A

### Fixed

- N/A

### Removed

- N/A<|MERGE_RESOLUTION|>--- conflicted
+++ resolved
@@ -32,13 +32,10 @@
 - Added "One Issue Per Pull Request" section to `examples/sdk_developers/common_issues.md`.
 - docs: Improved the contributing section in the README.md file
 - Refactored `examples/transfer_nft.py` to be more modular by isolating transfer logic.
-<<<<<<< HEAD
 - Refactored `examples/file_append.py` into modular, reusable functions (`setup_client()`, `create_file()`, and `append_file_single()`) for improved readability, maintainability, and consistency with other example scripts.
 - Ensured identical runtime behavior and output to the previous version to maintain backward compatibility.
-=======
 - Renamed `examples/hbar_allowance.py` to `examples/account_allowance_hbar.py` for naming consistency
 - Converted monolithic function in `token_create_nft_infinite.py` to multiple modular functions for better structure and ease.
->>>>>>> b8a4481b
 
 ### Fixed
 
