﻿# Changelog

All notable changes to this project will be documented in this file.
This project adheres to [Semantic Versioning](https://semver.org).
This changelog is based on [Keep a Changelog](https://keepachangelog.com/en/1.1.0/).

## [Unreleased]

### Added

- Added **str**() to CustomFixedFee and updated examples and tests accordingly.
- Added a github template for good first issues
- Added `.github/workflows/bot-assignment-check.yml` to limit non-maintainers to 2 concurrent issue assignments.
- Added all missing fields to **str**() method and updated `test_tokem_info.py`
- Add examples/tokens/token_create_transaction_pause_key.py example demonstrating token pause/unpause behavior and pause key usage (#833)
- Added `docs/sdk_developers/training/transaction_lifecycle.md` to explain the typical lifecycle of executing a transaction using the Hedera Python SDK.
- Add inactivity bot workflow to unassign stale issue assignees (#952)
- Made custom fraction fee end to end
- feat: AccountCreateTransaction now supports both PrivateKey and PublicKey [#939](https://github.com/hiero-ledger/hiero-sdk-python/issues/939)
- Added Acceptance Criteria section to Good First Issue template for better contributor guidance (#997)
- Added __str__() to CustomRoyaltyFee and updated examples and tests accordingly (#986)

### Changed

- Allow `PublicKey` for `TokenUpdateKeys` in `TokenUpdateTransaction`, enabling non-custodial workflows where operators can build transactions using only public keys (#934).
- Bump protobuf toml to protobuf==6.33.2

### Fixed

- Fixed inactivity bot workflow not checking out repository before running (#964)
- Fixed the topic_message_query integarion test
- good first issue template yaml rendering

### Breaking Change

-

## [0.1.10] - 2025-12-03

### Added

- Added docs/sdk_developers/training/workflow: a training for developers to learn the workflow to contribute to the python SDK.
- Added Improved NFT allowance deletion flow with receipt-based status checks and strict `SPENDER_DOES_NOT_HAVE_ALLOWANCE` verification.
- Add `max_automatic_token_associations`, `staked_account_id`, `staked_node_id` and `decline_staking_reward` fields to `AccountUpdateTransaction` (#801)
- Added docs/sdk_developers/training/setup: a training to set up as a developer to the python sdk
- Add example demonstrating usage of `CustomFeeLimit` in `examples/transaction/custom_fee_limit.py`
- Added `.github/workflows/merge-conflict-bot.yml` to automatically detect and notify users of merge conflicts in Pull Requests.
- Added `.github/workflows/bot-office-hours.yml` to automate the Weekly Office Hour Reminder.
- feat: Implement account creation with EVM-style alias transaction example.
- Added validation logic in `.github/workflows/pr-checks.yml` to detect when no new chnagelog entries are added under [Unreleased].
- Support for message chunking in `TopicSubmitMessageTransaction`.

### Changed

- bot workflows to include new changelog entry
- Removed duplicate import of transaction_pb2 in transaction.py
- Refactor `TokenInfo` into an immutable dataclass, remove all setters, and rewrite `_from_proto` as a pure factory for consistent parsing [#800]
- feat: Add string representation method for `CustomFractionalFee` class and update `custom_fractional_fee.py` example.
- Moved query examples to their respective domain folders to improve structure matching.

### Fixed

- fixed workflow: changelog check with improved sensitivity to deletions, additions, new releases

## [0.1.9] - 2025-11-26

### Added

- Add a limit of one comment for PR to the commit verification bot. [#892]
- Removed `actions/checkout@v4` from `bot-verified-commits.yml`
- Add comprehensive documentation for `ReceiptStatusError` in `docs/sdk_developers/training/receipt_status_error.md`
- Add practical example `examples/errors/receipt_status_error.py` demonstrating transaction error handling
- Document error handling patterns and best practices for transaction receipts
<<<<<<< HEAD
=======
- fix `pull_request` to `pull_request_target` in `bot-verified-commits.yml`
- Add more robust receipt checks and removed fallback to `examples/tokens/token_delete_transaction.py`
>>>>>>> 43ece01f
- Add detail to `token_airdrop.py` and `token_airdrop_cancel.py`
- Add workflow: github bot to respond to unverified PR commits (#750)
- Add workflow: bot workflow which notifies developers of workflow failures in their pull requests.
- Add `examples/token_create_transaction_max_automatic_token_associations_0.py` to demonstrate how `max_automatic_token_associations=0` behaves.
- Add `examples/topic_id.py` to demonstrate `TopicId` opeartions
- Add `examples/topic_message.py` to demonstrate `TopicMessage` and `TopicMessageChunk` with local mock data.
- Added missing validation logic `fee_schedule_key` in integration `token_create_transaction_e2e_test.py` and ``token_update_transaction_e2e_test.py`.
- Add `account_balance_query.py` example to demonstrate how to use the CryptoGetAccountBalanceQuery class.
- Add `examples/token_create_transaction_admin_key.py` demonstrating admin key privileges for token management including token updates, key changes, and deletion (#798)
- Add `examples/token_create_transaction_freeze_key.py` showcasing freeze key behavior, expected failures without the key, and the effect of freezing/unfreezing on transfers.
- Add `examples/account_info.py` to demonstrate `AccountInfo` opeartions
- Added `HbarUnit` class and Extend `Hbar` class to handle floating-point numbers
- Add `examples/topic_info.py` to demonstrate `TopicInfo` operations.
- feat: Allow `PrivateKey` to be used for keys in `TopicCreateTransaction` for consistency.
- EvmAddress class
- `alias`, `staked_account_id`, `staked_node_id` and `decline_staking_reward` fields to AccountCreateTransaction
- `staked_account_id`, `staked_node_id` and `decline_staking_reward` fields to AccountInfo
- Added `examples/token_create_transaction_supply_key.py` to demonstrate token creation with and without a supply key.
- Added `examples/token_create_transaction_kyc_key.py` to demonstrate KYC key functionality, including creating tokens with/without KYC keys, granting/revoking KYC status, and understanding KYC requirements for token transfers.
- Add `set_token_ids`, `_from_proto`, `_validate_checksum` to TokenAssociateTransaction [#795]
- Added BatchTransaction class
- Add support for token metadata (bytes, max 100 bytes) in `TokenCreateTransaction`, including a new `set_metadata` setter, example, and tests. [#799]
- Added `examples/token_create_transaction_token_fee_schedule.py` to demonstrate creating tokens with custom fee schedules and the consequences of not having it.
- Added `examples/token_create_transaction_wipe_key.py` to demonstrate token wiping and the role of the wipe key.
- Added `examples/account_allowance_approve_transaction_hbar.py` and `examples/account_allowance_delete_transaction_hbar.py`, deleted `examples/account_allowance_hbar.py`. [#775]
- Added `docs\sdk_developers\training\receipts.md` as a training guide for users to understand hedera receipts.
- Add `set_token_ids`, `_from_proto`, `_validate_checksum` to TokenAssociateTransaction [#795]
- docs: added `network_and_client.md` with a table of contents, and added external example scripts (`client.py`).

### Changed

- Upgraded step-security/harden-runner v2.13.2
- bumped actions/checkout from 5.0.0 to 6.0.0
- Limit workflow bot to one message per PR
- Refactored token-related example scripts (`token_delete.py`, `token_dissociate.py`, etc.) for improved readability and modularity. [#370]
- upgrade: step security action upgraded from harden-runner-2.13.1 to harden-runner-2.13.1
- chore: Split `examples/account_allowance_nft.py` into separate `account_allowance_approve_transaction_nft.py` and `account_allowance_delete_transaction_nft.py` examples.
- chore: bump protobuf from 6.33.0 to 6.33.1 (#796)
- fix: Allow `max_automatic_token_associations` to be set to -1 (unlimited) in `AccountCreateTransaction` and add field to `AccountInfo`.
- Allow `PrivateKey` to be used for keys in `TopicCreateTransaction` for consistency.
- Update github actions checkout from 5.0.0 to 5.0.1 (#814)
- changed to add concurrency to workflow bot
- feat: Refactor `TokenDissociateTransaction` to use set_token_ids method and update transaction fee to Hbar, also update `transaction.py` and expand `examples/token_dissociate.py`, `tests/unit/token_dissociate.py`.

### Fixed

- chore: updated solo action to avoid v5
- chore: fix test.yml workflow to log import errors (#740)
- chore: fixed integration test names without a test prefix or postfix
- Staked node ID id issue in the account_create_transationt_e2e_test
- workflow: verified commits syntax for verfication bot

## [0.1.8] - 2025-11-07

### Added

- `is_unknown` property added to `src/hiero_sdk_python/response_code.py`
- Example `response_code.py`
- Add `TokenFeeScheduleUpdateTransaction` class to support updating custom fee schedules on tokens (#471).
- Add `examples/token_update_fee_schedule_fungible.py` and `examples/token_update_fee_schedule_nft.py` demonstrating the use of `TokenFeeScheduleUpdateTransaction`.
- Update `docs/sdk_users/running_examples.md` to include `TokenFeeScheduleUpdateTransaction`.
- added FreezeTransaction class
- added FreezeType class
- Added `docs/sdk_developers/pylance.md`, a new guide explaining how to set up and use **Pylance** in VS Code for validating imports, file references, and methods before review. (#713)
- feat: TokenAirdropClaim Transaction, examples (with signing required and not), unit and integration tests (#201)
- docs: Add Google-style docstrings to `TokenId` class and its methods in `token_id.py`.
- added Google-style docstrings to the `TransactionRecord` class including all dataclass fields, `__repr__`, `_from_proto()` & `_to_proto()` methods.
- Standardized docstrings, improved error handling, and updated type hinting (`str | None` to `Optional[str]`) for the `FileId` class (#652).
- Add Google-style docstrings to `AccountInfo` class and its methods in `account_info.py`.
- Added comprehensive Google-style docstrings to the `Logger` class and all utility functions in `src/hiero_sdk_python/logger/logger.py` (#639).
- add AccountRecordsQuery class
- chore: added python 3.13 to test.yml workflow (#510, #449)
- Transaction bytes serialization support: `Transaction.freeze()`, `Transaction.to_bytes()`, and `Transaction.from_bytes()` methods for offline signing and transaction storage
- docs: Add Google-style docstrings to `ContractId` class and methods in `contract_id.py`.
- Added TokenUnpauseTransaction class
- Added expiration_time, auto_renew_period, auto_renew_account, fee_schedule_key, kyc_key in `TokenCreateTransaction`, `TokenUpdateTransaction` classes
- Added comprehensive Google-style docstrings to the `CustomFee` class and its methods in `custom_fee.py`.
- docs: Add `docs/sdk_developers/project_structure.md` to explain repository layout and import paths.
- Support selecting specific node account ID(s) for queries and transactions and added `Network._get_node()` with updated execution flow (#362)

### Changed

- chore: renamed examples to match src where possible
- Moved examples/ to be inside subfiles to match src structure
- changed example script workflow to run on new subdirectory structure
- chore: bumped solo action from 14.0 to 15.0 (#764)
- chore: replaced hardcoded 'testnet' messages with environment network name
- chore: validate that token airdrop transactions require an available token service on the channel (#632)
- chore: update local environment configuration in env.example (#649)
- chore: Update env.example NETWORK to encourage testnet or local usage (#659)
- chore: updated pyproject.toml with python 3.10 to 3.13 (#510, #449)
- chore: fix type hint for TokenCancelAirdropTransaction pending_airdrops parameter
- chore: Moved documentation file `common_issues.md` from `examples/sdk_developers/` to `docs/sdk_developers/` for unified documentation management (#516).
- chore: Refactored the script of examples/custom_fee.py into modular functions
- fix: Replaced `collections.namedtuple` with `typing.NamedTuple` in `client.py` for improved type checking.
- chore: Refactored examples/custom_fee.py into three separate example files.
- Expanded `docs/sdk_developers/checklist.md` with a self-review guide for all pull request submission requirements (#645).
- Expanded docs/sdk_developers/signing.md to clarify GPG and DCO requirements and add a Table of Contents (#455).
- chore: Standardized client initialization across all examples/ files to promote consistency (#658).
- chore: changed the file names of airdrop examples, classes, unit and integration tests so they are grouped together. (#631)
- Refactor `AbstractTokenTransferTransaction` to unify Token/NFT transfer logic.

### Fixed

- Added explicit read permissions to examples.yml (#623)
- Removed deprecated Logger.warn() method and legacy parameter swap logic from get_logger() (#673).
- Improved type hinting in `file_append_transaction.py` to resolve 'mypy --strict` errors. ([#495](https://github.com/hiero-ledger/hiero-sdk-python/issues/495))
- fix: Resolve `__eq__` type conflict in `CustomFee` class (#627)
- Fixes a type conflict in `token_id.py` where `from_string` could receive `None`, preventing a runtime error by raising a `ValueError` if the input is missing. #630
- Dependabot alerts (version bumps)
- Fixed incorrect `TokenType` import (protobuf vs. SDK enum) in 18 example files.
- Update `schedule_sign_transaction_e2e_test` to check for key presence instead of relying on index.
- Add `localhost` and `local` as network names

### Breaking Changes

- chore: changed the file names airdrop classes (#631)
  {pending_airdrop_id.py -> token_airdrop_pending_id.py}
  {pending_airdrop_record.py -> token_airdrop_pending_record.py}
  {token_cancel_airdrop_transaction.py -> token_airdrop_transaction_cancel.py}

- In `TokenAirdropTransaction` the parameters of the following methods have been renamed:
  - add_nft_transfer(sender → sender_id, receiver → receiver_id)
  - add_approved_nft_transfer(sender → sender_id, receiver → receiver_id)

## [0.1.7] - 2025-10-28

### Added

- Expanded `README.md` with a new "Follow Us" section detailing how to watch, star, and fork the repository (#472).
- Refactored `examples/topic_create.py` into modular functions for better readability and reuse.
- Add Rebasing and Signing section to signing.md with instructions for maintaining commit verification during rebase operations (#556)
- Add `examples/account_id.py` demonstrating AccountId class usage including creating standard AccountIds, parsing from strings, comparing instances, and creating AccountIds with public key aliases
- Added Google-style docstrings to `CustomFractionalFee` class and its methods in `custom_fractional_fee.py`.
- Added `dependabot.yaml` file to enable automated dependency management.
- Common issues guide for SDK developers at `examples/sdk_developers/common_issues.md`
- Added documentation for resolving changelog conflicts in `docs/common_issues.md`
- Added comprehensive changelog entry guide at `docs/sdk_developers/changelog.md` to help contributors create proper changelog entries (#532).
- docs: Added Google-style docstrings to `CustomFixedFee` class and its methods in `custom_fixed_fee.py`.
- docs: Add Google-style docstrings to `CustomRoyaltyFee` class and its methods in `custom_royalty_fee.py`.
- docs: Add Google-style docstrings to `AbstractTokenTransferTransaction` class and its methods in `abstract_token_transfer_transaction.py`.
- docs: Add Google-style docstrings to `TokenRelationship` class and its methods in `token_relationship.py`.
- feat: add initial testing guide structure
- Added `checksum` filed for TopicId, FileId, ContractId, ScheduleId class
- Added workflow for running example scripts.
- docs: workflow.md documenting key steps to creating a pull request (#605)
- chore: fix the examples workflow to log error messages and run on import failure (#738)
- Added `docs/discord.md` explaining how to join and navigate the Hiero community Discord (#614).

### Changed

- Added direct links to Python SDK channel in Linux Foundation Decentralized Trust Discord back in
- Updated all occurrences of non-functional Discord invite links throughout the documentation with the new, stable Hyperledger and Hedera invite links (#603).
- Refactored TopicId class to use @dataclass decorator for reducing boilerplate code
- Renamed `examples/nft_allowance.py` to `examples/account_allowance_nft.py` for consistency with account class naming scheme
- Added changelog conflict resolution examples to `docs/common_issues.md`
- Refactored `examples/topic_create.py` to be more modular by splitting functions and renaming `create_topic()` to `main()`.
- Refactored `examples/transfer_hbar.py` to improve modularity by separating transfer and balance query operations into dedicated functions
- Enhanced contributing section in README.md with resource links
- Refactored examples/topic_message_submit.py to be more modular
- Added "One Issue Per Pull Request" section to `examples/sdk_developers/common_issues.md`.
- docs: Improved the contributing section in the README.md file
- Refactored `examples/transfer_nft.py` to be more modular by isolating transfer logic.
- Refactored `examples/file_append.py` into modular functions for better readability, reuse, and consistency across examples.
- Ensured identical runtime behavior and output to the previous version to maintain backward compatibility.
- Renamed `examples/hbar_allowance.py` to `examples/account_allowance_hbar.py` for naming consistency
- Converted monolithic function in `token_create_nft_infinite.py` to multiple modular functions for better structure and ease.
- docs: Use relative paths for internal GitHub links (#560).
- Update pyproject.toml maintainers list.
  – docs: Updated README.md/CHANGELOG.md and added blog.md, bud.md and setup.md (#474)
- renamed docs/sdk_developers/changelog.md to docs/sdk_developers/changelog_entry.md for clarity.
- Refactor `query_balance.py` into modular, reusable functions with `setup_client()`, `create_account()`, `get_balance()`, `transfer_hbars()`, and `main()` for improved readability, maintainability, and error handling.
- Unified balance and transfer logging format — both now consistently display values in hbars for clarity.

### Fixed

- Add type hints to `setup_client()` and `create_new_account()` functions in `examples/account_create.py` (#418)
- Added explicit read and write permissions to test.yml
- Type hinting for `Topic` related transactions.

### Removed

- Remove deprecated camelCase alias support and `_DeprecatedAliasesMixin`; SDK now only exposes snake_case attributes for `NftId`, `TokenInfo`, and `TransactionReceipt`. (Issue #428)

## [0.1.6] - 2025-10-21

### Added

- Add comprehensive Google-style docstrings to examples/account_create.py
- add revenue generating topic tests/example
- add fee_schedule_key, fee_exempt_keys, custom_fees fields in TopicCreateTransaction, TopicUpdateTransaction, TopicInfo classes
- add CustomFeeLimit class
- TokenNftAllowance class
- TokenAllowance class
- HbarAllowance class
- HbarTransfer class
- AccountAllowanceApproveTransaction class
- AccountAllowanceDeleteTransaction class
- FileAppendTransaction class
- Documentation examples for Allowance Approve Transaction, Allowance Delete Transaction, and File Append Transaction
- Approved transfer support to TransferTransaction
- set_transaction_id() API to Transaction class
- Allowance examples (hbar_allowance.py, token_allowance.py, nft_allowance.py)
- Refactored examples/logging_example.py for better modularity (#478)

### Changed

- TransferTransaction refactored to use TokenTransfer and HbarTransfer classes instead of dictionaries
- Added checksum validation for TokenId
- Refactor examples/token_cancel_airdrop
- Refactor token creation examples for modularity and consistency
- Updated `signing.md` to clarify commit signing requirements, including DCO, GPG, and branch-specific guidelines (#459)

### Changed

- Rearranged running_examples.md to be alphabetical
- Refactor token_associate.py for better structure, add association verification query (#367)
- Refactored `examples/account_create.py` to improve modularity and readability (#363)
- Replace Hendrik Ebbers with Sophie Bulloch in the MAINTAINERS.md file
- Improved `CONTRIBUTING.md` by explaining the /docs folder structure and fixing broken hyperlinks.(#431)
- Converted class in `token_nft_info.py` to dataclass for simplicity.

### Fixed

- Incompatible Types assignment in token_transfer_list.py
- Corrected references to \_require_not_frozen() and removed the surplus \_is_frozen
- Removed duplicate static methods in `TokenInfo` class:
    - `_copy_msg_to_proto`
    - `_copy_key_if_present`
    - `_parse_custom_fees`
    Kept robust versions with proper docstrings and error handling.
- Add strict type hints to `TransactionGetReceiptQuery` (#420)
- Fixed broken documentation links in CONTRIBUTING.md by converting absolute GitHub URLs to relative paths
- Updated all documentation references to use local paths instead of pointing to hiero-sdk project hub

## [0.1.5] - 2025-09-25

### Added

- ScheduleSignTransaction class
- NodeUpdateTransaction class
- NodeDeleteTransaction class
- ScheduleDeleteTransaction class
- prng_number and prng_bytes properties in TransactionRecord
- PrngTransaction class
- ScheduleInfoQuery class
- ScheduleInfo class
- Exposed node_id property in `TransactionReceipt`
- NodeCreateTransaction class
- ScheduleId() class
- ScheduleCreateTransaction() class
- build_scheduled_body() in every transaction
- ContractDeleteTransaction class
- ContractExecuteTransaction class
- setMessageAndPay() function in StatefulContract
- AccountDeleteTransaction Class
- generate_proto.py
- Bumped Hedera proto version from v0.57.3 to v0.64.3
- Added `dev` and `lint` dependency groups as default in `pyproject.toml`
- EthereumTransaction class
- AccountId support for ECDSA alias accounts
- ContractId.to_evm_address() method for EVM compatibility
- consumeLargeData() function in StatefulContract
- example script for Token Airdrop
- added variables directly in the example script to reduce the need for users to supply extra environment variables.
- Added new `merge_conflicts.md` with detailed guidance on handling conflicts during rebase.
- Type hinting to /tokens, /transaction, /query, /consensus
- Linting to /tokens, /transaction, /query, /consensus
- Module docstrings in /tokens, /transaction, /query, /consensus
- Function docstrings in /tokens, /transaction, /query, /consensus

### Changed

- bump solo version to `v0.14`
- bump protobufs version to `v0.66.0`
- bump solo version to `v0.13`
- Extract \_build_proto_body() from build_transaction_body() in every transaction
- StatefulContract's setMessage() function designed with no access restrictions, allowing calls from any address
- bump solo version to `v0.12`
- Extract Ed25519 byte loading logic into private helper method `_from_bytes_ed25519()`
- Documentation structure updated: contents moved from `/documentation` to `/docs`.
- Switched Mirror Node endpoints used by SDK to secure ones instead of deprecated insecure endpoints (shut down on Aug 20th, see [Hedera blogpost](https://hedera.com/blog/updated-deprecation-of-the-insecure-hedera-consensus-service-hcs-mirror-node-endpoints))
- Update protobuf dependency from 5.28.1 to 5.29.1
- Update grpcio dependency from 1.68.1 to 1.71.2
- Updated `rebasing.md` with clarification on using `git reset --soft HEAD~<n>` where `<n>` specifies the number of commits to rewind.
- Calls in examples for PrivateKey.from_string_ed25519(os.getenv('OPERATOR_KEY')) to PrivateKey.from_string(os.getenv('OPERATOR_KEY')) to enable general key types
- Add CI tests across Python 3.10–3.12.
- kyc_status: Optional[TokenFreezeStatusProto] = None → kyc_status: Optional[TokenKycStatus] = None
- assert relationship.freeze_status == TokenFreezeStatus.FROZEN, f"Expected freeze status to be FROZEN, but got {relationship.freeze_status}" → assert relationship.freeze_status == TokenFreezeStatus.UNFROZEN, f"Expected freeze status to be UNFROZEN, but got {relationship.freeze_status}"

### Fixed

- Format account_create_transaction.py and add type hints
- Format account_balance.py and fix pylint issues
- Format account_delete_transaction.py and fix pylint issues
- Format account_id.py and fix pylint issues
- Format account_info.py and fix pylint issues
- Format account_update_transaction.py and fix pylint issues
- Unit test compatibility issues when running with UV package manager
- Type annotations in TokenRelationship class (kyc_status and freeze_status)
- Test assertions in test_executable.py using pytest match parameter
- Moved and renamed README_upstream.md to docs/sdk_developers/rebasing.md
- Invalid DRE Hex representation in examples/keys_private_ecdsa.py
- Windows malformed path using uv run generate_proto.py using as_posix()
- Changed README MIT license to Apache
- deprecated CamelCase instances in /examples such as TokenId and totalSupply to snake_case
- Invalid HEX representation and signature validation in keys_public_ecdsa.py
- Invalid signature verification for examples/keys_public_der.py
- Duplicate validation function in TokenCreate

### Removed

- Removed the old `/documentation` folder.
- Rebase command in README_upstream changed to just -S
- generate_proto.sh
- pkg_resources dependency in generate_proto.py

### Breaking API changes

- We have some changed imports and returns to maintain compatability in the proto bump

transaction_body_pb2.TransactionBody -> transaction_pb2.TransactionBody
contract_call_local_pb2.ContractFunctionResult -> contract_types_pb2.ContractFunctionResult
contract_call_local_pb2.ContractLoginfo -> contract_types_pb2.ContractLoginfo

- Removed init.py content in /tokens

**Changed imports**

- src/hiero_sdk_python/consensus/topic_message.py: from hiero_sdk_python import Timestamp → from hiero_sdk_python.timestamp import Timestamp
- src/hiero_sdk_python/query/topic_message_query.py: from hiero_sdk_python import Client → from hiero_sdk_python.client.client import Client
- src/hiero_sdk_python/tokens/**init**.py: content removed.
- src/hiero_sdk_python/tokens/token_info.py: from hiero_sdk_python.hapi.services.token_get_info_pb2 import TokenInfo as proto_TokenInfo → from hiero_sdk_python.hapi.services import token_get_info_pb2
- src/hiero_sdk_python/tokens/token_key_validation.py: from hiero_sdk_python.hapi.services → import basic_types_pb2
- src/hiero_sdk_python/tokens/token_kyc_status.py: from hiero_sdk_python.hapi.services.basic_types_pb2 import TokenKycStatus as proto_TokenKycStatus → from hiero_sdk_python.hapi.services import basic_types_pb2
- src/hiero_sdk_python/tokens/token_pause_status.py: from hiero_sdk_python.hapi.services.basic_types_pb2 import (TokenPauseStatus as proto_TokenPauseStatus,) → from hiero_sdk_python.hapi.services import basic_types_pb2
- src/hiero_sdk_python/tokens/token_pause_transaction.py: from hiero_sdk_python.hapi.services.token_pause_pb2 import TokenPauseTransactionBody → from hiero_sdk_python.hapi.services import token_pause_pb2, transaction_pb2
- from hiero_sdk_python.hapi.services.token_revoke_kyc_pb2 import TokenRevokeKycTransactionBody → from hiero_sdk_python.hapi.services import token_revoke_kyc_pb2, transaction_pb2
- src/hiero_sdk_python/tokens/token_update_nfts_transaction.py: from hiero_sdk_python.hapi.services.token_update_nfts_pb2 import TokenUpdateNftsTransactionBody → from hiero_sdk_python.hapi.services import token_update_nfts_pb2,transaction_pb2
- src/hiero_sdk_python/tokens/token_wipe_transaction.py: from hiero_sdk_python.hapi.services.token_wipe_account_pb2 import TokenWipeAccountTransactionBody → from hiero_sdk_python.hapi.services import token_wipe_account_pb2, transaction_pb2

## [0.1.4] - 2025-08-19

### Added

- CONTRIBUTING.md: expanded documentation detailing various contribution processes in a step-by-step way. Includes new sections: blog posts and support.
- README_upstream.md: documentation explaining how to rebase to main.

### Added

- Legacy ECDSA DER parse support
- documented private key from_string method behavior
- ContractInfo class
- ContractInfoQuery class
- ContractID check in PublicKey.\_from_proto() method
- PendingAirdropId Class
- PendingAirdropRecord Class
- TokenCancelAirdropTransaction Class
- AccountUpdateTransaction class
- ContractBytecodeQuery class
- SimpleStorage.bin-runtime
- Support for both .bin and .bin-runtime contract bytecode extensions in contract_utils.py
- ContractUpdateTransaction class

### Fixed

- missing ECDSA support in query.py and contract_create_transaction.py (was only creating ED25519 keys)
- Applied linting and code formatting across the consensus module
- fixed pip install hiero_sdk_python -> pip install hiero-sdk-python in README.md

### Breaking API changes

**We have several camelCase uses that will be deprecated → snake_case** Original aliases will continue to function, with a warning, until the following release.

#### In `token_info.py`

- tokenId → token_id
- totalSupply → total_supply
- isDeleted → is_deleted
- tokenType → token_type
- maxSupply → max_supply
- adminKey → admin_key
- kycKey → kyc_key
- freezeKey → freeze_key
- wipeKey → wipe_key
- supplyKey → supply_key
- defaultFreezeStatus → default_freeze_status
- defaultKycStatus → default_kyc_status
- autoRenewAccount → auto_renew_account
- autoRenewPeriod → auto_renew_period
- pauseStatus → pause_status
- supplyType → supply_type

#### In `nft_id.py`

- tokenId → token_id
- serialNumber → serial_number

#### In `transaction_receipt.py`

- tokenId → token_id
- topicId → topic_id
- accountId → account_id
- fileId → file_id

### Deprecated Additions

- logger.warn will be deprecated in v0.1.4. Please use logger.warning instead.
- get_logger method passing (name, level) will be deprecated in v0.1.4 for (level, name).

## [0.1.3] - 2025-07-03

### Added

- TokenType Class
- MAINTAINERS.md file
- Duration Class
- NFTTokenCreateTransaction Class
- TokenUnfreezeTransaction
- Executable Abstraction
- Logger
- Node Implementation
- Integration Tests across the board
- TokenWipeTransaction Class
- TokenNFTInfoQuery Class
- TokenInfo Class
- TokenRejectTransaction Class
- TokenUpdateNftsTransaction Class
- TokenInfoQuery Class
- TokenPauseTransaction Class
- TokenBurnTransaction Class
- TokenGrantKycTransaction Class
- TokenUpdateTransaction Class
- added Type hinting and initial methods to several modules
- TokenRevoceKycTransaction Class
- [Types Guide](hiero/hedera_sdk_python/documentation/sdk_developers/types.md)

- TransactionRecordQuery Class
- AccountInfoQuery Class

### Changed

- replace datetime.utcnow() with datetime.now(timezone.utc) for Python 3.10
- updated pr-checks.yml
- added add_require_frozen() to Transaction Base Class
- added NFT Transfer in TransferTransaction
- bumped solo-actions to latest release
- updated to/from_proto method to be protected
- Example scripts updated to be easily run form root
- README updated
- added PublicKey.from_proto to PublicKey class
- changed Query Class to have method get_cost
- SimpleContract and StatefulContract constructors to be payable
- added new_pending_airdrops to TransactionRecord Class
- Reorganized SDK developer documentation:
    - Renamed and moved `README_linting.md` to `linting.md`
    - Renamed and moved `README_types.md` to `types.md`
    - Renamed and moved `Commit_Signing.md` to `signing.md`
- Created `sdk_users` docs folder and renamed `examples/README.md` to `running_examples.md`
- Updated references and links accordingly

### Fixed

- fixed INVALID_NODE_ACCOUNT during node switching
- fixed ed25519 key ambiguity (PrivateKey.from_string -> PrivateKey.from_string_ed25519 in examples)

### Removed

- Redundant test.py file

## [0.1.2] - 2025-03-12

### Added

- NFTId Class

### Changed

- use SEC1 ECPrivateKey instead of PKCS#8

### Fixed

- PR checks
- misnamed parameter (ECDSASecp256k1=pub_bytes -> ECDSA_secp256k1=pub_bytes)

### Removed

- .DS_store file

## [0.1.1] – 2025-02-25

### Added

- RELEASE.md
- CONTRIBUTING.md

### Changed

- README now split into root README for project overview and /examples README for transaction types and syntax.
- Python version incremented from 3.9 to 3.10

### Removed

- pdm.lock & uv.lock file

## [0.1.0] - 2025-02-19

### Added

- Initial release of the Python SDK core functionality.
- Basic documentation on how to install and use the SDK.
- Example scripts illustrating setup and usage.

### Changed

- N/A

### Fixed

- N/A

### Removed

- N/A<|MERGE_RESOLUTION|>--- conflicted
+++ resolved
@@ -71,11 +71,8 @@
 - Add comprehensive documentation for `ReceiptStatusError` in `docs/sdk_developers/training/receipt_status_error.md`
 - Add practical example `examples/errors/receipt_status_error.py` demonstrating transaction error handling
 - Document error handling patterns and best practices for transaction receipts
-<<<<<<< HEAD
-=======
 - fix `pull_request` to `pull_request_target` in `bot-verified-commits.yml`
 - Add more robust receipt checks and removed fallback to `examples/tokens/token_delete_transaction.py`
->>>>>>> 43ece01f
 - Add detail to `token_airdrop.py` and `token_airdrop_cancel.py`
 - Add workflow: github bot to respond to unverified PR commits (#750)
 - Add workflow: bot workflow which notifies developers of workflow failures in their pull requests.
