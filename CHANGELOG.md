# Changelog

All notable changes to this project will be documented in this file.
This project adheres to [Semantic Versioning](https://semver.org).
This changelog is based on [Keep a Changelog](https://keepachangelog.com/en/1.1.0/).

## [Unreleased]

### Added
<<<<<<< HEAD
- Add `TokenFeeScheduleUpdateTransaction` class to support updating custom fee schedules on tokens (#471).
- Add `examples/token_update_fee_schedule_fungible.py` and `examples/token_update_fee_schedule_nft.py` demonstrating the use of `TokenFeeScheduleUpdateTransaction`.
- Update `docs/sdk_users/running_examples.md` to include `TokenFeeScheduleUpdateTransaction`.
=======
- added FreezeTransaction class
- added FreezeType class
>>>>>>> cb1e57c5
- Added `docs/sdk_developers/pylance.md`, a new guide explaining how to set up and use **Pylance** in VS Code for validating imports, file references, and methods before review. (#713)
- feat: TokenAirdropClaim Transaction, examples (with signing required and not), unit and integration tests (#201)
- docs: Add Google-style docstrings to `TokenId` class and its methods in `token_id.py`.
- added Google-style docstrings to the `TransactionRecord` class including all dataclass fields, `__repr__`, `_from_proto()` & `_to_proto()` methods.
- Standardized docstrings, improved error handling, and updated type hinting (`str | None` to `Optional[str]`) for the `FileId` class (#652).
- Add Google-style docstrings to `AccountInfo` class and its methods in `account_info.py`.
- Added comprehensive Google-style docstrings to the `Logger` class and all utility functions in `src/hiero_sdk_python/logger/logger.py` (#639).
- add AccountRecordsQuery class
- chore: added python 3.13 to test.yml workflow (#510, #449)
- Transaction bytes serialization support: `Transaction.freeze()`, `Transaction.to_bytes()`, and `Transaction.from_bytes()` methods for offline signing and transaction storage
- docs: Add Google-style docstrings to `ContractId` class and methods in `contract_id.py`.
- Added TokenUnpauseTransaction class
- Added expiration_time, auto_renew_period, auto_renew_account, fee_schedule_key, kyc_key in `TokenCreateTransaction`, `TokenUpdateTransaction` classes
- Added comprehensive Google-style docstrings to the `CustomFee` class and its methods in `custom_fee.py`.
- docs: Add `docs/sdk_developers/project_structure.md` to explain repository layout and import paths.

### Changed
- chore: validate that token airdrop transactions require an available token service on the channel (#632) 
- chore: update local environment configuration in env.example (#649)
- chore: Update env.example NETWORK to encourage testnet or local usage (#659)
- chore: updated pyproject.toml with python 3.10 to 3.13 (#510, #449)
- chore: fix type hint for TokenCancelAirdropTransaction pending_airdrops parameter
- chore: Moved documentation file `common_issues.md` from `examples/sdk_developers/` to `docs/sdk_developers/` for unified documentation management (#516).
- chore: Refactored the script of examples/custom_fee.py into modular functions 
- fix: Replaced `collections.namedtuple` with `typing.NamedTuple` in `client.py` for improved type checking.
- chore: Refactored examples/custom_fee.py into three separate example files.
- Expanded `docs/sdk_developers/checklist.md` with a self-review guide for all pull request submission requirements (#645).
- Expanded docs/sdk_developers/signing.md to clarify GPG and DCO requirements and add a Table of Contents (#455).
- chore: Standardized client initialization across all examples/ files to promote consistency (#658).
- chore: changed the file names of airdrop examples, classes, unit and integration tests so they are grouped together. (#631)

### Fixed
- Added explicit read permissions to examples.yml (#623)
- Removed deprecated Logger.warn() method and legacy parameter swap logic from get_logger() (#673).
- Improved type hinting in `file_append_transaction.py` to resolve 'mypy --strict` errors. ([#495](https://github.com/hiero-ledger/hiero-sdk-python/issues/495))
- fix: Resolve `__eq__` type conflict in `CustomFee` class (#627)
- Fixes a type conflict in `token_id.py` where `from_string` could receive `None`, preventing a runtime error by raising a `ValueError` if the input is missing. #630
- Dependabot alerts (version bumps)
- Fixed incorrect `TokenType` import (protobuf vs. SDK enum) in 18 example files.
  
### Breaking Changes
- chore: changed the file names airdrop classes (#631)
{pending_airdrop_id.py -> token_airdrop_pending_id.py}
{pending_airdrop_record.py -> token_airdrop_pending_record.py}
{token_cancel_airdrop_transaction.py -> token_airdrop_transaction_cancel.py}


## [0.1.7] - 2025-10-28

### Added

- Expanded `README.md` with a new "Follow Us" section detailing how to watch, star, and fork the repository (#472).
- Refactored `examples/topic_create.py` into modular functions for better readability and reuse.
- Add Rebasing and Signing section to signing.md with instructions for maintaining commit verification during rebase operations (#556)
- Add `examples/account_id.py` demonstrating AccountId class usage including creating standard AccountIds, parsing from strings, comparing instances, and creating AccountIds with public key aliases
- Added Google-style docstrings to `CustomFractionalFee` class and its methods in `custom_fractional_fee.py`.
- Added `dependabot.yaml` file to enable automated dependency management.
- Common issues guide for SDK developers at `examples/sdk_developers/common_issues.md`
- Added documentation for resolving changelog conflicts in `docs/common_issues.md`
- Added comprehensive changelog entry guide at `docs/sdk_developers/changelog.md` to help contributors create proper changelog entries (#532).
- docs: Added Google-style docstrings to `CustomFixedFee` class and its methods in `custom_fixed_fee.py`.
- docs: Add Google-style docstrings to `CustomRoyaltyFee` class and its methods in `custom_royalty_fee.py`.
- docs: Add Google-style docstrings to `AbstractTokenTransferTransaction` class and its methods in `abstract_token_transfer_transaction.py`.
- docs: Add Google-style docstrings to `TokenRelationship` class and its methods in `token_relationship.py`.
- feat: add initial testing guide structure
- Added `checksum` filed for TopicId, FileId, ContractId, ScheduleId class
- Added workflow for running example scripts.
- docs: workflow.md documenting key steps to creating a pull request (#605)
- Added `docs/discord.md` explaining how to join and navigate the Hiero community Discord (#614).


### Changed

- Added direct links to Python SDK channel in Linux Foundation Decentralized Trust Discord back in
- Updated all occurrences of non-functional Discord invite links throughout the documentation with the new, stable Hyperledger and Hedera invite links (#603).
- Refactored TopicId class to use @dataclass decorator for reducing boilerplate code
- Renamed `examples/nft_allowance.py` to `examples/account_allowance_nft.py` for consistency with account class naming scheme
- Added changelog conflict resolution examples to `docs/common_issues.md`
- Refactored `examples/topic_create.py` to be more modular by splitting functions and renaming `create_topic()` to `main()`.
- Refactored `examples/transfer_hbar.py` to improve modularity by separating transfer and balance query operations into dedicated functions
- Enhanced contributing section in README.md with resource links
- Refactored examples/topic_message_submit.py to be more modular
- Added "One Issue Per Pull Request" section to `examples/sdk_developers/common_issues.md`.
- docs: Improved the contributing section in the README.md file
- Refactored `examples/transfer_nft.py` to be more modular by isolating transfer logic.
- Refactored `examples/file_append.py` into modular functions for better readability, reuse, and consistency across examples.
- Ensured identical runtime behavior and output to the previous version to maintain backward compatibility.
- Renamed `examples/hbar_allowance.py` to `examples/account_allowance_hbar.py` for naming consistency
- Converted monolithic function in `token_create_nft_infinite.py` to multiple modular functions for better structure and ease.
- docs: Use relative paths for internal GitHub links (#560).
- Update pyproject.toml maintainers list.
  – docs: Updated README.md/CHANGELOG.md and added blog.md, bud.md and setup.md (#474)
- renamed docs/sdk_developers/changelog.md to docs/sdk_developers/changelog_entry.md for clarity.
- Refactor `query_balance.py` into modular, reusable functions with `setup_client()`, `create_account()`, `get_balance()`, `transfer_hbars()`, and `main()` for improved readability, maintainability, and error handling.
- Unified balance and transfer logging format — both now consistently display values in hbars for clarity.

### Fixed

- Add type hints to `setup_client()` and `create_new_account()` functions in `examples/account_create.py` (#418)
- Added explicit read and write permissions to test.yml
- Type hinting for `Topic` related transactions.

### Removed
- Remove deprecated camelCase alias support and `_DeprecatedAliasesMixin`; SDK now only exposes snake_case attributes for `NftId`, `TokenInfo`, and `TransactionReceipt`. (Issue #428)

## [0.1.6] - 2025-10-21

### Added

- Add comprehensive Google-style docstrings to examples/account_create.py
- add revenue generating topic tests/example
- add fee_schedule_key, fee_exempt_keys, custom_fees fields in TopicCreateTransaction, TopicUpdateTransaction, TopicInfo classes
- add CustomFeeLimit class
- TokenNftAllowance class
- TokenAllowance class
- HbarAllowance class
- HbarTransfer class
- AccountAllowanceApproveTransaction class
- AccountAllowanceDeleteTransaction class
- FileAppendTransaction class
- Documentation examples for Allowance Approve Transaction, Allowance Delete Transaction, and File Append Transaction
- Approved transfer support to TransferTransaction
- set_transaction_id() API to Transaction class
- Allowance examples (hbar_allowance.py, token_allowance.py, nft_allowance.py)
- Refactored examples/logging_example.py for better modularity (#478)

### Changed

- TransferTransaction refactored to use TokenTransfer and HbarTransfer classes instead of dictionaries
- Added checksum validation for TokenId
- Refactor examples/token_cancel_airdrop
- Refactor token creation examples for modularity and consistency
- Updated `signing.md` to clarify commit signing requirements, including DCO, GPG, and branch-specific guidelines (#459)

### Changed

- Rearranged running_examples.md to be alphabetical
- Refactor token_associate.py for better structure, add association verification query (#367)
- Refactored `examples/account_create.py` to improve modularity and readability (#363)
- Replace Hendrik Ebbers with Sophie Bulloch in the MAINTAINERS.md file
- Improved `CONTRIBUTING.md` by explaining the /docs folder structure and fixing broken hyperlinks.(#431)
- Converted class in `token_nft_info.py` to dataclass for simplicity.



### Fixed

- Incompatible Types assignment in token_transfer_list.py
- Corrected references to \_require_not_frozen() and removed the surplus \_is_frozen
- Removed duplicate static methods in `TokenInfo` class:
    - `_copy_msg_to_proto`
    - `_copy_key_if_present`
    - `_parse_custom_fees`
    Kept robust versions with proper docstrings and error handling.
- Add strict type hints to `TransactionGetReceiptQuery` (#420)
- Fixed broken documentation links in CONTRIBUTING.md by converting absolute GitHub URLs to relative paths
- Updated all documentation references to use local paths instead of pointing to hiero-sdk project hub
- chore: fix the examples workflow to log error messages and run on import failure (#738)

## [0.1.5] - 2025-09-25

### Added

- ScheduleSignTransaction class
- NodeUpdateTransaction class
- NodeDeleteTransaction class
- ScheduleDeleteTransaction class
- prng_number and prng_bytes properties in TransactionRecord
- PrngTransaction class
- ScheduleInfoQuery class
- ScheduleInfo class
- Exposed node_id property in `TransactionReceipt`
- NodeCreateTransaction class
- ScheduleId() class
- ScheduleCreateTransaction() class
- build_scheduled_body() in every transaction
- ContractDeleteTransaction class
- ContractExecuteTransaction class
- setMessageAndPay() function in StatefulContract
- AccountDeleteTransaction Class
- generate_proto.py
- Bumped Hedera proto version from v0.57.3 to v0.64.3
- Added `dev` and `lint` dependency groups as default in `pyproject.toml`
- EthereumTransaction class
- AccountId support for ECDSA alias accounts
- ContractId.to_evm_address() method for EVM compatibility
- consumeLargeData() function in StatefulContract
- example script for Token Airdrop
- added variables directly in the example script to reduce the need for users to supply extra environment variables.
- Added new `merge_conflicts.md` with detailed guidance on handling conflicts during rebase.
- Type hinting to /tokens, /transaction, /query, /consensus
- Linting to /tokens, /transaction, /query, /consensus
- Module docstrings in /tokens, /transaction, /query, /consensus
- Function docstrings in /tokens, /transaction, /query, /consensus

### Changed

- bump solo version to `v0.14`
- bump protobufs version to `v0.66.0`
- bump solo version to `v0.13`
- Extract \_build_proto_body() from build_transaction_body() in every transaction
- StatefulContract's setMessage() function designed with no access restrictions, allowing calls from any address
- bump solo version to `v0.12`
- Extract Ed25519 byte loading logic into private helper method `_from_bytes_ed25519()`
- Documentation structure updated: contents moved from `/documentation` to `/docs`.
- Switched Mirror Node endpoints used by SDK to secure ones instead of deprecated insecure endpoints (shut down on Aug 20th, see [Hedera blogpost](https://hedera.com/blog/updated-deprecation-of-the-insecure-hedera-consensus-service-hcs-mirror-node-endpoints))
- Update protobuf dependency from 5.28.1 to 5.29.1
- Update grpcio dependency from 1.68.1 to 1.71.2
- Updated `rebasing.md` with clarification on using `git reset --soft HEAD~<n>` where `<n>` specifies the number of commits to rewind.
- Calls in examples for PrivateKey.from_string_ed25519(os.getenv('OPERATOR_KEY')) to PrivateKey.from_string(os.getenv('OPERATOR_KEY')) to enable general key types
- Add CI tests across Python 3.10–3.12.
- kyc_status: Optional[TokenFreezeStatusProto] = None → kyc_status: Optional[TokenKycStatus] = None
- assert relationship.freeze_status == TokenFreezeStatus.FROZEN, f"Expected freeze status to be FROZEN, but got {relationship.freeze_status}" → assert relationship.freeze_status == TokenFreezeStatus.UNFROZEN, f"Expected freeze status to be UNFROZEN, but got {relationship.freeze_status}"

### Fixed

- Format account_create_transaction.py and add type hints
- Format account_balance.py and fix pylint issues
- Format account_delete_transaction.py and fix pylint issues
- Format account_id.py and fix pylint issues
- Format account_info.py and fix pylint issues
- Format account_update_transaction.py and fix pylint issues
- Unit test compatibility issues when running with UV package manager
- Type annotations in TokenRelationship class (kyc_status and freeze_status)
- Test assertions in test_executable.py using pytest match parameter
- Moved and renamed README_upstream.md to docs/sdk_developers/rebasing.md
- Invalid DRE Hex representation in examples/keys_private_ecdsa.py
- Windows malformed path using uv run generate_proto.py using as_posix()
- Changed README MIT license to Apache
- deprecated CamelCase instances in /examples such as TokenId and totalSupply to snake_case
- Invalid HEX representation and signature validation in keys_public_ecdsa.py
- Invalid signature verification for examples/keys_public_der.py
- Duplicate validation function in TokenCreate

### Removed

- Removed the old `/documentation` folder.
- Rebase command in README_upstream changed to just -S
- generate_proto.sh
- pkg_resources dependency in generate_proto.py

### Breaking API changes

- We have some changed imports and returns to maintain compatability in the proto bump

transaction_body_pb2.TransactionBody -> transaction_pb2.TransactionBody
contract_call_local_pb2.ContractFunctionResult -> contract_types_pb2.ContractFunctionResult
contract_call_local_pb2.ContractLoginfo -> contract_types_pb2.ContractLoginfo

- Removed init.py content in /tokens

**Changed imports**

- src/hiero_sdk_python/consensus/topic_message.py: from hiero_sdk_python import Timestamp → from hiero_sdk_python.timestamp import Timestamp
- src/hiero_sdk_python/query/topic_message_query.py: from hiero_sdk_python import Client → from hiero_sdk_python.client.client import Client
- src/hiero_sdk_python/tokens/**init**.py: content removed.
- src/hiero_sdk_python/tokens/token_info.py: from hiero_sdk_python.hapi.services.token_get_info_pb2 import TokenInfo as proto_TokenInfo → from hiero_sdk_python.hapi.services import token_get_info_pb2
- src/hiero_sdk_python/tokens/token_key_validation.py: from hiero_sdk_python.hapi.services → import basic_types_pb2
- src/hiero_sdk_python/tokens/token_kyc_status.py: from hiero_sdk_python.hapi.services.basic_types_pb2 import TokenKycStatus as proto_TokenKycStatus → from hiero_sdk_python.hapi.services import basic_types_pb2
- src/hiero_sdk_python/tokens/token_pause_status.py: from hiero_sdk_python.hapi.services.basic_types_pb2 import (TokenPauseStatus as proto_TokenPauseStatus,) → from hiero_sdk_python.hapi.services import basic_types_pb2
- src/hiero_sdk_python/tokens/token_pause_transaction.py: from hiero_sdk_python.hapi.services.token_pause_pb2 import TokenPauseTransactionBody → from hiero_sdk_python.hapi.services import token_pause_pb2, transaction_pb2
- from hiero_sdk_python.hapi.services.token_revoke_kyc_pb2 import TokenRevokeKycTransactionBody → from hiero_sdk_python.hapi.services import token_revoke_kyc_pb2, transaction_pb2
- src/hiero_sdk_python/tokens/token_update_nfts_transaction.py: from hiero_sdk_python.hapi.services.token_update_nfts_pb2 import TokenUpdateNftsTransactionBody → from hiero_sdk_python.hapi.services import token_update_nfts_pb2,transaction_pb2
- src/hiero_sdk_python/tokens/token_wipe_transaction.py: from hiero_sdk_python.hapi.services.token_wipe_account_pb2 import TokenWipeAccountTransactionBody → from hiero_sdk_python.hapi.services import token_wipe_account_pb2, transaction_pb2

## [0.1.4] - 2025-08-19

### Added

- CONTRIBUTING.md: expanded documentation detailing various contribution processes in a step-by-step way. Includes new sections: blog posts and support.
- README_upstream.md: documentation explaining how to rebase to main.

### Added

- Legacy ECDSA DER parse support
- documented private key from_string method behavior
- ContractInfo class
- ContractInfoQuery class
- ContractID check in PublicKey.\_from_proto() method
- PendingAirdropId Class
- PendingAirdropRecord Class
- TokenCancelAirdropTransaction Class
- AccountUpdateTransaction class
- ContractBytecodeQuery class
- SimpleStorage.bin-runtime
- Support for both .bin and .bin-runtime contract bytecode extensions in contract_utils.py
- ContractUpdateTransaction class

### Fixed

- missing ECDSA support in query.py and contract_create_transaction.py (was only creating ED25519 keys)
- Applied linting and code formatting across the consensus module
- fixed pip install hiero_sdk_python -> pip install hiero-sdk-python in README.md

### Breaking API changes

**We have several camelCase uses that will be deprecated → snake_case** Original aliases will continue to function, with a warning, until the following release.

#### In `token_info.py`

- tokenId → token_id
- totalSupply → total_supply
- isDeleted → is_deleted
- tokenType → token_type
- maxSupply → max_supply
- adminKey → admin_key
- kycKey → kyc_key
- freezeKey → freeze_key
- wipeKey → wipe_key
- supplyKey → supply_key
- defaultFreezeStatus → default_freeze_status
- defaultKycStatus → default_kyc_status
- autoRenewAccount → auto_renew_account
- autoRenewPeriod → auto_renew_period
- pauseStatus → pause_status
- supplyType → supply_type

#### In `nft_id.py`

- tokenId → token_id
- serialNumber → serial_number

#### In `transaction_receipt.py`

- tokenId → token_id
- topicId → topic_id
- accountId → account_id
- fileId → file_id

### Deprecated Additions

- logger.warn will be deprecated in v0.1.4. Please use logger.warning instead.
- get_logger method passing (name, level) will be deprecated in v0.1.4 for (level, name).

## [0.1.3] - 2025-07-03

### Added

- TokenType Class
- MAINTAINERS.md file
- Duration Class
- NFTTokenCreateTransaction Class
- TokenUnfreezeTransaction
- Executable Abstraction
- Logger
- Node Implementation
- Integration Tests across the board
- TokenWipeTransaction Class
- TokenNFTInfoQuery Class
- TokenInfo Class
- TokenRejectTransaction Class
- TokenUpdateNftsTransaction Class
- TokenInfoQuery Class
- TokenPauseTransaction Class
- TokenBurnTransaction Class
- TokenGrantKycTransaction Class
- TokenUpdateTransaction Class
- added Type hinting and initial methods to several modules
- TokenRevoceKycTransaction Class
- [Types Guide](hiero/hedera_sdk_python/documentation/sdk_developers/types.md)

- TransactionRecordQuery Class
- AccountInfoQuery Class

### Changed

- replace datetime.utcnow() with datetime.now(timezone.utc) for Python 3.10
- updated pr-checks.yml
- added add_require_frozen() to Transaction Base Class
- added NFT Transfer in TransferTransaction
- bumped solo-actions to latest release
- updated to/from_proto method to be protected
- Example scripts updated to be easily run form root
- README updated
- added PublicKey.from_proto to PublicKey class
- changed Query Class to have method get_cost
- SimpleContract and StatefulContract constructors to be payable
- added new_pending_airdrops to TransactionRecord Class
- Reorganized SDK developer documentation:
    - Renamed and moved `README_linting.md` to `linting.md`
    - Renamed and moved `README_types.md` to `types.md`
    - Renamed and moved `Commit_Signing.md` to `signing.md`
- Created `sdk_users` docs folder and renamed `examples/README.md` to `running_examples.md`
- Updated references and links accordingly

### Fixed

- fixed INVALID_NODE_ACCOUNT during node switching
- fixed ed25519 key ambiguity (PrivateKey.from_string -> PrivateKey.from_string_ed25519 in examples)

### Removed

- Redundant test.py file

## [0.1.2] - 2025-03-12

### Added

- NFTId Class

### Changed

- use SEC1 ECPrivateKey instead of PKCS#8

### Fixed

- PR checks
- misnamed parameter (ECDSASecp256k1=pub_bytes -> ECDSA_secp256k1=pub_bytes)

### Removed

- .DS_store file

## [0.1.1] – 2025-02-25

### Added

- RELEASE.md
- CONTRIBUTING.md

### Changed

- README now split into root README for project overview and /examples README for transaction types and syntax.
- Python version incremented from 3.9 to 3.10

### Removed

- pdm.lock & uv.lock file

## [0.1.0] - 2025-02-19

### Added

- Initial release of the Python SDK core functionality.
- Basic documentation on how to install and use the SDK.
- Example scripts illustrating setup and usage.

### Changed

- N/A

### Fixed

- N/A

### Removed

- N/A<|MERGE_RESOLUTION|>--- conflicted
+++ resolved
@@ -7,14 +7,11 @@
 ## [Unreleased]
 
 ### Added
-<<<<<<< HEAD
 - Add `TokenFeeScheduleUpdateTransaction` class to support updating custom fee schedules on tokens (#471).
 - Add `examples/token_update_fee_schedule_fungible.py` and `examples/token_update_fee_schedule_nft.py` demonstrating the use of `TokenFeeScheduleUpdateTransaction`.
 - Update `docs/sdk_users/running_examples.md` to include `TokenFeeScheduleUpdateTransaction`.
-=======
 - added FreezeTransaction class
 - added FreezeType class
->>>>>>> cb1e57c5
 - Added `docs/sdk_developers/pylance.md`, a new guide explaining how to set up and use **Pylance** in VS Code for validating imports, file references, and methods before review. (#713)
 - feat: TokenAirdropClaim Transaction, examples (with signing required and not), unit and integration tests (#201)
 - docs: Add Google-style docstrings to `TokenId` class and its methods in `token_id.py`.
