# Changelog

All notable changes to this project will be documented in this file.
This project adheres to [Semantic Versioning](https://semver.org).
This changelog is based on [Keep a Changelog](https://keepachangelog.com/en/1.1.0/).

## [Unreleased]

### Added

<<<<<<< HEAD
=======
- Add example demonstrating usage of `CustomFeeLimit` in `examples/transaction/custom_fee_limit.py`
- Added `.github/workflows/merge-conflict-bot.yml` to automatically detect and notify users of merge conflicts in Pull Requests.
- Added validation logic in `.github/workflows/pr-checks.yml` to detect when no new chnagelog entries are added under [Unreleased]

>>>>>>> 968d4cb5
### Changed

- Removed duplicate import of transaction_pb2 in transaction.py

### Fixed
<<<<<<< HEAD

- Fixed `scripts/examples/match_examples_src.py` to correctly match examples with exact filenames in different folders.
=======
- fixed workflow: changelog check with improved sensitivity to deletions, additions, new releases
>>>>>>> 968d4cb5

## [0.1.9] - 2025-11-26

### Added

- Add a limit of one comment for PR to the commit verification bot. [#892]
- Removed `actions/checkout@v4` from `bot-verified-commits.yml`
- Add comprehensive documentation for `ReceiptStatusError` in `docs/sdk_developers/training/receipt_status_error.md`
- Add practical example `examples/errors/receipt_status_error.py` demonstrating transaction error handling
- Document error handling patterns and best practices for transaction receipts
- fix `pull_request` to `pull_request_target` in `bot-verified-commits.yml`
- Add more robust receipt checks and removed fallback to `examples/tokens/token_delete_transaction.py`
- Add detail to `token_airdrop.py` and `token_airdrop_cancel.py`
- Add workflow: github bot to respond to unverified PR commits (#750)
- Add workflow: bot workflow which notifies developers of workflow failures in their pull requests.
- Add `examples/token_create_transaction_max_automatic_token_associations_0.py` to demonstrate how `max_automatic_token_associations=0` behaves.
- Add `examples/topic_id.py` to demonstrate `TopicId` opeartions
- Add `examples/topic_message.py` to demonstrate `TopicMessage` and `TopicMessageChunk` with local mock data.
- Added missing validation logic `fee_schedule_key` in integration `token_create_transaction_e2e_test.py` and ``token_update_transaction_e2e_test.py`.
- Add `account_balance_query.py` example to demonstrate how to use the CryptoGetAccountBalanceQuery class.
- Add `examples/token_create_transaction_admin_key.py` demonstrating admin key privileges for token management including token updates, key changes, and deletion (#798)
- Add `examples/token_create_transaction_freeze_key.py` showcasing freeze key behavior, expected failures without the key, and the effect of freezing/unfreezing on transfers.
- Add `examples/account_info.py` to demonstrate `AccountInfo` opeartions
- Added `HbarUnit` class and Extend `Hbar` class to handle floating-point numbers
- Add `examples/topic_info.py` to demonstrate `TopicInfo` operations.
- feat: Allow `PrivateKey` to be used for keys in `TopicCreateTransaction` for consistency.
- EvmAddress class
- `alias`, `staked_account_id`, `staked_node_id` and `decline_staking_reward` fields to AccountCreateTransaction
- `staked_account_id`, `staked_node_id` and `decline_staking_reward` fields to AccountInfo
- Added `examples/token_create_transaction_supply_key.py` to demonstrate token creation with and without a supply key.
- Added `examples/token_create_transaction_kyc_key.py` to demonstrate KYC key functionality, including creating tokens with/without KYC keys, granting/revoking KYC status, and understanding KYC requirements for token transfers.
- Add `set_token_ids`, `_from_proto`, `_validate_checksum` to TokenAssociateTransaction [#795]
- Added BatchTransaction class
- Add support for token metadata (bytes, max 100 bytes) in `TokenCreateTransaction`, including a new `set_metadata` setter, example, and tests. [#799]
- Added `examples/token_create_transaction_token_fee_schedule.py` to demonstrate creating tokens with custom fee schedules and the consequences of not having it.
- Added `examples/token_create_transaction_wipe_key.py` to demonstrate token wiping and the role of the wipe key.
- Added `examples/account_allowance_approve_transaction_hbar.py` and `examples/account_allowance_delete_transaction_hbar.py`, deleted `examples/account_allowance_hbar.py`. [#775]
- Added `docs\sdk_developers\training\receipts.md` as a training guide for users to understand hedera receipts.
<<<<<<< HEAD
- Add `set_token_ids`, `_from_proto`, `_validate_checksum` to TokenAssociateTransaction [#795]
- docs: added `network_and_client.md` with a table of contents, and added external example scripts (`client.py`).
=======
- Add comprehensive documentation for `MaxAttemptsError` in `docs/sdk_developers/training/max_attempts_error.md` (2025-11-26)
- Add practical example `examples/errors/max_attempts_error.py` demonstrating network error handling and recovery strategies (2025-11-26)
- Document error handling patterns for network failures and node retry attempts (#877)
>>>>>>> d2c4500 (feat: Refactor TokenDissociateTransaction to use set_token_ids method (#830))

### Changed

- Upgraded step-security/harden-runner v2.13.2
- bumped actions/checkout from 5.0.0 to 6.0.0
- Limit workflow bot to one message per PR
- Refactored token-related example scripts (`token_delete.py`, `token_dissociate.py`, etc.) for improved readability and modularity. [#370]
- upgrade: step security action upgraded from harden-runner-2.13.1 to harden-runner-2.13.1
- chore: Split `examples/account_allowance_nft.py` into separate `account_allowance_approve_transaction_nft.py` and `account_allowance_delete_transaction_nft.py` examples.
- chore: bump protobuf from 6.33.0 to 6.33.1 (#796)
- fix: Allow `max_automatic_token_associations` to be set to -1 (unlimited) in `AccountCreateTransaction` and add field to `AccountInfo`.
- Allow `PrivateKey` to be used for keys in `TopicCreateTransaction` for consistency.
- Update github actions checkout from 5.0.0 to 5.0.1 (#814)
- changed to add concurrency to workflow bot
- feat: Refactor `TokenDissociateTransaction` to use set_token_ids method and update transaction fee to Hbar, also update `transaction.py` and expand `examples/token_dissociate.py`, `tests/unit/token_dissociate.py`.
<<<<<<< HEAD

=======
>>>>>>> d2c4500 (feat: Refactor TokenDissociateTransaction to use set_token_ids method (#830))

### Fixed

- chore: updated solo action to avoid v5
- chore: fix test.yml workflow to log import errors (#740)
- chore: fixed integration test names without a test prefix or postfix
- Staked node ID id issue in the account_create_transationt_e2e_test
- workflow: verified commits syntax for verfication bot

## [0.1.8] - 2025-11-07

### Added

- `is_unknown` property added to `src/hiero_sdk_python/response_code.py`
- Example `response_code.py`
- Add `TokenFeeScheduleUpdateTransaction` class to support updating custom fee schedules on tokens (#471).
- Add `examples/token_update_fee_schedule_fungible.py` and `examples/token_update_fee_schedule_nft.py` demonstrating the use of `TokenFeeScheduleUpdateTransaction`.
- Update `docs/sdk_users/running_examples.md` to include `TokenFeeScheduleUpdateTransaction`.
- added FreezeTransaction class
- added FreezeType class
- Added `docs/sdk_developers/pylance.md`, a new guide explaining how to set up and use **Pylance** in VS Code for validating imports, file references, and methods before review. (#713)
- feat: TokenAirdropClaim Transaction, examples (with signing required and not), unit and integration tests (#201)
- docs: Add Google-style docstrings to `TokenId` class and its methods in `token_id.py`.
- added Google-style docstrings to the `TransactionRecord` class including all dataclass fields, `__repr__`, `_from_proto()` & `_to_proto()` methods.
- Standardized docstrings, improved error handling, and updated type hinting (`str | None` to `Optional[str]`) for the `FileId` class (#652).
- Add Google-style docstrings to `AccountInfo` class and its methods in `account_info.py`.
- Added comprehensive Google-style docstrings to the `Logger` class and all utility functions in `src/hiero_sdk_python/logger/logger.py` (#639).
- add AccountRecordsQuery class
- chore: added python 3.13 to test.yml workflow (#510, #449)
- Transaction bytes serialization support: `Transaction.freeze()`, `Transaction.to_bytes()`, and `Transaction.from_bytes()` methods for offline signing and transaction storage
- docs: Add Google-style docstrings to `ContractId` class and methods in `contract_id.py`.
- Added TokenUnpauseTransaction class
- Added expiration_time, auto_renew_period, auto_renew_account, fee_schedule_key, kyc_key in `TokenCreateTransaction`, `TokenUpdateTransaction` classes
- Added comprehensive Google-style docstrings to the `CustomFee` class and its methods in `custom_fee.py`.
- docs: Add `docs/sdk_developers/project_structure.md` to explain repository layout and import paths.

### Changed

- chore: renamed examples to match src where possible
- Moved examples/ to be inside subfiles to match src structure
- changed example script workflow to run on new subdirectory structure
- chore: bumped solo action from 14.0 to 15.0 (#764)
- chore: replaced hardcoded 'testnet' messages with environment network name
- chore: validate that token airdrop transactions require an available token service on the channel (#632)
- chore: update local environment configuration in env.example (#649)
- chore: Update env.example NETWORK to encourage testnet or local usage (#659)
- chore: updated pyproject.toml with python 3.10 to 3.13 (#510, #449)
- chore: fix type hint for TokenCancelAirdropTransaction pending_airdrops parameter
- chore: Moved documentation file `common_issues.md` from `examples/sdk_developers/` to `docs/sdk_developers/` for unified documentation management (#516).
- chore: Refactored the script of examples/custom_fee.py into modular functions
- fix: Replaced `collections.namedtuple` with `typing.NamedTuple` in `client.py` for improved type checking.
- chore: Refactored examples/custom_fee.py into three separate example files.
- Expanded `docs/sdk_developers/checklist.md` with a self-review guide for all pull request submission requirements (#645).
- Expanded docs/sdk_developers/signing.md to clarify GPG and DCO requirements and add a Table of Contents (#455).
- chore: Standardized client initialization across all examples/ files to promote consistency (#658).
- chore: changed the file names of airdrop examples, classes, unit and integration tests so they are grouped together. (#631)
- Refactor `AbstractTokenTransferTransaction` to unify Token/NFT transfer logic.

### Fixed

- Added explicit read permissions to examples.yml (#623)
- Removed deprecated Logger.warn() method and legacy parameter swap logic from get_logger() (#673).
- Improved type hinting in `file_append_transaction.py` to resolve 'mypy --strict` errors. ([#495](https://github.com/hiero-ledger/hiero-sdk-python/issues/495))
- fix: Resolve `__eq__` type conflict in `CustomFee` class (#627)
- Fixes a type conflict in `token_id.py` where `from_string` could receive `None`, preventing a runtime error by raising a `ValueError` if the input is missing. #630
- Dependabot alerts (version bumps)
- Fixed incorrect `TokenType` import (protobuf vs. SDK enum) in 18 example files.
- Update `schedule_sign_transaction_e2e_test` to check for key presence instead of relying on index.
- Add `localhost` and `local` as network names

### Breaking Changes

- chore: changed the file names airdrop classes (#631)
  {pending_airdrop_id.py -> token_airdrop_pending_id.py}
  {pending_airdrop_record.py -> token_airdrop_pending_record.py}
  {token_cancel_airdrop_transaction.py -> token_airdrop_transaction_cancel.py}

- In `TokenAirdropTransaction` the parameters of the following methods have been renamed:
  - add_nft_transfer(sender → sender_id, receiver → receiver_id)
  - add_approved_nft_transfer(sender → sender_id, receiver → receiver_id)

## [0.1.7] - 2025-10-28

### Added

- Expanded `README.md` with a new "Follow Us" section detailing how to watch, star, and fork the repository (#472).
- Refactored `examples/topic_create.py` into modular functions for better readability and reuse.
- Add Rebasing and Signing section to signing.md with instructions for maintaining commit verification during rebase operations (#556)
- Add `examples/account_id.py` demonstrating AccountId class usage including creating standard AccountIds, parsing from strings, comparing instances, and creating AccountIds with public key aliases
- Added Google-style docstrings to `CustomFractionalFee` class and its methods in `custom_fractional_fee.py`.
- Added `dependabot.yaml` file to enable automated dependency management.
- Common issues guide for SDK developers at `examples/sdk_developers/common_issues.md`
- Added documentation for resolving changelog conflicts in `docs/common_issues.md`
- Added comprehensive changelog entry guide at `docs/sdk_developers/changelog.md` to help contributors create proper changelog entries (#532).
- docs: Added Google-style docstrings to `CustomFixedFee` class and its methods in `custom_fixed_fee.py`.
- docs: Add Google-style docstrings to `CustomRoyaltyFee` class and its methods in `custom_royalty_fee.py`.
- docs: Add Google-style docstrings to `AbstractTokenTransferTransaction` class and its methods in `abstract_token_transfer_transaction.py`.
- docs: Add Google-style docstrings to `TokenRelationship` class and its methods in `token_relationship.py`.
- feat: add initial testing guide structure
- Added `checksum` filed for TopicId, FileId, ContractId, ScheduleId class
- Added workflow for running example scripts.
- docs: workflow.md documenting key steps to creating a pull request (#605)
- chore: fix the examples workflow to log error messages and run on import failure (#738)
- Added `docs/discord.md` explaining how to join and navigate the Hiero community Discord (#614).

### Changed

- Added direct links to Python SDK channel in Linux Foundation Decentralized Trust Discord back in
- Updated all occurrences of non-functional Discord invite links throughout the documentation with the new, stable Hyperledger and Hedera invite links (#603).
- Refactored TopicId class to use @dataclass decorator for reducing boilerplate code
- Renamed `examples/nft_allowance.py` to `examples/account_allowance_nft.py` for consistency with account class naming scheme
- Added changelog conflict resolution examples to `docs/common_issues.md`
- Refactored `examples/topic_create.py` to be more modular by splitting functions and renaming `create_topic()` to `main()`.
- Refactored `examples/transfer_hbar.py` to improve modularity by separating transfer and balance query operations into dedicated functions
- Enhanced contributing section in README.md with resource links
- Refactored examples/topic_message_submit.py to be more modular
- Added "One Issue Per Pull Request" section to `examples/sdk_developers/common_issues.md`.
- docs: Improved the contributing section in the README.md file
- Refactored `examples/transfer_nft.py` to be more modular by isolating transfer logic.
- Refactored `examples/file_append.py` into modular functions for better readability, reuse, and consistency across examples.
- Ensured identical runtime behavior and output to the previous version to maintain backward compatibility.
- Renamed `examples/hbar_allowance.py` to `examples/account_allowance_hbar.py` for naming consistency
- Converted monolithic function in `token_create_nft_infinite.py` to multiple modular functions for better structure and ease.
- docs: Use relative paths for internal GitHub links (#560).
- Update pyproject.toml maintainers list.
  – docs: Updated README.md/CHANGELOG.md and added blog.md, bud.md and setup.md (#474)
- renamed docs/sdk_developers/changelog.md to docs/sdk_developers/changelog_entry.md for clarity.
- Refactor `query_balance.py` into modular, reusable functions with `setup_client()`, `create_account()`, `get_balance()`, `transfer_hbars()`, and `main()` for improved readability, maintainability, and error handling.
- Unified balance and transfer logging format — both now consistently display values in hbars for clarity.

### Fixed

- Add type hints to `setup_client()` and `create_new_account()` functions in `examples/account_create.py` (#418)
- Added explicit read and write permissions to test.yml
- Type hinting for `Topic` related transactions.

### Removed

- Remove deprecated camelCase alias support and `_DeprecatedAliasesMixin`; SDK now only exposes snake_case attributes for `NftId`, `TokenInfo`, and `TransactionReceipt`. (Issue #428)

## [0.1.6] - 2025-10-21

### Added

- Add comprehensive Google-style docstrings to examples/account_create.py
- add revenue generating topic tests/example
- add fee_schedule_key, fee_exempt_keys, custom_fees fields in TopicCreateTransaction, TopicUpdateTransaction, TopicInfo classes
- add CustomFeeLimit class
- TokenNftAllowance class
- TokenAllowance class
- HbarAllowance class
- HbarTransfer class
- AccountAllowanceApproveTransaction class
- AccountAllowanceDeleteTransaction class
- FileAppendTransaction class
- Documentation examples for Allowance Approve Transaction, Allowance Delete Transaction, and File Append Transaction
- Approved transfer support to TransferTransaction
- set_transaction_id() API to Transaction class
- Allowance examples (hbar_allowance.py, token_allowance.py, nft_allowance.py)
- Refactored examples/logging_example.py for better modularity (#478)

### Changed

- TransferTransaction refactored to use TokenTransfer and HbarTransfer classes instead of dictionaries
- Added checksum validation for TokenId
- Refactor examples/token_cancel_airdrop
- Refactor token creation examples for modularity and consistency
- Updated `signing.md` to clarify commit signing requirements, including DCO, GPG, and branch-specific guidelines (#459)

### Changed

- Rearranged running_examples.md to be alphabetical
- Refactor token_associate.py for better structure, add association verification query (#367)
- Refactored `examples/account_create.py` to improve modularity and readability (#363)
- Replace Hendrik Ebbers with Sophie Bulloch in the MAINTAINERS.md file
- Improved `CONTRIBUTING.md` by explaining the /docs folder structure and fixing broken hyperlinks.(#431)
- Converted class in `token_nft_info.py` to dataclass for simplicity.

### Fixed

- Incompatible Types assignment in token_transfer_list.py
- Corrected references to \_require_not_frozen() and removed the surplus \_is_frozen
- Removed duplicate static methods in `TokenInfo` class:
    - `_copy_msg_to_proto`
    - `_copy_key_if_present`
    - `_parse_custom_fees`
    Kept robust versions with proper docstrings and error handling.
- Add strict type hints to `TransactionGetReceiptQuery` (#420)
- Fixed broken documentation links in CONTRIBUTING.md by converting absolute GitHub URLs to relative paths
- Updated all documentation references to use local paths instead of pointing to hiero-sdk project hub

## [0.1.5] - 2025-09-25

### Added

- ScheduleSignTransaction class
- NodeUpdateTransaction class
- NodeDeleteTransaction class
- ScheduleDeleteTransaction class
- prng_number and prng_bytes properties in TransactionRecord
- PrngTransaction class
- ScheduleInfoQuery class
- ScheduleInfo class
- Exposed node_id property in `TransactionReceipt`
- NodeCreateTransaction class
- ScheduleId() class
- ScheduleCreateTransaction() class
- build_scheduled_body() in every transaction
- ContractDeleteTransaction class
- ContractExecuteTransaction class
- setMessageAndPay() function in StatefulContract
- AccountDeleteTransaction Class
- generate_proto.py
- Bumped Hedera proto version from v0.57.3 to v0.64.3
- Added `dev` and `lint` dependency groups as default in `pyproject.toml`
- EthereumTransaction class
- AccountId support for ECDSA alias accounts
- ContractId.to_evm_address() method for EVM compatibility
- consumeLargeData() function in StatefulContract
- example script for Token Airdrop
- added variables directly in the example script to reduce the need for users to supply extra environment variables.
- Added new `merge_conflicts.md` with detailed guidance on handling conflicts during rebase.
- Type hinting to /tokens, /transaction, /query, /consensus
- Linting to /tokens, /transaction, /query, /consensus
- Module docstrings in /tokens, /transaction, /query, /consensus
- Function docstrings in /tokens, /transaction, /query, /consensus

### Changed

- bump solo version to `v0.14`
- bump protobufs version to `v0.66.0`
- bump solo version to `v0.13`
- Extract \_build_proto_body() from build_transaction_body() in every transaction
- StatefulContract's setMessage() function designed with no access restrictions, allowing calls from any address
- bump solo version to `v0.12`
- Extract Ed25519 byte loading logic into private helper method `_from_bytes_ed25519()`
- Documentation structure updated: contents moved from `/documentation` to `/docs`.
- Switched Mirror Node endpoints used by SDK to secure ones instead of deprecated insecure endpoints (shut down on Aug 20th, see [Hedera blogpost](https://hedera.com/blog/updated-deprecation-of-the-insecure-hedera-consensus-service-hcs-mirror-node-endpoints))
- Update protobuf dependency from 5.28.1 to 5.29.1
- Update grpcio dependency from 1.68.1 to 1.71.2
- Updated `rebasing.md` with clarification on using `git reset --soft HEAD~<n>` where `<n>` specifies the number of commits to rewind.
- Calls in examples for PrivateKey.from_string_ed25519(os.getenv('OPERATOR_KEY')) to PrivateKey.from_string(os.getenv('OPERATOR_KEY')) to enable general key types
- Add CI tests across Python 3.10–3.12.
- kyc_status: Optional[TokenFreezeStatusProto] = None → kyc_status: Optional[TokenKycStatus] = None
- assert relationship.freeze_status == TokenFreezeStatus.FROZEN, f"Expected freeze status to be FROZEN, but got {relationship.freeze_status}" → assert relationship.freeze_status == TokenFreezeStatus.UNFROZEN, f"Expected freeze status to be UNFROZEN, but got {relationship.freeze_status}"

### Fixed

- Format account_create_transaction.py and add type hints
- Format account_balance.py and fix pylint issues
- Format account_delete_transaction.py and fix pylint issues
- Format account_id.py and fix pylint issues
- Format account_info.py and fix pylint issues
- Format account_update_transaction.py and fix pylint issues
- Unit test compatibility issues when running with UV package manager
- Type annotations in TokenRelationship class (kyc_status and freeze_status)
- Test assertions in test_executable.py using pytest match parameter
- Moved and renamed README_upstream.md to docs/sdk_developers/rebasing.md
- Invalid DRE Hex representation in examples/keys_private_ecdsa.py
- Windows malformed path using uv run generate_proto.py using as_posix()
- Changed README MIT license to Apache
- deprecated CamelCase instances in /examples such as TokenId and totalSupply to snake_case
- Invalid HEX representation and signature validation in keys_public_ecdsa.py
- Invalid signature verification for examples/keys_public_der.py
- Duplicate validation function in TokenCreate

### Removed

- Removed the old `/documentation` folder.
- Rebase command in README_upstream changed to just -S
- generate_proto.sh
- pkg_resources dependency in generate_proto.py

### Breaking API changes

- We have some changed imports and returns to maintain compatability in the proto bump

transaction_body_pb2.TransactionBody -> transaction_pb2.TransactionBody
contract_call_local_pb2.ContractFunctionResult -> contract_types_pb2.ContractFunctionResult
contract_call_local_pb2.ContractLoginfo -> contract_types_pb2.ContractLoginfo

- Removed init.py content in /tokens

**Changed imports**

- src/hiero_sdk_python/consensus/topic_message.py: from hiero_sdk_python import Timestamp → from hiero_sdk_python.timestamp import Timestamp
- src/hiero_sdk_python/query/topic_message_query.py: from hiero_sdk_python import Client → from hiero_sdk_python.client.client import Client
- src/hiero_sdk_python/tokens/**init**.py: content removed.
- src/hiero_sdk_python/tokens/token_info.py: from hiero_sdk_python.hapi.services.token_get_info_pb2 import TokenInfo as proto_TokenInfo → from hiero_sdk_python.hapi.services import token_get_info_pb2
- src/hiero_sdk_python/tokens/token_key_validation.py: from hiero_sdk_python.hapi.services → import basic_types_pb2
- src/hiero_sdk_python/tokens/token_kyc_status.py: from hiero_sdk_python.hapi.services.basic_types_pb2 import TokenKycStatus as proto_TokenKycStatus → from hiero_sdk_python.hapi.services import basic_types_pb2
- src/hiero_sdk_python/tokens/token_pause_status.py: from hiero_sdk_python.hapi.services.basic_types_pb2 import (TokenPauseStatus as proto_TokenPauseStatus,) → from hiero_sdk_python.hapi.services import basic_types_pb2
- src/hiero_sdk_python/tokens/token_pause_transaction.py: from hiero_sdk_python.hapi.services.token_pause_pb2 import TokenPauseTransactionBody → from hiero_sdk_python.hapi.services import token_pause_pb2, transaction_pb2
- from hiero_sdk_python.hapi.services.token_revoke_kyc_pb2 import TokenRevokeKycTransactionBody → from hiero_sdk_python.hapi.services import token_revoke_kyc_pb2, transaction_pb2
- src/hiero_sdk_python/tokens/token_update_nfts_transaction.py: from hiero_sdk_python.hapi.services.token_update_nfts_pb2 import TokenUpdateNftsTransactionBody → from hiero_sdk_python.hapi.services import token_update_nfts_pb2,transaction_pb2
- src/hiero_sdk_python/tokens/token_wipe_transaction.py: from hiero_sdk_python.hapi.services.token_wipe_account_pb2 import TokenWipeAccountTransactionBody → from hiero_sdk_python.hapi.services import token_wipe_account_pb2, transaction_pb2

## [0.1.4] - 2025-08-19

### Added

- CONTRIBUTING.md: expanded documentation detailing various contribution processes in a step-by-step way. Includes new sections: blog posts and support.
- README_upstream.md: documentation explaining how to rebase to main.

### Added

- Legacy ECDSA DER parse support
- documented private key from_string method behavior
- ContractInfo class
- ContractInfoQuery class
- ContractID check in PublicKey.\_from_proto() method
- PendingAirdropId Class
- PendingAirdropRecord Class
- TokenCancelAirdropTransaction Class
- AccountUpdateTransaction class
- ContractBytecodeQuery class
- SimpleStorage.bin-runtime
- Support for both .bin and .bin-runtime contract bytecode extensions in contract_utils.py
- ContractUpdateTransaction class

### Fixed

- missing ECDSA support in query.py and contract_create_transaction.py (was only creating ED25519 keys)
- Applied linting and code formatting across the consensus module
- fixed pip install hiero_sdk_python -> pip install hiero-sdk-python in README.md

### Breaking API changes

**We have several camelCase uses that will be deprecated → snake_case** Original aliases will continue to function, with a warning, until the following release.

#### In `token_info.py`

- tokenId → token_id
- totalSupply → total_supply
- isDeleted → is_deleted
- tokenType → token_type
- maxSupply → max_supply
- adminKey → admin_key
- kycKey → kyc_key
- freezeKey → freeze_key
- wipeKey → wipe_key
- supplyKey → supply_key
- defaultFreezeStatus → default_freeze_status
- defaultKycStatus → default_kyc_status
- autoRenewAccount → auto_renew_account
- autoRenewPeriod → auto_renew_period
- pauseStatus → pause_status
- supplyType → supply_type

#### In `nft_id.py`

- tokenId → token_id
- serialNumber → serial_number

#### In `transaction_receipt.py`

- tokenId → token_id
- topicId → topic_id
- accountId → account_id
- fileId → file_id

### Deprecated Additions

- logger.warn will be deprecated in v0.1.4. Please use logger.warning instead.
- get_logger method passing (name, level) will be deprecated in v0.1.4 for (level, name).

## [0.1.3] - 2025-07-03

### Added

- TokenType Class
- MAINTAINERS.md file
- Duration Class
- NFTTokenCreateTransaction Class
- TokenUnfreezeTransaction
- Executable Abstraction
- Logger
- Node Implementation
- Integration Tests across the board
- TokenWipeTransaction Class
- TokenNFTInfoQuery Class
- TokenInfo Class
- TokenRejectTransaction Class
- TokenUpdateNftsTransaction Class
- TokenInfoQuery Class
- TokenPauseTransaction Class
- TokenBurnTransaction Class
- TokenGrantKycTransaction Class
- TokenUpdateTransaction Class
- added Type hinting and initial methods to several modules
- TokenRevoceKycTransaction Class
- [Types Guide](hiero/hedera_sdk_python/documentation/sdk_developers/types.md)

- TransactionRecordQuery Class
- AccountInfoQuery Class

### Changed

- replace datetime.utcnow() with datetime.now(timezone.utc) for Python 3.10
- updated pr-checks.yml
- added add_require_frozen() to Transaction Base Class
- added NFT Transfer in TransferTransaction
- bumped solo-actions to latest release
- updated to/from_proto method to be protected
- Example scripts updated to be easily run form root
- README updated
- added PublicKey.from_proto to PublicKey class
- changed Query Class to have method get_cost
- SimpleContract and StatefulContract constructors to be payable
- added new_pending_airdrops to TransactionRecord Class
- Reorganized SDK developer documentation:
    - Renamed and moved `README_linting.md` to `linting.md`
    - Renamed and moved `README_types.md` to `types.md`
    - Renamed and moved `Commit_Signing.md` to `signing.md`
- Created `sdk_users` docs folder and renamed `examples/README.md` to `running_examples.md`
- Updated references and links accordingly

### Fixed

- fixed INVALID_NODE_ACCOUNT during node switching
- fixed ed25519 key ambiguity (PrivateKey.from_string -> PrivateKey.from_string_ed25519 in examples)

### Removed

- Redundant test.py file

## [0.1.2] - 2025-03-12

### Added

- NFTId Class

### Changed

- use SEC1 ECPrivateKey instead of PKCS#8

### Fixed

- PR checks
- misnamed parameter (ECDSASecp256k1=pub_bytes -> ECDSA_secp256k1=pub_bytes)

### Removed

- .DS_store file

## [0.1.1] – 2025-02-25

### Added

- RELEASE.md
- CONTRIBUTING.md

### Changed

- README now split into root README for project overview and /examples README for transaction types and syntax.
- Python version incremented from 3.9 to 3.10

### Removed

- pdm.lock & uv.lock file

## [0.1.0] - 2025-02-19

### Added

- Initial release of the Python SDK core functionality.
- Basic documentation on how to install and use the SDK.
- Example scripts illustrating setup and usage.

### Changed

- N/A

### Fixed

- N/A

### Removed

- N/A<|MERGE_RESOLUTION|>--- conflicted
+++ resolved
@@ -8,24 +8,18 @@
 
 ### Added
 
-<<<<<<< HEAD
-=======
 - Add example demonstrating usage of `CustomFeeLimit` in `examples/transaction/custom_fee_limit.py`
 - Added `.github/workflows/merge-conflict-bot.yml` to automatically detect and notify users of merge conflicts in Pull Requests.
 - Added validation logic in `.github/workflows/pr-checks.yml` to detect when no new chnagelog entries are added under [Unreleased]
 
->>>>>>> 968d4cb5
 ### Changed
 
 - Removed duplicate import of transaction_pb2 in transaction.py
 
 ### Fixed
-<<<<<<< HEAD
 
 - Fixed `scripts/examples/match_examples_src.py` to correctly match examples with exact filenames in different folders.
-=======
 - fixed workflow: changelog check with improved sensitivity to deletions, additions, new releases
->>>>>>> 968d4cb5
 
 ## [0.1.9] - 2025-11-26
 
@@ -64,14 +58,11 @@
 - Added `examples/token_create_transaction_wipe_key.py` to demonstrate token wiping and the role of the wipe key.
 - Added `examples/account_allowance_approve_transaction_hbar.py` and `examples/account_allowance_delete_transaction_hbar.py`, deleted `examples/account_allowance_hbar.py`. [#775]
 - Added `docs\sdk_developers\training\receipts.md` as a training guide for users to understand hedera receipts.
-<<<<<<< HEAD
 - Add `set_token_ids`, `_from_proto`, `_validate_checksum` to TokenAssociateTransaction [#795]
 - docs: added `network_and_client.md` with a table of contents, and added external example scripts (`client.py`).
-=======
 - Add comprehensive documentation for `MaxAttemptsError` in `docs/sdk_developers/training/max_attempts_error.md` (2025-11-26)
 - Add practical example `examples/errors/max_attempts_error.py` demonstrating network error handling and recovery strategies (2025-11-26)
 - Document error handling patterns for network failures and node retry attempts (#877)
->>>>>>> d2c4500 (feat: Refactor TokenDissociateTransaction to use set_token_ids method (#830))
 
 ### Changed
 
@@ -87,10 +78,7 @@
 - Update github actions checkout from 5.0.0 to 5.0.1 (#814)
 - changed to add concurrency to workflow bot
 - feat: Refactor `TokenDissociateTransaction` to use set_token_ids method and update transaction fee to Hbar, also update `transaction.py` and expand `examples/token_dissociate.py`, `tests/unit/token_dissociate.py`.
-<<<<<<< HEAD
-
-=======
->>>>>>> d2c4500 (feat: Refactor TokenDissociateTransaction to use set_token_ids method (#830))
+
 
 ### Fixed
 
