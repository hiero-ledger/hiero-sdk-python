# Changelog

All notable changes to this project will be documented in this file.
This project adheres to [Semantic Versioning](https://semver.org).
This changelog is based on [Keep a Changelog](https://keepachangelog.com/en/1.1.0/).

## [Unreleased]

- Refactor `query_balance.py` into modular, reusable functions with `setup_client()`, `create_account()`, `get_balance()`, `transfer_hbars()`, and `main()` for improved readability, maintainability, and error handling.
- Unified balance and transfer logging format — both now consistently display values in hbars for clarity.

### Added

<<<<<<< HEAD
- Added "Transaction Examples" section to README.md that references docs/sdk_users/running_examples.md for high-level overview and examples/ directory for detailed code examples (#474)
=======
>>>>>>> c757c1d2
- Refactored `examples/topic_create.py` into modular functions for better readability and reuse.
- Add Rebasing and Signing section to signing.md with instructions for maintaining commit verification during rebase operations (#556)
- Add `examples/account_id.py` demonstrating AccountId class usage including creating standard AccountIds, parsing from strings, comparing instances, and creating AccountIds with public key aliases
- Added Google-style docstrings to `CustomFractionalFee` class and its methods in `custom_fractional_fee.py`.
- Added `dependabot.yaml` file to enable automated dependency management.
- Common issues guide for SDK developers at `docs/sdk_developers/common_issues.md`
- Added documentation for resolving changelog conflicts in `docs/common_issues.md`
- - Added comprehensive changelog entry guide at `docs/sdk_developers/changelog.md` to help contributors create proper changelog entries (#532).
- docs: Added Google-style docstrings to `CustomFixedFee` class and its methods in `custom_fixed_fee.py`.
- docs: Add Google-style docstrings to `CustomRoyaltyFee` class and its methods in `custom_royalty_fee.py`.
- docs: Add Google-style docstrings to `AbstractTokenTransferTransaction` class and its methods in `abstract_token_transfer_transaction.py`.
- docs: Add Google-style docstrings to `TokenRelationship` class and its methods in `token_relationship.py`.

### Changed

- Moved `examples/sdk_developers/common_issues.md` to `docs/sdk_developers/common_issues.md` for better documentation organization
- Renamed `examples/nft_allowance.py` to `examples/account_allowance_nft.py` for consistency with account class naming scheme
- Added changelog conflict resolution examples to `docs/common_issues.md`
- Refactored `examples/topic_create.py` to be more modular by splitting functions and renaming `create_topic()` to `main()`.
- Refactored `examples/transfer_hbar.py` to improve modularity by separating transfer and balance query operations into dedicated functions
- Enhanced contributing section in README.md with resource links
- Refactored examples/topic_message_submit.py to be more modular
- Added "One Issue Per Pull Request" section to `docs/sdk_developers/common_issues.md`.
- docs: Improved the contributing section in the README.md file
- Refactored `examples/transfer_nft.py` to be more modular by isolating transfer logic.
- Refactored `examples/file_append.py` into modular functions for better readability, reuse, and consistency across examples.
- Ensured identical runtime behavior and output to the previous version to maintain backward compatibility.
- Renamed `examples/hbar_allowance.py` to `examples/account_allowance_hbar.py` for naming consistency
- Converted monolithic function in `token_create_nft_infinite.py` to multiple modular functions for better structure and ease.
- docs: Use relative paths for internal GitHub links (#560).
- Update pyproject.toml maintainers list.

### Fixed

- Add type hints to `setup_client()` and `create_new_account()` functions in `examples/account_create.py` (#418)
- Added explicit read and write permissions to test.yml

## [0.1.6] - 2025-10-21

### Added

- Add comprehensive Google-style docstrings to examples/account_create.py
- add revenue generating topic tests/example
- add fee_schedule_key, fee_exempt_keys, custom_fees fields in TopicCreateTransaction, TopicUpdateTransaction, TopicInfo classes
- add CustomFeeLimit class
- TokenNftAllowance class
- TokenAllowance class
- HbarAllowance class
- HbarTransfer class
- AccountAllowanceApproveTransaction class
- AccountAllowanceDeleteTransaction class
- FileAppendTransaction class
- Documentation examples for Allowance Approve Transaction, Allowance Delete Transaction, and File Append Transaction
- Approved transfer support to TransferTransaction
- set_transaction_id() API to Transaction class
- Allowance examples (hbar_allowance.py, token_allowance.py, nft_allowance.py)
- Refactored examples/logging_example.py for better modularity (#478)

### Changed

- TransferTransaction refactored to use TokenTransfer and HbarTransfer classes instead of dictionaries
- Added checksum validation for TokenId
- Refactor examples/token_cancel_airdrop
- Refactor token creation examples for modularity and consistency
- Rearranged running_examples.md to be alphabetical
- Refactor token_associate.py for better structure, add association verification query (#367)
- Refactored `examples/account_create.py` to improve modularity and readability (#363)
- Replace Hendrik Ebbers with Sophie Bulloch in the MAINTAINERS.md file
- Improved `CONTRIBUTING.md` by explaining the /docs folder structure and fixing broken hyperlinks.(#431)
- Converted class in `token_nft_info.py` to dataclass for simplicity.

### Fixed

- Incompatible Types assignment in token_transfer_list.py
- Corrected references to \_require_not_frozen() and removed the surplus \_is_frozen
- Removed duplicate static methods in `TokenInfo` class:
    - `_copy_msg_to_proto`
    - `_copy_key_if_present`
    - `_parse_custom_fees`
    Kept robust versions with proper docstrings and error handling.
- Add strict type hints to `TransactionGetReceiptQuery` (#420)
- Fixed broken documentation links in CONTRIBUTING.md by converting absolute GitHub URLs to relative paths
- Updated all documentation references to use local paths instead of pointing to hiero-sdk project hub

## [0.1.5] - 2025-09-25

### Added

- ScheduleSignTransaction class
- NodeUpdateTransaction class
- NodeDeleteTransaction class
- ScheduleDeleteTransaction class
- prng_number and prng_bytes properties in TransactionRecord
- PrngTransaction class
- ScheduleInfoQuery class
- ScheduleInfo class
- Exposed node_id property in `TransactionReceipt`
- NodeCreateTransaction class
- ScheduleId() class
- ScheduleCreateTransaction() class
- build_scheduled_body() in every transaction
- ContractDeleteTransaction class
- ContractExecuteTransaction class
- setMessageAndPay() function in StatefulContract
- AccountDeleteTransaction Class
- generate_proto.py
- Bumped Hedera proto version from v0.57.3 to v0.64.3
- Added `dev` and `lint` dependency groups as default in `pyproject.toml`
- EthereumTransaction class
- AccountId support for ECDSA alias accounts
- ContractId.to_evm_address() method for EVM compatibility
- consumeLargeData() function in StatefulContract
- example script for Token Airdrop
- added variables directly in the example script to reduce the need for users to supply extra environment variables.
- Added new `merge_conflicts.md` with detailed guidance on handling conflicts during rebase.
- Type hinting to /tokens, /transaction, /query, /consensus
- Linting to /tokens, /transaction, /query, /consensus
- Module docstrings in /tokens, /transaction, /query, /consensus
- Function docstrings in /tokens, /transaction, /query, /consensus

### Changed

- bump solo version to `v0.14`
- bump protobufs version to `v0.66.0`
- bump solo version to `v0.13`
- Extract \_build_proto_body() from build_transaction_body() in every transaction
- StatefulContract's setMessage() function designed with no access restrictions, allowing calls from any address
- bump solo version to `v0.12`
- Extract Ed25519 byte loading logic into private helper method `_from_bytes_ed25519()`
- Documentation structure updated: contents moved from `/documentation` to `/docs`.
- Switched Mirror Node endpoints used by SDK to secure ones instead of deprecated insecure endpoints (shut down on Aug 20th, see [Hedera blogpost](https://hedera.com/blog/updated-deprecation-of-the-insecure-hedera-consensus-service-hcs-mirror-node-endpoints))
- Update protobuf dependency from 5.28.1 to 5.29.1
- Update grpcio dependency from 1.68.1 to 1.71.2
- Updated `rebasing.md` with clarification on using `git reset --soft HEAD~<n>` where `<n>` specifies the number of commits to rewind.
- Calls in examples for PrivateKey.from_string_ed25519(os.getenv('OPERATOR_KEY')) to PrivateKey.from_string(os.getenv('OPERATOR_KEY')) to enable general key types
- Add CI tests across Python 3.10–3.12.
- kyc_status: Optional[TokenFreezeStatusProto] = None → kyc_status: Optional[TokenKycStatus] = None
- assert relationship.freeze_status == TokenFreezeStatus.FROZEN, f"Expected freeze status to be FROZEN, but got {relationship.freeze_status}" → assert relationship.freeze_status == TokenFreezeStatus.UNFROZEN, f"Expected freeze status to be UNFROZEN, but got {relationship.freeze_status}"

### Fixed

- Format account_create_transaction.py and add type hints
- Format account_balance.py and fix pylint issues
- Format account_delete_transaction.py and fix pylint issues
- Format account_id.py and fix pylint issues
- Format account_info.py and fix pylint issues
- Format account_update_transaction.py and fix pylint issues
- Unit test compatibility issues when running with UV package manager
- Type annotations in TokenRelationship class (kyc_status and freeze_status)
- Test assertions in test_executable.py using pytest match parameter
- Moved and renamed README_upstream.md to docs/sdk_developers/rebasing.md
- Invalid DRE Hex representation in examples/keys_private_ecdsa.py
- Windows malformed path using uv run generate_proto.py using as_posix()
- Changed README MIT license to Apache
- deprecated CamelCase instances in /examples such as TokenId and totalSupply to snake_case
- Invalid HEX representation and signature validation in keys_public_ecdsa.py
- Invalid signature verification for examples/keys_public_der.py
- Duplicate validation function in TokenCreate

### Removed

- Removed the old `/documentation` folder.
- Rebase command in README_upstream changed to just -S
- generate_proto.sh
- pkg_resources dependency in generate_proto.py

### Breaking API changes

- We have some changed imports and returns to maintain compatability in the proto bump

transaction_body_pb2.TransactionBody -> transaction_pb2.TransactionBody
contract_call_local_pb2.ContractFunctionResult -> contract_types_pb2.ContractFunctionResult
contract_call_local_pb2.ContractLoginfo -> contract_types_pb2.ContractLoginfo

- Removed init.py content in /tokens

**Changed imports**

- src/hiero_sdk_python/consensus/topic_message.py: from hiero_sdk_python import Timestamp → from hiero_sdk_python.timestamp import Timestamp
- src/hiero_sdk_python/query/topic_message_query.py: from hiero_sdk_python import Client → from hiero_sdk_python.client.client import Client
- src/hiero_sdk_python/tokens/**init**.py: content removed.
- src/hiero_sdk_python/tokens/token_info.py: from hiero_sdk_python.hapi.services.token_get_info_pb2 import TokenInfo as proto_TokenInfo → from hiero_sdk_python.hapi.services import token_get_info_pb2
- src/hiero_sdk_python/tokens/token_key_validation.py: from hiero_sdk_python.hapi.services → import basic_types_pb2
- src/hiero_sdk_python/tokens/token_kyc_status.py: from hiero_sdk_python.hapi.services.basic_types_pb2 import TokenKycStatus as proto_TokenKycStatus → from hiero_sdk_python.hapi.services import basic_types_pb2
- src/hiero_sdk_python/tokens/token_pause_status.py: from hiero_sdk_python.hapi.services.basic_types_pb2 import (TokenPauseStatus as proto_TokenPauseStatus,) → from hiero_sdk_python.hapi.services import basic_types_pb2
- src/hiero_sdk_python/tokens/token_pause_transaction.py: from hiero_sdk_python.hapi.services.token_pause_pb2 import TokenPauseTransactionBody → from hiero_sdk_python.hapi.services import token_pause_pb2, transaction_pb2
- from hiero_sdk_python.hapi.services.token_revoke_kyc_pb2 import TokenRevokeKycTransactionBody → from hiero_sdk_python.hapi.services import token_revoke_kyc_pb2, transaction_pb2
- src/hiero_sdk_python/tokens/token_update_nfts_transaction.py: from hiero_sdk_python.hapi.services.token_update_nfts_pb2 import TokenUpdateNftsTransactionBody → from hiero_sdk_python.hapi.services import token_update_nfts_pb2,transaction_pb2
- src/hiero_sdk_python/tokens/token_wipe_transaction.py: from hiero_sdk_python.hapi.services.token_wipe_account_pb2 import TokenWipeAccountTransactionBody → from hiero_sdk_python.hapi.services import token_wipe_account_pb2, transaction_pb2

## [0.1.4] - 2025-08-19

### Added

- CONTRIBUTING.md: expanded documentation detailing various contribution processes in a step-by-step way. Includes new sections: blog posts and support.
- README_upstream.md: documentation explaining how to rebase to main.

### Added

- Legacy ECDSA DER parse support
- documented private key from_string method behavior
- ContractInfo class
- ContractInfoQuery class
- ContractID check in PublicKey.\_from_proto() method
- PendingAirdropId Class
- PendingAirdropRecord Class
- TokenCancelAirdropTransaction Class
- AccountUpdateTransaction class
- ContractBytecodeQuery class
- SimpleStorage.bin-runtime
- Support for both .bin and .bin-runtime contract bytecode extensions in contract_utils.py
- ContractUpdateTransaction class

### Fixed

- missing ECDSA support in query.py and contract_create_transaction.py (was only creating ED25519 keys)
- Applied linting and code formatting across the consensus module
- fixed pip install hiero_sdk_python -> pip install hiero-sdk-python in README.md

### Breaking API changes

**We have several camelCase uses that will be deprecated → snake_case** Original aliases will continue to function, with a warning, until the following release.

#### In `token_info.py`

- tokenId → token_id
- totalSupply → total_supply
- isDeleted → is_deleted
- tokenType → token_type
- maxSupply → max_supply
- adminKey → admin_key
- kycKey → kyc_key
- freezeKey → freeze_key
- wipeKey → wipe_key
- supplyKey → supply_key
- defaultFreezeStatus → default_freeze_status
- defaultKycStatus → default_kyc_status
- autoRenewAccount → auto_renew_account
- autoRenewPeriod → auto_renew_period
- pauseStatus → pause_status
- supplyType → supply_type

#### In `nft_id.py`

- tokenId → token_id
- serialNumber → serial_number

#### In `transaction_receipt.py`

- tokenId → token_id
- topicId → topic_id
- accountId → account_id
- fileId → file_id

### Deprecated Additions

- logger.warn will be deprecated in v0.1.4. Please use logger.warning instead.
- get_logger method passing (name, level) will be deprecated in v0.1.4 for (level, name).

## [0.1.3] - 2025-07-03

### Added

- TokenType Class
- MAINTAINERS.md file
- Duration Class
- NFTTokenCreateTransaction Class
- TokenUnfreezeTransaction
- Executable Abstraction
- Logger
- Node Implementation
- Integration Tests across the board
- TokenWipeTransaction Class
- TokenNFTInfoQuery Class
- TokenInfo Class
- TokenRejectTransaction Class
- TokenUpdateNftsTransaction Class
- TokenInfoQuery Class
- TokenPauseTransaction Class
- TokenBurnTransaction Class
- TokenGrantKycTransaction Class
- TokenUpdateTransaction Class
- added Type hinting and initial methods to several modules
- TokenRevoceKycTransaction Class
- [Types Guide](hiero/hedera_sdk_python/documentation/sdk_developers/types.md)

- TransactionRecordQuery Class
- AccountInfoQuery Class

### Changed

- replace datetime.utcnow() with datetime.now(timezone.utc) for Python 3.10
- updated pr-checks.yml
- added add_require_frozen() to Transaction Base Class
- added NFT Transfer in TransferTransaction
- bumped solo-actions to latest release
- updated to/from_proto method to be protected
- Example scripts updated to be easily run form root
- README updated
- added PublicKey.from_proto to PublicKey class
- changed Query Class to have method get_cost
- SimpleContract and StatefulContract constructors to be payable
- added new_pending_airdrops to TransactionRecord Class
- Reorganized SDK developer documentation:
    - Renamed and moved `README_linting.md` to `linting.md`
    - Renamed and moved `README_types.md` to `types.md`
    - Renamed and moved `Commit_Signing.md` to `signing.md`
- Created `sdk_users` docs folder and renamed `examples/README.md` to `running_examples.md`
- Updated references and links accordingly

### Fixed

- fixed INVALID_NODE_ACCOUNT during node switching
- fixed ed25519 key ambiguity (PrivateKey.from_string -> PrivateKey.from_string_ed25519 in examples)

### Removed

- Redundant test.py file

## [0.1.2] - 2025-03-12

### Added

- NFTId Class

### Changed

- use SEC1 ECPrivateKey instead of PKCS#8

### Fixed

- PR checks
- misnamed parameter (ECDSASecp256k1=pub_bytes -> ECDSA_secp256k1=pub_bytes)

### Removed

- .DS_store file

## [0.1.1] – 2025-02-25

### Added

- RELEASE.md
- CONTRIBUTING.md

### Changed

- README now split into root README for project overview and /examples README for transaction types and syntax.
- Python version incremented from 3.9 to 3.10

### Removed

- pdm.lock & uv.lock file

## [0.1.0] - 2025-02-19

### Added

- Initial release of the Python SDK core functionality.
- Basic documentation on how to install and use the SDK.
- Example scripts illustrating setup and usage.

### Changed

- N/A

### Fixed

- N/A

### Removed

- N/A<|MERGE_RESOLUTION|>--- conflicted
+++ resolved
@@ -11,10 +11,7 @@
 
 ### Added
 
-<<<<<<< HEAD
 - Added "Transaction Examples" section to README.md that references docs/sdk_users/running_examples.md for high-level overview and examples/ directory for detailed code examples (#474)
-=======
->>>>>>> c757c1d2
 - Refactored `examples/topic_create.py` into modular functions for better readability and reuse.
 - Add Rebasing and Signing section to signing.md with instructions for maintaining commit verification during rebase operations (#556)
 - Add `examples/account_id.py` demonstrating AccountId class usage including creating standard AccountIds, parsing from strings, comparing instances, and creating AccountIds with public key aliases
