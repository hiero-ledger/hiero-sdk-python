﻿# Changelog

All notable changes to this project will be documented in this file.
This project adheres to [Semantic Versioning](https://semver.org).
This changelog is based on [Keep a Changelog](https://keepachangelog.com/en/1.1.0/).

## [Unreleased]

### Added
- Modularized `transfer_transaction_fungible` example by introducing `account_balance_query()` & `transfer_transaction()`.Renamed `transfer_tokens()` → `main()`
- Phase 2 of the inactivity-unassign bot:Automatically detects stale open pull requests (no commit activity for 21+ days), comments with a helpful InactivityBot message, closes the stale PR, and unassigns the contributor from the linked issue.
- Added **str**() to CustomFixedFee and updated examples and tests accordingly.
- Added a github template for good first issues
- Added `.github/workflows/bot-assignment-check.yml` to limit non-maintainers to 2 concurrent issue assignments.
- Added all missing fields to **str**() method and updated `test_tokem_info.py`
- Add examples/tokens/token_create_transaction_pause_key.py example demonstrating token pause/unpause behavior and pause key usage (#833)
- Added `docs/sdk_developers/training/transaction_lifecycle.md` to explain the typical lifecycle of executing a transaction using the Hedera Python SDK.
- Add inactivity bot workflow to unassign stale issue assignees (#952)
- Made custom fraction fee end to end
- feat: AccountCreateTransaction now supports both PrivateKey and PublicKey [#939](https://github.com/hiero-ledger/hiero-sdk-python/issues/939)
- Added Acceptance Criteria section to Good First Issue template for better contributor guidance (#997)
- Added __str__() to CustomRoyaltyFee and updated examples and tests accordingly (#986)
<<<<<<< HEAD
- Add PR inactivity reminder bot for stale pull requests `.github/workflows/pr-inactivity-reminder-bot.yml`
=======
- Restore bug and feature request issue templates (#996)(https://github.com/hiero-ledger/hiero-sdk-python/issues/996)
- Support selecting specific node account ID(s) for queries and transactions and added `Network._get_node()` with updated execution flow (#362)
- Add TLS support with two-stage control (`set_transport_security()` and `set_verify_certificates()`) for encrypted connections to Hedera networks. TLS is enabled by default for hosted networks (mainnet, testnet, previewnet) and disabled for local networks (solo, localhost) (#855)
>>>>>>> cee7a498

### Changed

- Allow `PublicKey` for `TokenUpdateKeys` in `TokenUpdateTransaction`, enabling non-custodial workflows where operators can build transactions using only public keys (#934).
- Bump protobuf toml to protobuf==6.33.2

### Fixed

- Fixed inactivity bot workflow not checking out repository before running (#964)
- Fixed the topic_message_query integarion test
- good first issue template yaml rendering

### Breaking Change

-

## [0.1.10] - 2025-12-03

### Added

- Added docs/sdk_developers/training/workflow: a training for developers to learn the workflow to contribute to the python SDK.
- Added Improved NFT allowance deletion flow with receipt-based status checks and strict `SPENDER_DOES_NOT_HAVE_ALLOWANCE` verification.
- Add `max_automatic_token_associations`, `staked_account_id`, `staked_node_id` and `decline_staking_reward` fields to `AccountUpdateTransaction` (#801)
- Added docs/sdk_developers/training/setup: a training to set up as a developer to the python sdk
- Add example demonstrating usage of `CustomFeeLimit` in `examples/transaction/custom_fee_limit.py`
- Added `.github/workflows/merge-conflict-bot.yml` to automatically detect and notify users of merge conflicts in Pull Requests.
- Added `.github/workflows/bot-office-hours.yml` to automate the Weekly Office Hour Reminder.
- feat: Implement account creation with EVM-style alias transaction example.
- Added validation logic in `.github/workflows/pr-checks.yml` to detect when no new chnagelog entries are added under [Unreleased].
- Support for message chunking in `TopicSubmitMessageTransaction`.

### Changed

- bot workflows to include new changelog entry
- Removed duplicate import of transaction_pb2 in transaction.py
- Refactor `TokenInfo` into an immutable dataclass, remove all setters, and rewrite `_from_proto` as a pure factory for consistent parsing [#800]
- feat: Add string representation method for `CustomFractionalFee` class and update `custom_fractional_fee.py` example.
- Moved query examples to their respective domain folders to improve structure matching.

### Fixed

- fixed workflow: changelog check with improved sensitivity to deletions, additions, new releases

## [0.1.9] - 2025-11-26

### Added

- Add a limit of one comment for PR to the commit verification bot. [#892]
- Removed `actions/checkout@v4` from `bot-verified-commits.yml`
- Add comprehensive documentation for `ReceiptStatusError` in `docs/sdk_developers/training/receipt_status_error.md`
- Add practical example `examples/errors/receipt_status_error.py` demonstrating transaction error handling
- Document error handling patterns and best practices for transaction receipts
- fix `pull_request` to `pull_request_target` in `bot-verified-commits.yml`
- Add more robust receipt checks and removed fallback to `examples/tokens/token_delete_transaction.py`
- Add detail to `token_airdrop.py` and `token_airdrop_cancel.py`
- Add workflow: github bot to respond to unverified PR commits (#750)
- Add workflow: bot workflow which notifies developers of workflow failures in their pull requests.
- Add `examples/token_create_transaction_max_automatic_token_associations_0.py` to demonstrate how `max_automatic_token_associations=0` behaves.
- Add `examples/topic_id.py` to demonstrate `TopicId` opeartions
- Add `examples/topic_message.py` to demonstrate `TopicMessage` and `TopicMessageChunk` with local mock data.
- Added missing validation logic `fee_schedule_key` in integration `token_create_transaction_e2e_test.py` and ``token_update_transaction_e2e_test.py`.
- Add `account_balance_query.py` example to demonstrate how to use the CryptoGetAccountBalanceQuery class.
- Add `examples/token_create_transaction_admin_key.py` demonstrating admin key privileges for token management including token updates, key changes, and deletion (#798)
- Add `examples/token_create_transaction_freeze_key.py` showcasing freeze key behavior, expected failures without the key, and the effect of freezing/unfreezing on transfers.
- Add `examples/account_info.py` to demonstrate `AccountInfo` opeartions
- Added `HbarUnit` class and Extend `Hbar` class to handle floating-point numbers
- Add `examples/topic_info.py` to demonstrate `TopicInfo` operations.
- feat: Allow `PrivateKey` to be used for keys in `TopicCreateTransaction` for consistency.
- EvmAddress class
- `alias`, `staked_account_id`, `staked_node_id` and `decline_staking_reward` fields to AccountCreateTransaction
- `staked_account_id`, `staked_node_id` and `decline_staking_reward` fields to AccountInfo
- Added `examples/token_create_transaction_supply_key.py` to demonstrate token creation with and without a supply key.
- Added `examples/token_create_transaction_kyc_key.py` to demonstrate KYC key functionality, including creating tokens with/without KYC keys, granting/revoking KYC status, and understanding KYC requirements for token transfers.
- Add `set_token_ids`, `_from_proto`, `_validate_checksum` to TokenAssociateTransaction [#795]
- Added BatchTransaction class
- Add support for token metadata (bytes, max 100 bytes) in `TokenCreateTransaction`, including a new `set_metadata` setter, example, and tests. [#799]
- Added `examples/token_create_transaction_token_fee_schedule.py` to demonstrate creating tokens with custom fee schedules and the consequences of not having it.
- Added `examples/token_create_transaction_wipe_key.py` to demonstrate token wiping and the role of the wipe key.
- Added `examples/account_allowance_approve_transaction_hbar.py` and `examples/account_allowance_delete_transaction_hbar.py`, deleted `examples/account_allowance_hbar.py`. [#775]
- Added `docs\sdk_developers\training\receipts.md` as a training guide for users to understand hedera receipts.
- Add `set_token_ids`, `_from_proto`, `_validate_checksum` to TokenAssociateTransaction [#795]
- docs: added `network_and_client.md` with a table of contents, and added external example scripts (`client.py`).

### Changed

- Upgraded step-security/harden-runner v2.13.2
- bumped actions/checkout from 5.0.0 to 6.0.0
- Limit workflow bot to one message per PR
- Refactored token-related example scripts (`token_delete.py`, `token_dissociate.py`, etc.) for improved readability and modularity. [#370]
- upgrade: step security action upgraded from harden-runner-2.13.1 to harden-runner-2.13.1
- chore: Split `examples/account_allowance_nft.py` into separate `account_allowance_approve_transaction_nft.py` and `account_allowance_delete_transaction_nft.py` examples.
- chore: bump protobuf from 6.33.0 to 6.33.1 (#796)
- fix: Allow `max_automatic_token_associations` to be set to -1 (unlimited) in `AccountCreateTransaction` and add field to `AccountInfo`.
- Allow `PrivateKey` to be used for keys in `TopicCreateTransaction` for consistency.
- Update github actions checkout from 5.0.0 to 5.0.1 (#814)
- changed to add concurrency to workflow bot
- feat: Refactor `TokenDissociateTransaction` to use set_token_ids method and update transaction fee to Hbar, also update `transaction.py` and expand `examples/token_dissociate.py`, `tests/unit/token_dissociate.py`.

### Fixed

- chore: updated solo action to avoid v5
- chore: fix test.yml workflow to log import errors (#740)
- chore: fixed integration test names without a test prefix or postfix
- Staked node ID id issue in the account_create_transationt_e2e_test
- workflow: verified commits syntax for verfication bot

## [0.1.8] - 2025-11-07

### Added

- `is_unknown` property added to `src/hiero_sdk_python/response_code.py`
- Example `response_code.py`
- Add `TokenFeeScheduleUpdateTransaction` class to support updating custom fee schedules on tokens (#471).
- Add `examples/token_update_fee_schedule_fungible.py` and `examples/token_update_fee_schedule_nft.py` demonstrating the use of `TokenFeeScheduleUpdateTransaction`.
- Update `docs/sdk_users/running_examples.md` to include `TokenFeeScheduleUpdateTransaction`.
- added FreezeTransaction class
- added FreezeType class
- Added `docs/sdk_developers/pylance.md`, a new guide explaining how to set up and use **Pylance** in VS Code for validating imports, file references, and methods before review. (#713)
- feat: TokenAirdropClaim Transaction, examples (with signing required and not), unit and integration tests (#201)
- docs: Add Google-style docstrings to `TokenId` class and its methods in `token_id.py`.
- added Google-style docstrings to the `TransactionRecord` class including all dataclass fields, `__repr__`, `_from_proto()` & `_to_proto()` methods.
- Standardized docstrings, improved error handling, and updated type hinting (`str | None` to `Optional[str]`) for the `FileId` class (#652).
- Add Google-style docstrings to `AccountInfo` class and its methods in `account_info.py`.
- Added comprehensive Google-style docstrings to the `Logger` class and all utility functions in `src/hiero_sdk_python/logger/logger.py` (#639).
- add AccountRecordsQuery class
- chore: added python 3.13 to test.yml workflow (#510, #449)
- Transaction bytes serialization support: `Transaction.freeze()`, `Transaction.to_bytes()`, and `Transaction.from_bytes()` methods for offline signing and transaction storage
- docs: Add Google-style docstrings to `ContractId` class and methods in `contract_id.py`.
- Added TokenUnpauseTransaction class
- Added expiration_time, auto_renew_period, auto_renew_account, fee_schedule_key, kyc_key in `TokenCreateTransaction`, `TokenUpdateTransaction` classes
- Added comprehensive Google-style docstrings to the `CustomFee` class and its methods in `custom_fee.py`.
- docs: Add `docs/sdk_developers/project_structure.md` to explain repository layout and import paths.

### Changed

- chore: renamed examples to match src where possible
- Moved examples/ to be inside subfiles to match src structure
- changed example script workflow to run on new subdirectory structure
- chore: bumped solo action from 14.0 to 15.0 (#764)
- chore: replaced hardcoded 'testnet' messages with environment network name
- chore: validate that token airdrop transactions require an available token service on the channel (#632)
- chore: update local environment configuration in env.example (#649)
- chore: Update env.example NETWORK to encourage testnet or local usage (#659)
- chore: updated pyproject.toml with python 3.10 to 3.13 (#510, #449)
- chore: fix type hint for TokenCancelAirdropTransaction pending_airdrops parameter
- chore: Moved documentation file `common_issues.md` from `examples/sdk_developers/` to `docs/sdk_developers/` for unified documentation management (#516).
- chore: Refactored the script of examples/custom_fee.py into modular functions
- fix: Replaced `collections.namedtuple` with `typing.NamedTuple` in `client.py` for improved type checking.
- chore: Refactored examples/custom_fee.py into three separate example files.
- Expanded `docs/sdk_developers/checklist.md` with a self-review guide for all pull request submission requirements (#645).
- Expanded docs/sdk_developers/signing.md to clarify GPG and DCO requirements and add a Table of Contents (#455).
- chore: Standardized client initialization across all examples/ files to promote consistency (#658).
- chore: changed the file names of airdrop examples, classes, unit and integration tests so they are grouped together. (#631)
- Refactor `AbstractTokenTransferTransaction` to unify Token/NFT transfer logic.

### Fixed

- Added explicit read permissions to examples.yml (#623)
- Removed deprecated Logger.warn() method and legacy parameter swap logic from get_logger() (#673).
- Improved type hinting in `file_append_transaction.py` to resolve 'mypy --strict` errors. ([#495](https://github.com/hiero-ledger/hiero-sdk-python/issues/495))
- fix: Resolve `__eq__` type conflict in `CustomFee` class (#627)
- Fixes a type conflict in `token_id.py` where `from_string` could receive `None`, preventing a runtime error by raising a `ValueError` if the input is missing. #630
- Dependabot alerts (version bumps)
- Fixed incorrect `TokenType` import (protobuf vs. SDK enum) in 18 example files.
- Update `schedule_sign_transaction_e2e_test` to check for key presence instead of relying on index.
- Add `localhost` and `local` as network names

### Breaking Changes

- chore: changed the file names airdrop classes (#631)
  {pending_airdrop_id.py -> token_airdrop_pending_id.py}
  {pending_airdrop_record.py -> token_airdrop_pending_record.py}
  {token_cancel_airdrop_transaction.py -> token_airdrop_transaction_cancel.py}

- In `TokenAirdropTransaction` the parameters of the following methods have been renamed:
  - add_nft_transfer(sender → sender_id, receiver → receiver_id)
  - add_approved_nft_transfer(sender → sender_id, receiver → receiver_id)

## [0.1.7] - 2025-10-28

### Added

- Expanded `README.md` with a new "Follow Us" section detailing how to watch, star, and fork the repository (#472).
- Refactored `examples/topic_create.py` into modular functions for better readability and reuse.
- Add Rebasing and Signing section to signing.md with instructions for maintaining commit verification during rebase operations (#556)
- Add `examples/account_id.py` demonstrating AccountId class usage including creating standard AccountIds, parsing from strings, comparing instances, and creating AccountIds with public key aliases
- Added Google-style docstrings to `CustomFractionalFee` class and its methods in `custom_fractional_fee.py`.
- Added `dependabot.yaml` file to enable automated dependency management.
- Common issues guide for SDK developers at `examples/sdk_developers/common_issues.md`
- Added documentation for resolving changelog conflicts in `docs/common_issues.md`
- Added comprehensive changelog entry guide at `docs/sdk_developers/changelog.md` to help contributors create proper changelog entries (#532).
- docs: Added Google-style docstrings to `CustomFixedFee` class and its methods in `custom_fixed_fee.py`.
- docs: Add Google-style docstrings to `CustomRoyaltyFee` class and its methods in `custom_royalty_fee.py`.
- docs: Add Google-style docstrings to `AbstractTokenTransferTransaction` class and its methods in `abstract_token_transfer_transaction.py`.
- docs: Add Google-style docstrings to `TokenRelationship` class and its methods in `token_relationship.py`.
- feat: add initial testing guide structure
- Added `checksum` filed for TopicId, FileId, ContractId, ScheduleId class
- Added workflow for running example scripts.
- docs: workflow.md documenting key steps to creating a pull request (#605)
- chore: fix the examples workflow to log error messages and run on import failure (#738)
- Added `docs/discord.md` explaining how to join and navigate the Hiero community Discord (#614).

### Changed

- Added direct links to Python SDK channel in Linux Foundation Decentralized Trust Discord back in
- Updated all occurrences of non-functional Discord invite links throughout the documentation with the new, stable Hyperledger and Hedera invite links (#603).
- Refactored TopicId class to use @dataclass decorator for reducing boilerplate code
- Renamed `examples/nft_allowance.py` to `examples/account_allowance_nft.py` for consistency with account class naming scheme
- Added changelog conflict resolution examples to `docs/common_issues.md`
- Refactored `examples/topic_create.py` to be more modular by splitting functions and renaming `create_topic()` to `main()`.
- Refactored `examples/transfer_hbar.py` to improve modularity by separating transfer and balance query operations into dedicated functions
- Enhanced contributing section in README.md with resource links
- Refactored examples/topic_message_submit.py to be more modular
- Added "One Issue Per Pull Request" section to `examples/sdk_developers/common_issues.md`.
- docs: Improved the contributing section in the README.md file
- Refactored `examples/transfer_nft.py` to be more modular by isolating transfer logic.
- Refactored `examples/file_append.py` into modular functions for better readability, reuse, and consistency across examples.
- Ensured identical runtime behavior and output to the previous version to maintain backward compatibility.
- Renamed `examples/hbar_allowance.py` to `examples/account_allowance_hbar.py` for naming consistency
- Converted monolithic function in `token_create_nft_infinite.py` to multiple modular functions for better structure and ease.
- docs: Use relative paths for internal GitHub links (#560).
- Update pyproject.toml maintainers list.
  – docs: Updated README.md/CHANGELOG.md and added blog.md, bud.md and setup.md (#474)
- renamed docs/sdk_developers/changelog.md to docs/sdk_developers/changelog_entry.md for clarity.
- Refactor `query_balance.py` into modular, reusable functions with `setup_client()`, `create_account()`, `get_balance()`, `transfer_hbars()`, and `main()` for improved readability, maintainability, and error handling.
- Unified balance and transfer logging format — both now consistently display values in hbars for clarity.

### Fixed

- Add type hints to `setup_client()` and `create_new_account()` functions in `examples/account_create.py` (#418)
- Added explicit read and write permissions to test.yml
- Type hinting for `Topic` related transactions.

### Removed

- Remove deprecated camelCase alias support and `_DeprecatedAliasesMixin`; SDK now only exposes snake_case attributes for `NftId`, `TokenInfo`, and `TransactionReceipt`. (Issue #428)

## [0.1.6] - 2025-10-21

### Added

- Add comprehensive Google-style docstrings to examples/account_create.py
- add revenue generating topic tests/example
- add fee_schedule_key, fee_exempt_keys, custom_fees fields in TopicCreateTransaction, TopicUpdateTransaction, TopicInfo classes
- add CustomFeeLimit class
- TokenNftAllowance class
- TokenAllowance class
- HbarAllowance class
- HbarTransfer class
- AccountAllowanceApproveTransaction class
- AccountAllowanceDeleteTransaction class
- FileAppendTransaction class
- Documentation examples for Allowance Approve Transaction, Allowance Delete Transaction, and File Append Transaction
- Approved transfer support to TransferTransaction
- set_transaction_id() API to Transaction class
- Allowance examples (hbar_allowance.py, token_allowance.py, nft_allowance.py)
- Refactored examples/logging_example.py for better modularity (#478)

### Changed

- TransferTransaction refactored to use TokenTransfer and HbarTransfer classes instead of dictionaries
- Added checksum validation for TokenId
- Refactor examples/token_cancel_airdrop
- Refactor token creation examples for modularity and consistency
- Updated `signing.md` to clarify commit signing requirements, including DCO, GPG, and branch-specific guidelines (#459)

### Changed

- Rearranged running_examples.md to be alphabetical
- Refactor token_associate.py for better structure, add association verification query (#367)
- Refactored `examples/account_create.py` to improve modularity and readability (#363)
- Replace Hendrik Ebbers with Sophie Bulloch in the MAINTAINERS.md file
- Improved `CONTRIBUTING.md` by explaining the /docs folder structure and fixing broken hyperlinks.(#431)
- Converted class in `token_nft_info.py` to dataclass for simplicity.

### Fixed

- Incompatible Types assignment in token_transfer_list.py
- Corrected references to \_require_not_frozen() and removed the surplus \_is_frozen
- Removed duplicate static methods in `TokenInfo` class:
    - `_copy_msg_to_proto`
    - `_copy_key_if_present`
    - `_parse_custom_fees`
    Kept robust versions with proper docstrings and error handling.
- Add strict type hints to `TransactionGetReceiptQuery` (#420)
- Fixed broken documentation links in CONTRIBUTING.md by converting absolute GitHub URLs to relative paths
- Updated all documentation references to use local paths instead of pointing to hiero-sdk project hub

## [0.1.5] - 2025-09-25

### Added

- ScheduleSignTransaction class
- NodeUpdateTransaction class
- NodeDeleteTransaction class
- ScheduleDeleteTransaction class
- prng_number and prng_bytes properties in TransactionRecord
- PrngTransaction class
- ScheduleInfoQuery class
- ScheduleInfo class
- Exposed node_id property in `TransactionReceipt`
- NodeCreateTransaction class
- ScheduleId() class
- ScheduleCreateTransaction() class
- build_scheduled_body() in every transaction
- ContractDeleteTransaction class
- ContractExecuteTransaction class
- setMessageAndPay() function in StatefulContract
- AccountDeleteTransaction Class
- generate_proto.py
- Bumped Hedera proto version from v0.57.3 to v0.64.3
- Added `dev` and `lint` dependency groups as default in `pyproject.toml`
- EthereumTransaction class
- AccountId support for ECDSA alias accounts
- ContractId.to_evm_address() method for EVM compatibility
- consumeLargeData() function in StatefulContract
- example script for Token Airdrop
- added variables directly in the example script to reduce the need for users to supply extra environment variables.
- Added new `merge_conflicts.md` with detailed guidance on handling conflicts during rebase.
- Type hinting to /tokens, /transaction, /query, /consensus
- Linting to /tokens, /transaction, /query, /consensus
- Module docstrings in /tokens, /transaction, /query, /consensus
- Function docstrings in /tokens, /transaction, /query, /consensus

### Changed

- bump solo version to `v0.14`
- bump protobufs version to `v0.66.0`
- bump solo version to `v0.13`
- Extract \_build_proto_body() from build_transaction_body() in every transaction
- StatefulContract's setMessage() function designed with no access restrictions, allowing calls from any address
- bump solo version to `v0.12`
- Extract Ed25519 byte loading logic into private helper method `_from_bytes_ed25519()`
- Documentation structure updated: contents moved from `/documentation` to `/docs`.
- Switched Mirror Node endpoints used by SDK to secure ones instead of deprecated insecure endpoints (shut down on Aug 20th, see [Hedera blogpost](https://hedera.com/blog/updated-deprecation-of-the-insecure-hedera-consensus-service-hcs-mirror-node-endpoints))
- Update protobuf dependency from 5.28.1 to 5.29.1
- Update grpcio dependency from 1.68.1 to 1.71.2
- Updated `rebasing.md` with clarification on using `git reset --soft HEAD~<n>` where `<n>` specifies the number of commits to rewind.
- Calls in examples for PrivateKey.from_string_ed25519(os.getenv('OPERATOR_KEY')) to PrivateKey.from_string(os.getenv('OPERATOR_KEY')) to enable general key types
- Add CI tests across Python 3.10–3.12.
- kyc_status: Optional[TokenFreezeStatusProto] = None → kyc_status: Optional[TokenKycStatus] = None
- assert relationship.freeze_status == TokenFreezeStatus.FROZEN, f"Expected freeze status to be FROZEN, but got {relationship.freeze_status}" → assert relationship.freeze_status == TokenFreezeStatus.UNFROZEN, f"Expected freeze status to be UNFROZEN, but got {relationship.freeze_status}"

### Fixed

- Format account_create_transaction.py and add type hints
- Format account_balance.py and fix pylint issues
- Format account_delete_transaction.py and fix pylint issues
- Format account_id.py and fix pylint issues
- Format account_info.py and fix pylint issues
- Format account_update_transaction.py and fix pylint issues
- Unit test compatibility issues when running with UV package manager
- Type annotations in TokenRelationship class (kyc_status and freeze_status)
- Test assertions in test_executable.py using pytest match parameter
- Moved and renamed README_upstream.md to docs/sdk_developers/rebasing.md
- Invalid DRE Hex representation in examples/keys_private_ecdsa.py
- Windows malformed path using uv run generate_proto.py using as_posix()
- Changed README MIT license to Apache
- deprecated CamelCase instances in /examples such as TokenId and totalSupply to snake_case
- Invalid HEX representation and signature validation in keys_public_ecdsa.py
- Invalid signature verification for examples/keys_public_der.py
- Duplicate validation function in TokenCreate

### Removed

- Removed the old `/documentation` folder.
- Rebase command in README_upstream changed to just -S
- generate_proto.sh
- pkg_resources dependency in generate_proto.py

### Breaking API changes

- We have some changed imports and returns to maintain compatability in the proto bump

transaction_body_pb2.TransactionBody -> transaction_pb2.TransactionBody
contract_call_local_pb2.ContractFunctionResult -> contract_types_pb2.ContractFunctionResult
contract_call_local_pb2.ContractLoginfo -> contract_types_pb2.ContractLoginfo

- Removed init.py content in /tokens

**Changed imports**

- src/hiero_sdk_python/consensus/topic_message.py: from hiero_sdk_python import Timestamp → from hiero_sdk_python.timestamp import Timestamp
- src/hiero_sdk_python/query/topic_message_query.py: from hiero_sdk_python import Client → from hiero_sdk_python.client.client import Client
- src/hiero_sdk_python/tokens/**init**.py: content removed.
- src/hiero_sdk_python/tokens/token_info.py: from hiero_sdk_python.hapi.services.token_get_info_pb2 import TokenInfo as proto_TokenInfo → from hiero_sdk_python.hapi.services import token_get_info_pb2
- src/hiero_sdk_python/tokens/token_key_validation.py: from hiero_sdk_python.hapi.services → import basic_types_pb2
- src/hiero_sdk_python/tokens/token_kyc_status.py: from hiero_sdk_python.hapi.services.basic_types_pb2 import TokenKycStatus as proto_TokenKycStatus → from hiero_sdk_python.hapi.services import basic_types_pb2
- src/hiero_sdk_python/tokens/token_pause_status.py: from hiero_sdk_python.hapi.services.basic_types_pb2 import (TokenPauseStatus as proto_TokenPauseStatus,) → from hiero_sdk_python.hapi.services import basic_types_pb2
- src/hiero_sdk_python/tokens/token_pause_transaction.py: from hiero_sdk_python.hapi.services.token_pause_pb2 import TokenPauseTransactionBody → from hiero_sdk_python.hapi.services import token_pause_pb2, transaction_pb2
- from hiero_sdk_python.hapi.services.token_revoke_kyc_pb2 import TokenRevokeKycTransactionBody → from hiero_sdk_python.hapi.services import token_revoke_kyc_pb2, transaction_pb2
- src/hiero_sdk_python/tokens/token_update_nfts_transaction.py: from hiero_sdk_python.hapi.services.token_update_nfts_pb2 import TokenUpdateNftsTransactionBody → from hiero_sdk_python.hapi.services import token_update_nfts_pb2,transaction_pb2
- src/hiero_sdk_python/tokens/token_wipe_transaction.py: from hiero_sdk_python.hapi.services.token_wipe_account_pb2 import TokenWipeAccountTransactionBody → from hiero_sdk_python.hapi.services import token_wipe_account_pb2, transaction_pb2

## [0.1.4] - 2025-08-19

### Added

- CONTRIBUTING.md: expanded documentation detailing various contribution processes in a step-by-step way. Includes new sections: blog posts and support.
- README_upstream.md: documentation explaining how to rebase to main.

### Added

- Legacy ECDSA DER parse support
- documented private key from_string method behavior
- ContractInfo class
- ContractInfoQuery class
- ContractID check in PublicKey.\_from_proto() method
- PendingAirdropId Class
- PendingAirdropRecord Class
- TokenCancelAirdropTransaction Class
- AccountUpdateTransaction class
- ContractBytecodeQuery class
- SimpleStorage.bin-runtime
- Support for both .bin and .bin-runtime contract bytecode extensions in contract_utils.py
- ContractUpdateTransaction class

### Fixed

- missing ECDSA support in query.py and contract_create_transaction.py (was only creating ED25519 keys)
- Applied linting and code formatting across the consensus module
- fixed pip install hiero_sdk_python -> pip install hiero-sdk-python in README.md

### Breaking API changes

**We have several camelCase uses that will be deprecated → snake_case** Original aliases will continue to function, with a warning, until the following release.

#### In `token_info.py`

- tokenId → token_id
- totalSupply → total_supply
- isDeleted → is_deleted
- tokenType → token_type
- maxSupply → max_supply
- adminKey → admin_key
- kycKey → kyc_key
- freezeKey → freeze_key
- wipeKey → wipe_key
- supplyKey → supply_key
- defaultFreezeStatus → default_freeze_status
- defaultKycStatus → default_kyc_status
- autoRenewAccount → auto_renew_account
- autoRenewPeriod → auto_renew_period
- pauseStatus → pause_status
- supplyType → supply_type

#### In `nft_id.py`

- tokenId → token_id
- serialNumber → serial_number

#### In `transaction_receipt.py`

- tokenId → token_id
- topicId → topic_id
- accountId → account_id
- fileId → file_id

### Deprecated Additions

- logger.warn will be deprecated in v0.1.4. Please use logger.warning instead.
- get_logger method passing (name, level) will be deprecated in v0.1.4 for (level, name).

## [0.1.3] - 2025-07-03

### Added

- TokenType Class
- MAINTAINERS.md file
- Duration Class
- NFTTokenCreateTransaction Class
- TokenUnfreezeTransaction
- Executable Abstraction
- Logger
- Node Implementation
- Integration Tests across the board
- TokenWipeTransaction Class
- TokenNFTInfoQuery Class
- TokenInfo Class
- TokenRejectTransaction Class
- TokenUpdateNftsTransaction Class
- TokenInfoQuery Class
- TokenPauseTransaction Class
- TokenBurnTransaction Class
- TokenGrantKycTransaction Class
- TokenUpdateTransaction Class
- added Type hinting and initial methods to several modules
- TokenRevoceKycTransaction Class
- [Types Guide](hiero/hedera_sdk_python/documentation/sdk_developers/types.md)

- TransactionRecordQuery Class
- AccountInfoQuery Class

### Changed

- replace datetime.utcnow() with datetime.now(timezone.utc) for Python 3.10
- updated pr-checks.yml
- added add_require_frozen() to Transaction Base Class
- added NFT Transfer in TransferTransaction
- bumped solo-actions to latest release
- updated to/from_proto method to be protected
- Example scripts updated to be easily run form root
- README updated
- added PublicKey.from_proto to PublicKey class
- changed Query Class to have method get_cost
- SimpleContract and StatefulContract constructors to be payable
- added new_pending_airdrops to TransactionRecord Class
- Reorganized SDK developer documentation:
    - Renamed and moved `README_linting.md` to `linting.md`
    - Renamed and moved `README_types.md` to `types.md`
    - Renamed and moved `Commit_Signing.md` to `signing.md`
- Created `sdk_users` docs folder and renamed `examples/README.md` to `running_examples.md`
- Updated references and links accordingly

### Fixed

- fixed INVALID_NODE_ACCOUNT during node switching
- fixed ed25519 key ambiguity (PrivateKey.from_string -> PrivateKey.from_string_ed25519 in examples)

### Removed

- Redundant test.py file

## [0.1.2] - 2025-03-12

### Added

- NFTId Class

### Changed

- use SEC1 ECPrivateKey instead of PKCS#8

### Fixed

- PR checks
- misnamed parameter (ECDSASecp256k1=pub_bytes -> ECDSA_secp256k1=pub_bytes)

### Removed

- .DS_store file

## [0.1.1] – 2025-02-25

### Added

- RELEASE.md
- CONTRIBUTING.md

### Changed

- README now split into root README for project overview and /examples README for transaction types and syntax.
- Python version incremented from 3.9 to 3.10

### Removed

- pdm.lock & uv.lock file

## [0.1.0] - 2025-02-19

### Added

- Initial release of the Python SDK core functionality.
- Basic documentation on how to install and use the SDK.
- Example scripts illustrating setup and usage.

### Changed

- N/A

### Fixed

- N/A

### Removed

- N/A<|MERGE_RESOLUTION|>--- conflicted
+++ resolved
@@ -20,13 +20,11 @@
 - feat: AccountCreateTransaction now supports both PrivateKey and PublicKey [#939](https://github.com/hiero-ledger/hiero-sdk-python/issues/939)
 - Added Acceptance Criteria section to Good First Issue template for better contributor guidance (#997)
 - Added __str__() to CustomRoyaltyFee and updated examples and tests accordingly (#986)
-<<<<<<< HEAD
 - Add PR inactivity reminder bot for stale pull requests `.github/workflows/pr-inactivity-reminder-bot.yml`
-=======
 - Restore bug and feature request issue templates (#996)(https://github.com/hiero-ledger/hiero-sdk-python/issues/996)
 - Support selecting specific node account ID(s) for queries and transactions and added `Network._get_node()` with updated execution flow (#362)
 - Add TLS support with two-stage control (`set_transport_security()` and `set_verify_certificates()`) for encrypted connections to Hedera networks. TLS is enabled by default for hosted networks (mainnet, testnet, previewnet) and disabled for local networks (solo, localhost) (#855)
->>>>>>> cee7a498
+- Add PR inactivity reminder bot for stale pull requests `.github/workflows/pr-inactivity-reminder-bot.yml`
 
 ### Changed
 
