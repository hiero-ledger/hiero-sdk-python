﻿# Changelog

All notable changes to this project will be documented in this file.
This project adheres to [Semantic Versioning](https://semver.org).
This changelog is based on [Keep a Changelog](https://keepachangelog.com/en/1.1.0/).

## [Unreleased]

### Added

<<<<<<< HEAD
=======
- Added documentation: "Testing GitHub Actions using Forks" (`docs/sdk_developers/training/testing_forks.md`).
- Unified the inactivity-unassign bot into a single script with `DRY_RUN` support, and fixed handling of cross-repo PR references for stale detection.
- Added unit tests for `SubscriptionHandle` class covering cancellation state, thread management, and join operations.
- Refactored `account_create_transaction_create_with_alias.py` example by splitting monolithic function into modular functions: `generate_main_and_alias_keys()`, `create_account_with_ecdsa_alias()`, `fetch_account_info()`, `print_account_summary()` (#1016)
- 
>>>>>>> 1755a592
- Modularized `transfer_transaction_fungible` example by introducing `account_balance_query()` & `transfer_transaction()`.Renamed `transfer_tokens()` → `main()`
- Phase 2 of the inactivity-unassign bot: Automatically detects stale open pull requests (no commit activity for 21+ days), comments with a helpful InactivityBot message, closes the stale PR, and unassigns the contributor from the linked issue.
- Added `__str__()` to CustomFixedFee and updated examples and tests accordingly.
- Added unit tests for `crypto_utils` (#993)
- Added a github template for good first issues
- Added `.github/workflows/bot-assignment-check.yml` to limit non-maintainers to 2 concurrent issue assignments.
- Added all missing fields to `__str__()` method and updated `test_tokem_info.py`
- Add examples/tokens/token_create_transaction_pause_key.py example demonstrating token pause/unpause behavior and pause key usage (#833)
- Added `docs/sdk_developers/training/transaction_lifecycle.md` to explain the typical lifecycle of executing a transaction using the Hedera Python SDK.
- Add inactivity bot workflow to unassign stale issue assignees (#952)
- Made custom fraction fee end to end
- feat: AccountCreateTransaction now supports both PrivateKey and PublicKey [#939](https://github.com/hiero-ledger/hiero-sdk-python/issues/939)
- Added Acceptance Criteria section to Good First Issue template for better contributor guidance (#997)
<<<<<<< HEAD
- Added **str**() to CustomRoyaltyFee and updated examples and tests accordingly (#986)
=======
- Added `__str__()` to CustomRoyaltyFee and updated examples and tests accordingly (#986)
>>>>>>> 1755a592
- Restore bug and feature request issue templates (#996)(https://github.com/hiero-ledger/hiero-sdk-python/issues/996)
- Support selecting specific node account ID(s) for queries and transactions and added `Network._get_node()` with updated execution flow (#362)
- Add TLS support with two-stage control (`set_transport_security()` and `set_verify_certificates()`) for encrypted connections to Hedera networks. TLS is enabled by default for hosted networks (mainnet, testnet, previewnet) and disabled for local networks (solo, localhost) (#855)
- Add PR inactivity reminder bot for stale pull requests `.github/workflows/pr-inactivity-reminder-bot.yml`
<<<<<<< HEAD
- Added Issue Reminder (no-PR) bot, `.github/scripts/issue_reminder_no_pr.sh` and `.github/workflows/bot-issue-reminder-no-pr.yml` to automatically detect assigned issues with no linked pull requests for 7+ days and post a gentle ReminderBot comment.(#951)
=======
- Add comprehensive training documentation for _Executable class `docs/sdk_developers/training/executable.md`
- Added empty `docs/maintainers/good_first_issues.md` file for maintainers to write Good First Issue guidelines (#1034)
>>>>>>> 1755a592

### Changed

- Allow `PublicKey` for `TokenUpdateKeys` in `TokenUpdateTransaction`, enabling non-custodial workflows where operators can build transactions using only public keys (#934).
- Bump protobuf toml to protobuf==6.33.2
- Added more tests to the CustomFee class for different functionalities (#991)
- Changed messaged for test failure summaries so it is clearer by extracting test failure names into summary

### Fixed

- Fixed inactivity bot workflow not checking out repository before running (#964)
- Fixed the topic_message_query integarion test
- good first issue template yaml rendering
- Fixed solo workflow defaulting to zero

### Breaking Change

-

## [0.1.10] - 2025-12-03

### Added

- Added docs/sdk_developers/training/workflow: a training for developers to learn the workflow to contribute to the python SDK.
- Added Improved NFT allowance deletion flow with receipt-based status checks and strict `SPENDER_DOES_NOT_HAVE_ALLOWANCE` verification.
- Add `max_automatic_token_associations`, `staked_account_id`, `staked_node_id` and `decline_staking_reward` fields to `AccountUpdateTransaction` (#801)
- Added docs/sdk_developers/training/setup: a training to set up as a developer to the python sdk
- Add example demonstrating usage of `CustomFeeLimit` in `examples/transaction/custom_fee_limit.py`
- Added `.github/workflows/merge-conflict-bot.yml` to automatically detect and notify users of merge conflicts in Pull Requests.
- Added `.github/workflows/bot-office-hours.yml` to automate the Weekly Office Hour Reminder.
- feat: Implement account creation with EVM-style alias transaction example.
- Added validation logic in `.github/workflows/pr-checks.yml` to detect when no new chnagelog entries are added under [Unreleased].
- Support for message chunking in `TopicSubmitMessageTransaction`.

### Changed

- bot workflows to include new changelog entry
- Removed duplicate import of transaction_pb2 in transaction.py
- Refactor `TokenInfo` into an immutable dataclass, remove all setters, and rewrite `_from_proto` as a pure factory for consistent parsing [#800]
- feat: Add string representation method for `CustomFractionalFee` class and update `custom_fractional_fee.py` example.
- Moved query examples to their respective domain folders to improve structure matching.

### Fixed

- fixed workflow: changelog check with improved sensitivity to deletions, additions, new releases

## [0.1.9] - 2025-11-26

### Added

- Add a limit of one comment for PR to the commit verification bot. [#892]
- Removed `actions/checkout@v4` from `bot-verified-commits.yml`
- Add comprehensive documentation for `ReceiptStatusError` in `docs/sdk_developers/training/receipt_status_error.md`
- Add practical example `examples/errors/receipt_status_error.py` demonstrating transaction error handling
- Document error handling patterns and best practices for transaction receipts
- fix `pull_request` to `pull_request_target` in `bot-verified-commits.yml`
- Add more robust receipt checks and removed fallback to `examples/tokens/token_delete_transaction.py`
- Add detail to `token_airdrop.py` and `token_airdrop_cancel.py`
- Add workflow: github bot to respond to unverified PR commits (#750)
- Add workflow: bot workflow which notifies developers of workflow failures in their pull requests.
- Add `examples/token_create_transaction_max_automatic_token_associations_0.py` to demonstrate how `max_automatic_token_associations=0` behaves.
- Add `examples/topic_id.py` to demonstrate `TopicId` opeartions
- Add `examples/topic_message.py` to demonstrate `TopicMessage` and `TopicMessageChunk` with local mock data.
- Added missing validation logic `fee_schedule_key` in integration `token_create_transaction_e2e_test.py` and ``token_update_transaction_e2e_test.py`.
- Add `account_balance_query.py` example to demonstrate how to use the CryptoGetAccountBalanceQuery class.
- Add `examples/token_create_transaction_admin_key.py` demonstrating admin key privileges for token management including token updates, key changes, and deletion (#798)
- Add `examples/token_create_transaction_freeze_key.py` showcasing freeze key behavior, expected failures without the key, and the effect of freezing/unfreezing on transfers.
- Add `examples/account_info.py` to demonstrate `AccountInfo` opeartions
- Added `HbarUnit` class and Extend `Hbar` class to handle floating-point numbers
- Add `examples/topic_info.py` to demonstrate `TopicInfo` operations.
- feat: Allow `PrivateKey` to be used for keys in `TopicCreateTransaction` for consistency.
- EvmAddress class
- `alias`, `staked_account_id`, `staked_node_id` and `decline_staking_reward` fields to AccountCreateTransaction
- `staked_account_id`, `staked_node_id` and `decline_staking_reward` fields to AccountInfo
- Added `examples/token_create_transaction_supply_key.py` to demonstrate token creation with and without a supply key.
- Added `examples/token_create_transaction_kyc_key.py` to demonstrate KYC key functionality, including creating tokens with/without KYC keys, granting/revoking KYC status, and understanding KYC requirements for token transfers.
- Add `set_token_ids`, `_from_proto`, `_validate_checksum` to TokenAssociateTransaction [#795]
- Added BatchTransaction class
- Add support for token metadata (bytes, max 100 bytes) in `TokenCreateTransaction`, including a new `set_metadata` setter, example, and tests. [#799]
- Added `examples/token_create_transaction_token_fee_schedule.py` to demonstrate creating tokens with custom fee schedules and the consequences of not having it.
- Added `examples/token_create_transaction_wipe_key.py` to demonstrate token wiping and the role of the wipe key.
- Added `examples/account_allowance_approve_transaction_hbar.py` and `examples/account_allowance_delete_transaction_hbar.py`, deleted `examples/account_allowance_hbar.py`. [#775]
- Added `docs\sdk_developers\training\receipts.md` as a training guide for users to understand hedera receipts.
- Add `set_token_ids`, `_from_proto`, `_validate_checksum` to TokenAssociateTransaction [#795]
- docs: added `network_and_client.md` with a table of contents, and added external example scripts (`client.py`).

### Changed

- Upgraded step-security/harden-runner v2.13.2
- bumped actions/checkout from 5.0.0 to 6.0.0
- Limit workflow bot to one message per PR
- Refactored token-related example scripts (`token_delete.py`, `token_dissociate.py`, etc.) for improved readability and modularity. [#370]
- upgrade: step security action upgraded from harden-runner-2.13.1 to harden-runner-2.13.1
- chore: Split `examples/account_allowance_nft.py` into separate `account_allowance_approve_transaction_nft.py` and `account_allowance_delete_transaction_nft.py` examples.
- chore: bump protobuf from 6.33.0 to 6.33.1 (#796)
- fix: Allow `max_automatic_token_associations` to be set to -1 (unlimited) in `AccountCreateTransaction` and add field to `AccountInfo`.
- Allow `PrivateKey` to be used for keys in `TopicCreateTransaction` for consistency.
- Update github actions checkout from 5.0.0 to 5.0.1 (#814)
- changed to add concurrency to workflow bot
- feat: Refactor `TokenDissociateTransaction` to use set_token_ids method and update transaction fee to Hbar, also update `transaction.py` and expand `examples/token_dissociate.py`, `tests/unit/token_dissociate.py`.

### Fixed

- chore: updated solo action to avoid v5
- chore: fix test.yml workflow to log import errors (#740)
- chore: fixed integration test names without a test prefix or postfix
- Staked node ID id issue in the account_create_transationt_e2e_test
- workflow: verified commits syntax for verfication bot

## [0.1.8] - 2025-11-07

### Added

- `is_unknown` property added to `src/hiero_sdk_python/response_code.py`
- Example `response_code.py`
- Add `TokenFeeScheduleUpdateTransaction` class to support updating custom fee schedules on tokens (#471).
- Add `examples/token_update_fee_schedule_fungible.py` and `examples/token_update_fee_schedule_nft.py` demonstrating the use of `TokenFeeScheduleUpdateTransaction`.
- Update `docs/sdk_users/running_examples.md` to include `TokenFeeScheduleUpdateTransaction`.
- added FreezeTransaction class
- added FreezeType class
- Added `docs/sdk_developers/pylance.md`, a new guide explaining how to set up and use **Pylance** in VS Code for validating imports, file references, and methods before review. (#713)
- feat: TokenAirdropClaim Transaction, examples (with signing required and not), unit and integration tests (#201)
- docs: Add Google-style docstrings to `TokenId` class and its methods in `token_id.py`.
- added Google-style docstrings to the `TransactionRecord` class including all dataclass fields, `__repr__`, `_from_proto()` & `_to_proto()` methods.
- Standardized docstrings, improved error handling, and updated type hinting (`str | None` to `Optional[str]`) for the `FileId` class (#652).
- Add Google-style docstrings to `AccountInfo` class and its methods in `account_info.py`.
- Added comprehensive Google-style docstrings to the `Logger` class and all utility functions in `src/hiero_sdk_python/logger/logger.py` (#639).
- add AccountRecordsQuery class
- chore: added python 3.13 to test.yml workflow (#510, #449)
- Transaction bytes serialization support: `Transaction.freeze()`, `Transaction.to_bytes()`, and `Transaction.from_bytes()` methods for offline signing and transaction storage
- docs: Add Google-style docstrings to `ContractId` class and methods in `contract_id.py`.
- Added TokenUnpauseTransaction class
- Added expiration_time, auto_renew_period, auto_renew_account, fee_schedule_key, kyc_key in `TokenCreateTransaction`, `TokenUpdateTransaction` classes
- Added comprehensive Google-style docstrings to the `CustomFee` class and its methods in `custom_fee.py`.
- docs: Add `docs/sdk_developers/project_structure.md` to explain repository layout and import paths.

### Changed

- chore: renamed examples to match src where possible
- Moved examples/ to be inside subfiles to match src structure
- changed example script workflow to run on new subdirectory structure
- chore: bumped solo action from 14.0 to 15.0 (#764)
- chore: replaced hardcoded 'testnet' messages with environment network name
- chore: validate that token airdrop transactions require an available token service on the channel (#632)
- chore: update local environment configuration in env.example (#649)
- chore: Update env.example NETWORK to encourage testnet or local usage (#659)
- chore: updated pyproject.toml with python 3.10 to 3.13 (#510, #449)
- chore: fix type hint for TokenCancelAirdropTransaction pending_airdrops parameter
- chore: Moved documentation file `common_issues.md` from `examples/sdk_developers/` to `docs/sdk_developers/` for unified documentation management (#516).
- chore: Refactored the script of examples/custom_fee.py into modular functions
- fix: Replaced `collections.namedtuple` with `typing.NamedTuple` in `client.py` for improved type checking.
- chore: Refactored examples/custom_fee.py into three separate example files.
- Expanded `docs/sdk_developers/checklist.md` with a self-review guide for all pull request submission requirements (#645).
- Expanded docs/sdk_developers/signing.md to clarify GPG and DCO requirements and add a Table of Contents (#455).
- chore: Standardized client initialization across all examples/ files to promote consistency (#658).
- chore: changed the file names of airdrop examples, classes, unit and integration tests so they are grouped together. (#631)
- Refactor `AbstractTokenTransferTransaction` to unify Token/NFT transfer logic.

### Fixed

- Added explicit read permissions to examples.yml (#623)
- Removed deprecated Logger.warn() method and legacy parameter swap logic from get_logger() (#673).
- Improved type hinting in `file_append_transaction.py` to resolve 'mypy --strict` errors. ([#495](https://github.com/hiero-ledger/hiero-sdk-python/issues/495))
- fix: Resolve `__eq__` type conflict in `CustomFee` class (#627)
- Fixes a type conflict in `token_id.py` where `from_string` could receive `None`, preventing a runtime error by raising a `ValueError` if the input is missing. #630
- Dependabot alerts (version bumps)
- Fixed incorrect `TokenType` import (protobuf vs. SDK enum) in 18 example files.
- Update `schedule_sign_transaction_e2e_test` to check for key presence instead of relying on index.
- Add `localhost` and `local` as network names

### Breaking Changes

- chore: changed the file names airdrop classes (#631)
  {pending_airdrop_id.py -> token_airdrop_pending_id.py}
  {pending_airdrop_record.py -> token_airdrop_pending_record.py}
  {token_cancel_airdrop_transaction.py -> token_airdrop_transaction_cancel.py}

- In `TokenAirdropTransaction` the parameters of the following methods have been renamed:
  - add_nft_transfer(sender → sender_id, receiver → receiver_id)
  - add_approved_nft_transfer(sender → sender_id, receiver → receiver_id)

## [0.1.7] - 2025-10-28

### Added

- Expanded `README.md` with a new "Follow Us" section detailing how to watch, star, and fork the repository (#472).
- Refactored `examples/topic_create.py` into modular functions for better readability and reuse.
- Add Rebasing and Signing section to signing.md with instructions for maintaining commit verification during rebase operations (#556)
- Add `examples/account_id.py` demonstrating AccountId class usage including creating standard AccountIds, parsing from strings, comparing instances, and creating AccountIds with public key aliases
- Added Google-style docstrings to `CustomFractionalFee` class and its methods in `custom_fractional_fee.py`.
- Added `dependabot.yaml` file to enable automated dependency management.
- Common issues guide for SDK developers at `examples/sdk_developers/common_issues.md`
- Added documentation for resolving changelog conflicts in `docs/common_issues.md`
- Added comprehensive changelog entry guide at `docs/sdk_developers/changelog.md` to help contributors create proper changelog entries (#532).
- docs: Added Google-style docstrings to `CustomFixedFee` class and its methods in `custom_fixed_fee.py`.
- docs: Add Google-style docstrings to `CustomRoyaltyFee` class and its methods in `custom_royalty_fee.py`.
- docs: Add Google-style docstrings to `AbstractTokenTransferTransaction` class and its methods in `abstract_token_transfer_transaction.py`.
- docs: Add Google-style docstrings to `TokenRelationship` class and its methods in `token_relationship.py`.
- feat: add initial testing guide structure
- Added `checksum` filed for TopicId, FileId, ContractId, ScheduleId class
- Added workflow for running example scripts.
- docs: workflow.md documenting key steps to creating a pull request (#605)
- chore: fix the examples workflow to log error messages and run on import failure (#738)
- Added `docs/discord.md` explaining how to join and navigate the Hiero community Discord (#614).

### Changed

- Added direct links to Python SDK channel in Linux Foundation Decentralized Trust Discord back in
- Updated all occurrences of non-functional Discord invite links throughout the documentation with the new, stable Hyperledger and Hedera invite links (#603).
- Refactored TopicId class to use @dataclass decorator for reducing boilerplate code
- Renamed `examples/nft_allowance.py` to `examples/account_allowance_nft.py` for consistency with account class naming scheme
- Added changelog conflict resolution examples to `docs/common_issues.md`
- Refactored `examples/topic_create.py` to be more modular by splitting functions and renaming `create_topic()` to `main()`.
- Refactored `examples/transfer_hbar.py` to improve modularity by separating transfer and balance query operations into dedicated functions
- Enhanced contributing section in README.md with resource links
- Refactored examples/topic_message_submit.py to be more modular
- Added "One Issue Per Pull Request" section to `examples/sdk_developers/common_issues.md`.
- docs: Improved the contributing section in the README.md file
- Refactored `examples/transfer_nft.py` to be more modular by isolating transfer logic.
- Refactored `examples/file_append.py` into modular functions for better readability, reuse, and consistency across examples.
- Ensured identical runtime behavior and output to the previous version to maintain backward compatibility.
- Renamed `examples/hbar_allowance.py` to `examples/account_allowance_hbar.py` for naming consistency
- Converted monolithic function in `token_create_nft_infinite.py` to multiple modular functions for better structure and ease.
- docs: Use relative paths for internal GitHub links (#560).
- Update pyproject.toml maintainers list.
  – docs: Updated README.md/CHANGELOG.md and added blog.md, bud.md and setup.md (#474)
- renamed docs/sdk_developers/changelog.md to docs/sdk_developers/changelog_entry.md for clarity.
- Refactor `query_balance.py` into modular, reusable functions with `setup_client()`, `create_account()`, `get_balance()`, `transfer_hbars()`, and `main()` for improved readability, maintainability, and error handling.
- Unified balance and transfer logging format — both now consistently display values in hbars for clarity.

### Fixed

- Add type hints to `setup_client()` and `create_new_account()` functions in `examples/account_create.py` (#418)
- Added explicit read and write permissions to test.yml
- Type hinting for `Topic` related transactions.

### Removed

- Remove deprecated camelCase alias support and `_DeprecatedAliasesMixin`; SDK now only exposes snake_case attributes for `NftId`, `TokenInfo`, and `TransactionReceipt`. (Issue #428)

## [0.1.6] - 2025-10-21

### Added

- Add comprehensive Google-style docstrings to examples/account_create.py
- add revenue generating topic tests/example
- add fee_schedule_key, fee_exempt_keys, custom_fees fields in TopicCreateTransaction, TopicUpdateTransaction, TopicInfo classes
- add CustomFeeLimit class
- TokenNftAllowance class
- TokenAllowance class
- HbarAllowance class
- HbarTransfer class
- AccountAllowanceApproveTransaction class
- AccountAllowanceDeleteTransaction class
- FileAppendTransaction class
- Documentation examples for Allowance Approve Transaction, Allowance Delete Transaction, and File Append Transaction
- Approved transfer support to TransferTransaction
- set_transaction_id() API to Transaction class
- Allowance examples (hbar_allowance.py, token_allowance.py, nft_allowance.py)
- Refactored examples/logging_example.py for better modularity (#478)

### Changed

- TransferTransaction refactored to use TokenTransfer and HbarTransfer classes instead of dictionaries
- Added checksum validation for TokenId
- Refactor examples/token_cancel_airdrop
- Refactor token creation examples for modularity and consistency
- Updated `signing.md` to clarify commit signing requirements, including DCO, GPG, and branch-specific guidelines (#459)

### Changed

- Rearranged running_examples.md to be alphabetical
- Refactor token_associate.py for better structure, add association verification query (#367)
- Refactored `examples/account_create.py` to improve modularity and readability (#363)
- Replace Hendrik Ebbers with Sophie Bulloch in the MAINTAINERS.md file
- Improved `CONTRIBUTING.md` by explaining the /docs folder structure and fixing broken hyperlinks.(#431)
- Converted class in `token_nft_info.py` to dataclass for simplicity.

### Fixed

- Incompatible Types assignment in token_transfer_list.py
- Corrected references to \_require_not_frozen() and removed the surplus \_is_frozen
- Removed duplicate static methods in `TokenInfo` class:
    - `_copy_msg_to_proto`
    - `_copy_key_if_present`
    - `_parse_custom_fees`
    Kept robust versions with proper docstrings and error handling.
- Add strict type hints to `TransactionGetReceiptQuery` (#420)
- Fixed broken documentation links in CONTRIBUTING.md by converting absolute GitHub URLs to relative paths
- Updated all documentation references to use local paths instead of pointing to hiero-sdk project hub

## [0.1.5] - 2025-09-25

### Added

- ScheduleSignTransaction class
- NodeUpdateTransaction class
- NodeDeleteTransaction class
- ScheduleDeleteTransaction class
- prng_number and prng_bytes properties in TransactionRecord
- PrngTransaction class
- ScheduleInfoQuery class
- ScheduleInfo class
- Exposed node_id property in `TransactionReceipt`
- NodeCreateTransaction class
- ScheduleId() class
- ScheduleCreateTransaction() class
- build_scheduled_body() in every transaction
- ContractDeleteTransaction class
- ContractExecuteTransaction class
- setMessageAndPay() function in StatefulContract
- AccountDeleteTransaction Class
- generate_proto.py
- Bumped Hedera proto version from v0.57.3 to v0.64.3
- Added `dev` and `lint` dependency groups as default in `pyproject.toml`
- EthereumTransaction class
- AccountId support for ECDSA alias accounts
- ContractId.to_evm_address() method for EVM compatibility
- consumeLargeData() function in StatefulContract
- example script for Token Airdrop
- added variables directly in the example script to reduce the need for users to supply extra environment variables.
- Added new `merge_conflicts.md` with detailed guidance on handling conflicts during rebase.
- Type hinting to /tokens, /transaction, /query, /consensus
- Linting to /tokens, /transaction, /query, /consensus
- Module docstrings in /tokens, /transaction, /query, /consensus
- Function docstrings in /tokens, /transaction, /query, /consensus

### Changed

- bump solo version to `v0.14`
- bump protobufs version to `v0.66.0`
- bump solo version to `v0.13`
- Extract \_build_proto_body() from build_transaction_body() in every transaction
- StatefulContract's setMessage() function designed with no access restrictions, allowing calls from any address
- bump solo version to `v0.12`
- Extract Ed25519 byte loading logic into private helper method `_from_bytes_ed25519()`
- Documentation structure updated: contents moved from `/documentation` to `/docs`.
- Switched Mirror Node endpoints used by SDK to secure ones instead of deprecated insecure endpoints (shut down on Aug 20th, see [Hedera blogpost](https://hedera.com/blog/updated-deprecation-of-the-insecure-hedera-consensus-service-hcs-mirror-node-endpoints))
- Update protobuf dependency from 5.28.1 to 5.29.1
- Update grpcio dependency from 1.68.1 to 1.71.2
- Updated `rebasing.md` with clarification on using `git reset --soft HEAD~<n>` where `<n>` specifies the number of commits to rewind.
- Calls in examples for PrivateKey.from_string_ed25519(os.getenv('OPERATOR_KEY')) to PrivateKey.from_string(os.getenv('OPERATOR_KEY')) to enable general key types
- Add CI tests across Python 3.10–3.12.
- kyc_status: Optional[TokenFreezeStatusProto] = None → kyc_status: Optional[TokenKycStatus] = None
- assert relationship.freeze_status == TokenFreezeStatus.FROZEN, f"Expected freeze status to be FROZEN, but got {relationship.freeze_status}" → assert relationship.freeze_status == TokenFreezeStatus.UNFROZEN, f"Expected freeze status to be UNFROZEN, but got {relationship.freeze_status}"

### Fixed

- Format account_create_transaction.py and add type hints
- Format account_balance.py and fix pylint issues
- Format account_delete_transaction.py and fix pylint issues
- Format account_id.py and fix pylint issues
- Format account_info.py and fix pylint issues
- Format account_update_transaction.py and fix pylint issues
- Unit test compatibility issues when running with UV package manager
- Type annotations in TokenRelationship class (kyc_status and freeze_status)
- Test assertions in test_executable.py using pytest match parameter
- Moved and renamed README_upstream.md to docs/sdk_developers/rebasing.md
- Invalid DRE Hex representation in examples/keys_private_ecdsa.py
- Windows malformed path using uv run generate_proto.py using as_posix()
- Changed README MIT license to Apache
- deprecated CamelCase instances in /examples such as TokenId and totalSupply to snake_case
- Invalid HEX representation and signature validation in keys_public_ecdsa.py
- Invalid signature verification for examples/keys_public_der.py
- Duplicate validation function in TokenCreate

### Removed

- Removed the old `/documentation` folder.
- Rebase command in README_upstream changed to just -S
- generate_proto.sh
- pkg_resources dependency in generate_proto.py

### Breaking API changes

- We have some changed imports and returns to maintain compatability in the proto bump

transaction_body_pb2.TransactionBody -> transaction_pb2.TransactionBody
contract_call_local_pb2.ContractFunctionResult -> contract_types_pb2.ContractFunctionResult
contract_call_local_pb2.ContractLoginfo -> contract_types_pb2.ContractLoginfo

- Removed init.py content in /tokens

**Changed imports**

- src/hiero_sdk_python/consensus/topic_message.py: from hiero_sdk_python import Timestamp → from hiero_sdk_python.timestamp import Timestamp
- src/hiero_sdk_python/query/topic_message_query.py: from hiero_sdk_python import Client → from hiero_sdk_python.client.client import Client
- src/hiero_sdk_python/tokens/**init**.py: content removed.
- src/hiero_sdk_python/tokens/token_info.py: from hiero_sdk_python.hapi.services.token_get_info_pb2 import TokenInfo as proto_TokenInfo → from hiero_sdk_python.hapi.services import token_get_info_pb2
- src/hiero_sdk_python/tokens/token_key_validation.py: from hiero_sdk_python.hapi.services → import basic_types_pb2
- src/hiero_sdk_python/tokens/token_kyc_status.py: from hiero_sdk_python.hapi.services.basic_types_pb2 import TokenKycStatus as proto_TokenKycStatus → from hiero_sdk_python.hapi.services import basic_types_pb2
- src/hiero_sdk_python/tokens/token_pause_status.py: from hiero_sdk_python.hapi.services.basic_types_pb2 import (TokenPauseStatus as proto_TokenPauseStatus,) → from hiero_sdk_python.hapi.services import basic_types_pb2
- src/hiero_sdk_python/tokens/token_pause_transaction.py: from hiero_sdk_python.hapi.services.token_pause_pb2 import TokenPauseTransactionBody → from hiero_sdk_python.hapi.services import token_pause_pb2, transaction_pb2
- from hiero_sdk_python.hapi.services.token_revoke_kyc_pb2 import TokenRevokeKycTransactionBody → from hiero_sdk_python.hapi.services import token_revoke_kyc_pb2, transaction_pb2
- src/hiero_sdk_python/tokens/token_update_nfts_transaction.py: from hiero_sdk_python.hapi.services.token_update_nfts_pb2 import TokenUpdateNftsTransactionBody → from hiero_sdk_python.hapi.services import token_update_nfts_pb2,transaction_pb2
- src/hiero_sdk_python/tokens/token_wipe_transaction.py: from hiero_sdk_python.hapi.services.token_wipe_account_pb2 import TokenWipeAccountTransactionBody → from hiero_sdk_python.hapi.services import token_wipe_account_pb2, transaction_pb2

## [0.1.4] - 2025-08-19

### Added

- CONTRIBUTING.md: expanded documentation detailing various contribution processes in a step-by-step way. Includes new sections: blog posts and support.
- README_upstream.md: documentation explaining how to rebase to main.

### Added

- Legacy ECDSA DER parse support
- documented private key from_string method behavior
- ContractInfo class
- ContractInfoQuery class
- ContractID check in PublicKey.\_from_proto() method
- PendingAirdropId Class
- PendingAirdropRecord Class
- TokenCancelAirdropTransaction Class
- AccountUpdateTransaction class
- ContractBytecodeQuery class
- SimpleStorage.bin-runtime
- Support for both .bin and .bin-runtime contract bytecode extensions in contract_utils.py
- ContractUpdateTransaction class

### Fixed

- missing ECDSA support in query.py and contract_create_transaction.py (was only creating ED25519 keys)
- Applied linting and code formatting across the consensus module
- fixed pip install hiero_sdk_python -> pip install hiero-sdk-python in README.md

### Breaking API changes

**We have several camelCase uses that will be deprecated → snake_case** Original aliases will continue to function, with a warning, until the following release.

#### In `token_info.py`

- tokenId → token_id
- totalSupply → total_supply
- isDeleted → is_deleted
- tokenType → token_type
- maxSupply → max_supply
- adminKey → admin_key
- kycKey → kyc_key
- freezeKey → freeze_key
- wipeKey → wipe_key
- supplyKey → supply_key
- defaultFreezeStatus → default_freeze_status
- defaultKycStatus → default_kyc_status
- autoRenewAccount → auto_renew_account
- autoRenewPeriod → auto_renew_period
- pauseStatus → pause_status
- supplyType → supply_type

#### In `nft_id.py`

- tokenId → token_id
- serialNumber → serial_number

#### In `transaction_receipt.py`

- tokenId → token_id
- topicId → topic_id
- accountId → account_id
- fileId → file_id

### Deprecated Additions

- logger.warn will be deprecated in v0.1.4. Please use logger.warning instead.
- get_logger method passing (name, level) will be deprecated in v0.1.4 for (level, name).

## [0.1.3] - 2025-07-03

### Added

- TokenType Class
- MAINTAINERS.md file
- Duration Class
- NFTTokenCreateTransaction Class
- TokenUnfreezeTransaction
- Executable Abstraction
- Logger
- Node Implementation
- Integration Tests across the board
- TokenWipeTransaction Class
- TokenNFTInfoQuery Class
- TokenInfo Class
- TokenRejectTransaction Class
- TokenUpdateNftsTransaction Class
- TokenInfoQuery Class
- TokenPauseTransaction Class
- TokenBurnTransaction Class
- TokenGrantKycTransaction Class
- TokenUpdateTransaction Class
- added Type hinting and initial methods to several modules
- TokenRevoceKycTransaction Class
- [Types Guide](hiero/hedera_sdk_python/documentation/sdk_developers/types.md)

- TransactionRecordQuery Class
- AccountInfoQuery Class

### Changed

- replace datetime.utcnow() with datetime.now(timezone.utc) for Python 3.10
- updated pr-checks.yml
- added add_require_frozen() to Transaction Base Class
- added NFT Transfer in TransferTransaction
- bumped solo-actions to latest release
- updated to/from_proto method to be protected
- Example scripts updated to be easily run form root
- README updated
- added PublicKey.from_proto to PublicKey class
- changed Query Class to have method get_cost
- SimpleContract and StatefulContract constructors to be payable
- added new_pending_airdrops to TransactionRecord Class
- Reorganized SDK developer documentation:
    - Renamed and moved `README_linting.md` to `linting.md`
    - Renamed and moved `README_types.md` to `types.md`
    - Renamed and moved `Commit_Signing.md` to `signing.md`
- Created `sdk_users` docs folder and renamed `examples/README.md` to `running_examples.md`
- Updated references and links accordingly

### Fixed

- fixed INVALID_NODE_ACCOUNT during node switching
- fixed ed25519 key ambiguity (PrivateKey.from_string -> PrivateKey.from_string_ed25519 in examples)

### Removed

- Redundant test.py file

## [0.1.2] - 2025-03-12

### Added

- NFTId Class

### Changed

- use SEC1 ECPrivateKey instead of PKCS#8

### Fixed

- PR checks
- misnamed parameter (ECDSASecp256k1=pub_bytes -> ECDSA_secp256k1=pub_bytes)

### Removed

- .DS_store file

## [0.1.1] – 2025-02-25

### Added

- RELEASE.md
- CONTRIBUTING.md

### Changed

- README now split into root README for project overview and /examples README for transaction types and syntax.
- Python version incremented from 3.9 to 3.10

### Removed

- pdm.lock & uv.lock file

## [0.1.0] - 2025-02-19

### Added

- Initial release of the Python SDK core functionality.
- Basic documentation on how to install and use the SDK.
- Example scripts illustrating setup and usage.

### Changed

- N/A

### Fixed

- N/A

### Removed

- N/A<|MERGE_RESOLUTION|>--- conflicted
+++ resolved
@@ -8,14 +8,10 @@
 
 ### Added
 
-<<<<<<< HEAD
-=======
 - Added documentation: "Testing GitHub Actions using Forks" (`docs/sdk_developers/training/testing_forks.md`).
 - Unified the inactivity-unassign bot into a single script with `DRY_RUN` support, and fixed handling of cross-repo PR references for stale detection.
 - Added unit tests for `SubscriptionHandle` class covering cancellation state, thread management, and join operations.
 - Refactored `account_create_transaction_create_with_alias.py` example by splitting monolithic function into modular functions: `generate_main_and_alias_keys()`, `create_account_with_ecdsa_alias()`, `fetch_account_info()`, `print_account_summary()` (#1016)
-- 
->>>>>>> 1755a592
 - Modularized `transfer_transaction_fungible` example by introducing `account_balance_query()` & `transfer_transaction()`.Renamed `transfer_tokens()` → `main()`
 - Phase 2 of the inactivity-unassign bot: Automatically detects stale open pull requests (no commit activity for 21+ days), comments with a helpful InactivityBot message, closes the stale PR, and unassigns the contributor from the linked issue.
 - Added `__str__()` to CustomFixedFee and updated examples and tests accordingly.
@@ -29,21 +25,14 @@
 - Made custom fraction fee end to end
 - feat: AccountCreateTransaction now supports both PrivateKey and PublicKey [#939](https://github.com/hiero-ledger/hiero-sdk-python/issues/939)
 - Added Acceptance Criteria section to Good First Issue template for better contributor guidance (#997)
-<<<<<<< HEAD
-- Added **str**() to CustomRoyaltyFee and updated examples and tests accordingly (#986)
-=======
 - Added `__str__()` to CustomRoyaltyFee and updated examples and tests accordingly (#986)
->>>>>>> 1755a592
 - Restore bug and feature request issue templates (#996)(https://github.com/hiero-ledger/hiero-sdk-python/issues/996)
 - Support selecting specific node account ID(s) for queries and transactions and added `Network._get_node()` with updated execution flow (#362)
 - Add TLS support with two-stage control (`set_transport_security()` and `set_verify_certificates()`) for encrypted connections to Hedera networks. TLS is enabled by default for hosted networks (mainnet, testnet, previewnet) and disabled for local networks (solo, localhost) (#855)
 - Add PR inactivity reminder bot for stale pull requests `.github/workflows/pr-inactivity-reminder-bot.yml`
-<<<<<<< HEAD
-- Added Issue Reminder (no-PR) bot, `.github/scripts/issue_reminder_no_pr.sh` and `.github/workflows/bot-issue-reminder-no-pr.yml` to automatically detect assigned issues with no linked pull requests for 7+ days and post a gentle ReminderBot comment.(#951)
-=======
 - Add comprehensive training documentation for _Executable class `docs/sdk_developers/training/executable.md`
 - Added empty `docs/maintainers/good_first_issues.md` file for maintainers to write Good First Issue guidelines (#1034)
->>>>>>> 1755a592
+- Added Issue Reminder (no-PR) bot, `.github/scripts/issue_reminder_no_pr.sh` and `.github/workflows/bot-issue-reminder-no-pr.yml` to automatically detect assigned issues with no linked pull requests for 7+ days and post a gentle ReminderBot comment.(#951)
 
 ### Changed
 
