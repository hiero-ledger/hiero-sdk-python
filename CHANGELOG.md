--- conflicted
+++ resolved
@@ -54,13 +54,9 @@
   `examples.yml` → `pr-check-examples.yml`,
   `test.yml` → `pr-check-test.yml` (#1043)
 - Cleaned up `token_airdrop_claim_auto` example for pylint compliance (no functional changes). (#1079)
-<<<<<<< HEAD
 - Formatted `examples/query` using black (#1082)(https://github.com/hiero-ledger/hiero-sdk-python/issues/1082)
-
-=======
 - Update team notification script and workflow for P0 issues 'p0_issues_notify_team.js'
 - Rename test files across the repository to ensure they consistently end with _test.py (#1055)
->>>>>>> 2dc761db
 
 ### Fixed
 
