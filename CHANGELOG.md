--- conflicted
+++ resolved
@@ -103,12 +103,13 @@
 - Fix token association verification in `token_airdrop_transaction.py` to correctly check if tokens are associated by using `token_id in token_balances` instead of incorrectly displaying zero balances which was misleading (#[815])
 - Fixed inactivity bot workflow not checking out repository before running (#964)
 - Fixed the topic_message_query integarion test
+- Improved the precision of `scripts/examples/match_examples_src.py` to correctly identify source files that have matching examples.
+- fixed workflow: changelog check with improved sensitivity to deletions, additions, new releases
 - good first issue template yaml rendering
 - Fixed solo workflow defaulting to zero
 - Fix unit test tet_query.py
 - TLS Hostname Mismatch & Certificate Verification Failure for Nodes
 - Workflow does not contain permissions for `pr-check-test-files` and `pr-check-codecov`
-
 
 ### Breaking Change
 
@@ -139,11 +140,11 @@
 
 ### Fixed
 
-<<<<<<< HEAD
+- Fix token association verification in `token_airdrop_transaction.py` to correctly check if tokens are associated by using `token_id in token_balances` instead of incorrectly displaying zero balances which was misleading (#[815])
+- Fixed inactivity bot workflow not checking out repository before running (#964)
+- Fixed topic_message_query integarion test
 - Improved the precision of `scripts/examples/match_examples_src.py` to correctly identify source files that have matching examples.
-=======
 - fixed workflow: changelog check with improved sensitivity to deletions, additions, new releases
->>>>>>> ca24c840
 
 ## [0.1.9] - 2025-11-26
 
