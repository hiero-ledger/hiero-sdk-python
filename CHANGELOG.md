--- conflicted
+++ resolved
@@ -10,16 +10,13 @@
 - Convert camelCase to snake_case in integration tests (#318)
 
 ### Added
-<<<<<<< HEAD
 - NodeUpdateTransaction class
-=======
 - NodeDeleteTransaction class
 - ScheduleDeleteTransaction class
 - prng_number and prng_bytes properties in TransactionRecord
 - PrngTransaction class
 - ScheduleInfoQuery class
 - ScheduleInfo class
->>>>>>> 3d50dc7a
 - Exposed node_id property in `TransactionReceipt`
 - NodeCreateTransaction class
 - ScheduleId() class
